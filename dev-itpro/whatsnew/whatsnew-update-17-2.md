--- conflicted
+++ resolved
@@ -20,19 +20,11 @@
 Find an overview of hotfixes in this [article](INSERT URL)
 
 ## Feature changes
-<<<<<<< HEAD
-- Application Performance Improvements 
+- [Application Performance Improvements](/dynamics365-release-plan/2020wave2/smb/dynamics365-business-central/application-performance-improvements) 
 - [Signal from job queue execution added to Application Insights telemetry for partners](../administration/telemetry-job-queue-lifecycle-trace.md)
 - [Signal from permission changes to added to Application Insights telemetry for partners](../administration/telemetry-permission-changes-trace.md) 
-- Signal from the retention policy feature added to Application Insights telemetry for partners 
+- [Signal from the retention policy feature added to Application Insights telemetry for partners](/dynamics365-release-plan/2020wave2/smb/dynamics365-business-central/signal-retention-policy-feature-added-application-insights-telemetry-partners) 
 - [Signal from the sensitive field audit feature added to Application Insights telemetry for partners](../administration/telemetry-field-monitoring-trace.md)
-=======
-- [Application Performance Improvements]()
-- [Signal from job queue execution added to Application Insights telemetry for partners]()
-- [Signal from permission changes to added to Application Insights telemetry for partners]() 
-- [Signal from the retention policy feature added to Application Insights telemetry for partners]() 
-- [Signal from the sensitive field audit feature added to Application Insights telemetry for partners]() 
->>>>>>> ae07058e
 
 
 ## Release Plan
@@ -58,5 +50,10 @@
 
 **Migrate directly from version 14, 15, and 16 to Business Central online**  
 
+- [Application Performance Improvements](/dynamics365-release-plan/2020wave2/smb/dynamics365-business-central/application-performance-improvements) 
+- [Signal from job queue execution added to Application Insights telemetry for partners](../administration/telemetry-job-queue-lifecycle-trace.md)
+- [Signal from permission changes to added to Application Insights telemetry for partners](../administration/telemetry-permission-changes-trace.md) 
+- [Signal from the retention policy feature added to Application Insights telemetry for partners](/dynamics365-release-plan/2020wave2/smb/dynamics365-business-central/signal-retention-policy-feature-added-application-insights-telemetry-partners) 
+- [Signal from the sensitive field audit feature added to Application Insights telemetry for partners](../administration/telemetry-field-monitoring-trace.md)
 Business Central includes a cloud migration tool that administrators can use to migrate customer data from on-premises databases to Business Central online. Starting now, the Cloud Migration app also supports migration from the earlier on-premises versions of Business Central, with the latest cumulative update applied: Migrate directly from versions 14.x, 15.x, and 16.x to version 17.x. 
 This helps customers reduce their costs of migrating to the Business Central cloud significantly, as they can skip upgrading their on-premises environments to the latest version of Business Central and just migrate the data, including all historical transactions. The Cloud Migration app now includes all the necessary data upgrade logic to convert the data from the previous versions to the data structure of 2020 release wave 2 (version 17.0). Learn more [here](/dynamics365/business-central/dev-itpro/administration/migrate-business-central-on-premises).