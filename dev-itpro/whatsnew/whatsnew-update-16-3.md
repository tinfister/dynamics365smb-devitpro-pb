--- conflicted
+++ resolved
@@ -14,11 +14,7 @@
 # Update 16.3 for Microsoft Dynamics 365 Business Central online 2020 release wave 1
 
 Would you like to know what has changed in update 16.3?
-<<<<<<< HEAD
-Below you'll find an overview and relevant links to what has been done on hotfixes and regulatory features in this update. In addition, we have gathered some good to know information and links, you might find interesting.  
-=======
 Below you'll find an overview and relevant links to what has been done on hotfixes and regulatory features in this update. In addition, we have gathered some good to know information and links, you might find interesting. 
->>>>>>> 835d43cd
 
 ## Hotfixes
 
@@ -49,5 +45,5 @@
 Visit [aka.ms/bcperformance](https://aka.ms/bcperformance) 
 and learn about best practices, dos and don'ts and different ways to make changes with a performance impact. The Performance Tuning Guide will help you understand and improve the performance of Business Central whether you are a functional consultant, a developer, or an administrator. 
 
-**Are you a Business Central Wave ‘Champ’?**  
-Did you attend the #MSDyn365BCVirtualEvent on June 3rd? Don’t forget to watch the 15+ virtual on demand sessions featuring new innovations, tools, and in-depth product demonstrations from the experts. The best part of it - it’s all for free! You just need to [register](https://aka.ms/virtual/businesscentral/2020RW1) to become a Business Central ‘Wave Champ’ and boost your knowledge.  +**Are you a Business Central Wave 'Champ'?**  
+Did you attend the #MSDyn365BCVirtualEvent on June 3rd? Don't forget to watch the 15+ virtual on demand sessions featuring new innovations, tools, and in-depth product demonstrations from the experts. The best part of it - it's all for free! You just need to [register](https://aka.ms/virtual/businesscentral/2020RW1) to become a Business Central 'Wave Champ' and boost your knowledge.  