---
title: "Update 16.3 for Microsoft Dynamics 365 Business Central 2020 Release Wave 1"
ms.author: solsen
ms.custom: na
ms.date: 07/15/2020
ms.reviewer: solsen
ms.suite: na
ms.tgt_pltfrm: na
ms.topic: article
ms.service: "dynamics365-business-central"
author: ManuelaHochstrasser
---

# Update 16.3 for Microsoft Dynamics 365 Business Central online 2020 release wave 1

Would you like to know what has changed in update 16.3?
Below you'll find an overview and relevant links to what has been done on hotfixes and regulatory features in this update. In addition, we have gathered some good to know information and links, you might find interesting. 

<<<<<<< HEAD
[Jump right to downloading update 16.3](https://www.microsoft.com/en-us/download/details.aspx?id=101461).
=======
[Jump right to downloading update 16.3](https://www.microsoft.com/download/details.aspx?id=101461).
>>>>>>> 2e30fc4a

## Hotfixes

[Link to Hotfixes](https://support.microsoft.com/help/4563407).

## Feature changes

- [Bank reconciliation improvements](https://docs.microsoft.com/dynamics365-release-plan/2020wave1/dynamics365-business-central/bank-reconciliation-improvements)
- [Extension lifecycle telemetry in Application Insights for partners](https://docs.microsoft.com/dynamics365-release-plan/2020wave1/dynamics365-business-central/extension-lifecycle-telemetry-application-insights-partners)
- [Client page view telemetry in Application Insights for partners](https://docs.microsoft.com/dynamics365-release-plan/2020wave1/dynamics365-business-central/client-pageview-telemetry-application-insights-partners)
- [Installing AppSource apps updates in the Business Central administration center](https://docs.microsoft.com/dynamics365/business-central/dev-itpro/administration/tenant-admin-center-manage-apps) – rollout has been completed. Customers can now discover and install all AppSource apps updates in the Business Central Admin Center. 
- Feature Update: [Page layout is now cached to browser storage](https://docs.microsoft.com/dynamics365-release-plan/2020wave1/dynamics365-business-central/improved-load-time-pages) 

## Release Plan

If you want to get a comprehensive overview of what's new and planned for [!INCLUDE[prodshort](../developer/includes/prodshort.md)] online for the entire 2020 release wave 1 (release from April 2020 through September 2020), find the link to the release plan [here](/dynamics365-release-plan/2020wave1/dynamics365-business-central/planned-features).

## Upgrade to 16.3

Please note that new customers will automatically get the latest builds of [!INCLUDE[prodshort](../developer/includes/prodshort.md)] (16.3). If you are an existing partner/customer, you will receive an email notification as soon as your environment has been upgraded. 

## Good to know

**Keep track on deployed builds**  
In between the Microsoft Dynamics 365 Business Central minor updates we deploy new builds as they become available. Visit the [Update History](https://support.microsoft.com/help/4553289/update-history-for-microsoft-dynamics-365-business-central) to see the latest important builds that have been pushed out automatically since last minor update.

**Want to improve the performance of Business Central?**  
Visit [aka.ms/bcperformance](https://aka.ms/bcperformance) 
and learn about best practices, dos and don'ts and different ways to make changes with a performance impact. The Performance Tuning Guide will help you understand and improve the performance of Business Central whether you are a functional consultant, a developer, or an administrator. 

**Are you a Business Central Wave 'Champ'?**  
Did you attend the #MSDyn365BCVirtualEvent on June 3rd? Don't forget to watch the 15+ virtual on demand sessions featuring new innovations, tools, and in-depth product demonstrations from the experts. The best part of it - it's all for free! You just need to [register](https://aka.ms/virtual/businesscentral/2020RW1) to become a Business Central 'Wave Champ' and boost your knowledge.  <|MERGE_RESOLUTION|>--- conflicted
+++ resolved
@@ -16,11 +16,7 @@
 Would you like to know what has changed in update 16.3?
 Below you'll find an overview and relevant links to what has been done on hotfixes and regulatory features in this update. In addition, we have gathered some good to know information and links, you might find interesting. 
 
-<<<<<<< HEAD
-[Jump right to downloading update 16.3](https://www.microsoft.com/en-us/download/details.aspx?id=101461).
-=======
 [Jump right to downloading update 16.3](https://www.microsoft.com/download/details.aspx?id=101461).
->>>>>>> 2e30fc4a
 
 ## Hotfixes
 
