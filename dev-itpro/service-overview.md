---
title: Service Overview for Business Central Online
description: Find links to information about the underlying service's maintenance schedule, and the systems that make Business Central online a reliable platform to run your business on.
author: edupont04
ms.reviewer: na
ms.topic: overview
ms.service: "dynamics365-business-central"
ms.author: edupont
ms.date: 07/27/2021
---

# Service Overview for Business Central Online

[!INCLUDE [prod_long](includes/prod_long.md)] is a complete enterprise resource planning (ERP) software solution for mid-sized organizations that is fast to implement, easy to configure, and simple to use, both on-premises and online. [Sign up for a trial](/dynamics365/business-central/across-preview) before you decide to move to the cloud, and read this article to learn about the systems that make [!INCLUDE [prod_short](includes/prod_short.md)] online run as a service that you can bet your business on.  

## Lifecycle policy

[!INCLUDE [prod_short](includes/prod_short.md)] online is governed by [Microsoft's Modern Lifecycle Policy](https://support.microsoft.com/help/30881), which means continuous [service updates](#service-updates) and a major update every six months. For more information, see [Dynamics 365 Business Central Service Compliance](/dynamics365/business-central/compliance/compliance-service-compliance) and [Dynamics 365 release schedule and early access](/dynamics365/get-started/release-schedule).  

Get an overview of new and upcoming changes in the [Dynamics 365 release plans](/dynamics365/release-plans/).  

## Global availability

[!INCLUDE[prod_short](includes/prod_short.md)] online is available in a number of markets, and new countries go live on a quarterly basis. For more information, see [Countries and Translations Supported](compliance/apptest-countries-and-translations.md).  

## Built upon a foundation of trust, security, and compliance

On the [Service Trust](https://servicetrust.microsoft.com/) site, review the available independent audit reports for Microsoft's Cloud services. Find information about compliance with data protection standards and regulatory requirements, such as International Organization for Standardization (ISO), Service Organization Controls (SOC), and and international privacy standards.  

For example, you can find audit reports and certifications for ISO27001, ISO27018, or the SOC 2 Type II reports at [https://servicetrust.microsoft.com/](https://servicetrust.microsoft.com/).  

### Databases and backups

[!INCLUDE [prod_short](includes/prod_short.md)] online runs on Azure and uses [Azure SQL Database](/azure/azure-sql/azure-sql-iaas-vs-paas-what-is-overview) as the database that stores your data. A tenant's data is stored at rest in the Azure region that is closest to their geographical location. Administrators can always find the exact Azure region that hosts their environments in the [!INCLUDE [prod_short](includes/prod_short.md)] administration center. For an overview of Azure geographies and regions, see the [Azure global infrastructure](https://azure.microsoft.com/global-infrastructure) site.  

[!INCLUDE [database-backup](includes/database-backup.md)]

Your data is safe with us. Should anything go wrong, different resources within Microsoft take action. If an Azure region is temporarily unavailable, for example, the customers' data is preserved using automatic geo-redundant backups, so your data becomes available again once the Azure region is back online. All these steps are triggered automatically. Read a general description of how Azure maintains their service level agreements at [High availability for Azure SQL Database and SQL Managed Instance](/azure/azure-sql/database/high-availability-sla). In extreme cases, such as if the region would be expected to be offline longer, we would start the process of restoring the data from the various [!INCLUDE [prod_short](includes/prod_short.md)] environments geo-redundant backups into another region within the same geography. Although such cases happen rarely, recovering data into another Azure region is a standard, well-described internal procedure, which we practice regularly as a part of our audits and internal drills.  

Similarly, we apply automated tasks for performance tuning, high availability, disaster recovery, and backups. For more information about these types of task, see the [Azure SQL docs](/azure/azure-sql/azure-sql-iaas-vs-paas-what-is-overview).  

## Service level agreements (SLA)

[!INCLUDE [service-terms](includes/service-terms.md)]

For more information about Azure SQL, see [High availability for Azure SQL Database and SQL Managed Instance](/azure/azure-sql/database/high-availability-sla).  

## Service updates

[!INCLUDE [service-updates](includes/service-updates.md)]

For each environment, administrators can set a maintenance window for when Microsoft is allowed to update that environment. For more information, see [Managing Updates in the Business Central Admin Center](administration/tenant-admin-center-update-management.md). Microsoft then schedules updates of the business functionality to be applied during these maintenance windows.  

An exception to this type of schedule is the continuous updates to the underlying service. The service components apply to multiple environments, such as all tenants in a region. So Microsoft schedules those updates to a time when traffic is lower in each region, typically during the evening or night. Typically, these service updates are transparent to any users, as the service is designed to manage traffic in a way that any users still working in [!INCLUDE [prod_short](includes/prod_short.md)] are not affected by these service updates.  

<<<<<<< HEAD
## Service operations

[!INCLUDE[prod_short](includes/prod_short.md)]  runs globally in many Microsoft Azure datacenters. All parts of the infrastructure and services are continually monitored and optimized to deliver the best possible experience. Most service operations and optimizations happen without users being aware of them. In some situations, user interaction is needed, like reconnecting to [!INCLUDE[prod_short](includes/prod_short.md)] or refreshing the browser. Users will be notified directly in the browser if any action is required on their part. Users are asked to take action before the optimizations are applied on the service. This way, they can continue to work without further interruptions. Service operations happen all day, every day, to always provide best experience.
=======
## Service reliability engineering (SRE)

<!--Why incidents occur and how to live with them -->

Microsoft ships weekly feature updates to the underlying service as well as targeted on-demand fixes to address service quality issues. The release process includes a comprehensive set of quality gates, including comprehensive code reviews, ad-hoc testing, automated component-based and scenario-based tests, feature flighting, and regional safe deployment. However, even with these safeguards, live site incidents can and do happen.  

Live site incidents can be divided into several categories:

* Dependent-service issues, such as Azure Active Directory (Azure AD), Azure SQL, Storage, virtual machine scale set, Service Fabric, and so on  

* Infrastructure outage, such as a hardware failure or data center failure  

* Configuration issues for [!INCLUDE [prod_short](includes/prod_short.md)] environments, such as insufficient capacity  

* Code regressions in [!INCLUDE [prod_short](includes/prod_short.md)] online  

* Customer-specific misconfiguration, such as bad queries or reports, or other types of problematic AL code  

Reducing the incident volume is one way to decrease live site burden and to improve customer satisfaction. However, doing so isn't always possible given that some of the incident categories are outside the [!INCLUDE [prod_short](includes/prod_short.md)] team's direct control. Furthermore, as the service footprint expands to support rapid growth in usage, the probability of an incident occurring due to external factors increases. High incident counts can occur even in cases where the [!INCLUDE [prod_short](includes/prod_short.md)] service has minimal service code regressions, and where the service has met or exceeded its Service Level Objective (SLO) for overall reliability of 99.95%, which has led the [!INCLUDE [prod_short](includes/prod_short.md)] team to devote significant resources to reducing incident costs to a level that is sustainable, by both financial and engineering measures.  

### Live site incident process

When investigating live site incidents, the [!INCLUDE [prod_short](includes/prod_short.md)] team follows a standard operational process that's common across Microsoft and the industry.  

The following image summarizes the standard live site incident handling lifecycle.  

:::image type="content" source="media/service-admin-site-reliability-engineering-model-04.png" alt-text="Visual showing the live site incident process handling lifecycle.":::

In the first phase, which is the **service monitoring** phase, the SRE team works with engineers, program managers, and the Senior Leadership Team to define Service Level Indicators (SLIs) and Service Level Objectives (SLOs) for both major scenarios and minor scenarios. These objectives apply to different metrics of the service, including scenario/component reliability, scenario/component performance (latency), and resource consumption. The live site team and product team then craft alerts that monitor Service Level Indicators (SLIs) against agreed upon targets. When violations are detected, an alert is triggered for investigation.  

In the second phase, which is the **incident response** phase, processes are structured to facilitate the following results:

* Prompt and targeted notification to customers of any relevant impact  
* Analysis of affected service components and workflows  
* Targeted mitigation of incident impact  

In the final phase, which is the **continuous improvement** phase, the team focuses on completion of relevant post-mortem analysis and resolution of any identified process, monitoring, or configuration or code fixes. The fixes are then prioritized against the team's general engineering backlog based on overall severity and risk of reoccurrence.  

### Our practices for service monitoring

The [!INCLUDE [prod_short](includes/prod_short.md)] team emphasizes a consistent, data-driven, and customer-centric approach to its live site operations. Defining Service Level Indicators (SLIs) and implementing corresponding live site monitoring alerts is part of the approval criteria for enabling any new [!INCLUDE [prod_short](includes/prod_short.md)] feature in production. Product group engineers also include steps for investigation and mitigation of alerts when they occur using a template Troubleshooting Guide (TSG).  

One way in which the [!INCLUDE [prod_short](includes/prod_short.md)] team enables exponential service growth is by using a Site Reliability Engineering (SRE) team. These individuals are skilled with service architecture, automation and incident management practices, and are embedded within incidents to drive end-to-end resolution. The approach contrasts with the rotational model where engineering leaders from the product group take on an incident manager role for only a few weeks per year. The SRE team ensures that a consistent group of individuals are responsible for driving live site improvements and ensuring that learnings from previous incidents are incorporated into future escalations. The SRE team also assists with large-scale drills that test Business Continuity and Disaster Recovery (BCDR) capabilities of the service.  

SRE practices also enforce alert quality in several ways, including the following:  

* Ensuring that TSGs include impact analysis and escalation policy  

* Ensuring that alerts execute for the absolute smallest time window possible for faster detection  

* Ensuring that alerts use reliability thresholds instead of absolute limits to scale clusters of different size  

### Our practices for incident response

When an automated live site incident is created for [!INCLUDE [prod_short](includes/prod_short.md)], one of the first priorities is to notify customers of potential impact. Azure has a target notification time of 15 minutes, which is difficult to achieve when notifications are manually posted by incident managers after joining a call. Communications in such cases are at risk of being late or inaccurate due to required manual analysis. Azure Monitoring offers centralized monitoring and alerting solutions that can detect impact to certain metrics within this time window.  

The [!INCLUDE [prod_short](includes/prod_short.md)] live site philosophy emphasizes automated resolution of incidents to improve overall scalability and sustainability of the service. The emphasis on automation enables mitigation at scale and can potentially avoid costly rollbacks or risky expedited fixes to production systems. When manual investigation is required, [!INCLUDE [prod_short](includes/prod_short.md)] adopts a tiered approach with initial investigation done by a dedicated SRE team. SRE team members are experienced in managing live site incidents, facilitating cross-team communication, and driving mitigation. In cases where the acting SRE team member requires more context on an impacted scenario/component, they may engage the Subject Matter Expert (SME) of that area for guidance. Finally, the SME team conducts simulations of system component failures to understand and to mitigate issues in advance of an active live site incident.  

Once the affected component/scenario of the service is determined, the [!INCLUDE [prod_short](includes/prod_short.md)] team has multiple techniques for quickly mitigating impact. Some of them are the following:

* **Activate side-by-side deployment infrastructure:** [!INCLUDE [prod_short](includes/prod_short.md)] supports running different versioned workloads in the same cluster, allowing the team to run a new (or previous) version of a specific workload for certain customers without triggering a full-scale deployment (or rollback). The approach can reduce mitigation time to 15 minutes and lower overall deployment risk.
* **Execute Business Continuity/Disaster Recovery (BCDR) process:** Allows the team to fail over primary workloads to this alternate environment in three minutes if a serious issue is found in a new service version. BCDR can also be used when environmental factors or dependent services prevent the primary cluster/region from operating normally.
* **Leverage resiliency of dependent services:** [!INCLUDE [prod_short](includes/prod_short.md)] proactively evaluates and invests in resiliency and redundancy efforts for all dependent services (such as SQL, Redis Cache, Key Vault). Resiliency includes sufficient component monitoring to detect upstream/downstream regressions as well as local, zonal, and regional redundancy (where applicable). Investing in these capabilities ensures that tooling exists for automatic or manual triggering of recovery operations to mitigate impact from an affected dependency.

### Our practices for continuous improvement

The [!INCLUDE [prod_short](includes/prod_short.md)] team reviews all customer-impacting incidents during a Weekly Service Review with representation from all engineering groups that contribute to the [!INCLUDE [prod_short](includes/prod_short.md)] service. The review disseminates key learnings from the incident to leaders across the organization and provides an opportunity to adapt our processes to close gaps and address inefficiencies.  

Prior to review, the SRE team prepares post-mortem content and identifies preliminary repair items for the live site team and product development team. Items may include code fixes, augmented telemetry, or updated alerts/TSGs. [!INCLUDE [prod_short](includes/prod_short.md)] SREs are familiar with many of these areas and often proactively make the adjustments in real time while responding to an active incident. Doing so helps to ensure that changes are incorporated into the system in time to detect reoccurrence of a similar issue. The detailed analysis by the live site team helps the product development team to design a more resilient, scalable, and supportable product.  

Beyond review of specific postmortems, the [!INCLUDE [prod_short](includes/prod_short.md)] team also generates reports on aggregate incident data to identify opportunities for service improvement such as future automation of incident mitigation or product fixes. The reporting combines data from multiple sources, including the customer support team, automated alerting, and service telemetry. The consolidated view provides visibility into those issues that are most negatively impacting service and team health, and the [!INCLUDE [prod_short](includes/prod_short.md)] team then prioritizes potential improvements based on overall ROI.  

### Release management and deployment process

[!INCLUDE [prod_short](includes/prod_short.md)] releases weekly feature updates to the service and on-demand targeted fixes to address service quality issues. The approach is intended to balance speed and safety. Any code change in [!INCLUDE [prod_short](includes/prod_short.md)] passes through various validation stages before being deployed broadly to external customers.  

Every change to the [!INCLUDE [prod_short](includes/prod_short.md)] code base passes through automated component and end-to-end tests that validate common scenarios and ensure that interactions yield expected results. In addition, [!INCLUDE [prod_short](includes/prod_short.md)] uses a Continuous Integration/Continuous Deployment (**CI/CD**) pipeline on main development branches to detect other issues that are cost-prohibitive to identify on a per-change basis. The CI/CD process triggers a full cluster build out and various synthetic tests that must pass before a change can enter the next stage in the release process. Approved CI/CD builds are deployed to internal test environments for more automated and manual validation before being included in each weekly feature update. The process means that a change will be incorporated into a candidate release within 1 to 7 days after it is completed by the developer.  

A feature update then passes through various official deployment rings of [!INCLUDE [prod_short](includes/prod_short.md)]'s safe deployment process. The updated product build is applied first to an internal cluster that hosts content for the [!INCLUDE [prod_short](includes/prod_short.md)] team followed by the internal cluster that is used by all employees across Microsoft. The changes wait in each of these environments prior to moving to the final step: production deployment. Here, the deployment team adopts a gradual rollout process that selectively applies the new build by region to allow for validation in certain regions prior to broad application.  

Scaling this deployment model to handle exponential service growth is accomplished in several ways, as the following bullets describe:  

* **Automation**: [!INCLUDE [prod_short](includes/prod_short.md)] deployments are essentially *zero-touch* with little to no interaction required by the deployment team. Prebuilt rollout specifications exist for multiple deployment scenarios. Deployment configuration is validated at build-time to avoid unexpected errors during live deployment roll-outs.  

* **Incident Response Process**: Deployment issues are handled like other live site incidents using techniques that are discussed in more detail in the other sections of this article. Engineers analyze issues with a focus on immediate mitigation and then follow up with relevant manual or automated process changes to prevent future reoccurrence.  

* **Feature Management/Exposure Control**: [!INCLUDE [prod_short](includes/prod_short.md)] applies a comprehensive framework for selectively exposing new features to customers. Feature exposure is independent of deployment cadences and allows code for new scenario code to be deployed in a disabled state until it has passed all relevant quality bars. In addition, new features can be exposed to a subset of the overall [!INCLUDE [prod_short](includes/prod_short.md)] population as an extra validation step prior to enabling globally. If an issue is detected, the [!INCLUDE [prod_short](includes/prod_short.md)] feature management service provides the ability to disable an offending feature in seconds without waiting for more time-consuming deployment rollback operations.  

These features have enabled the [!INCLUDE [prod_short](includes/prod_short.md)] team to improve the success rate of deployments while absorbing a high year-over-year growth in monthly deployments.  
>>>>>>> c480e49d

## See also

[FAQ for Dynamics 365 Business Central](faq.yml)  
[Administration of Business Central Online](administration/tenant-administration.md)  
[Technical Support for Business Central](technical-support.md)  
[Escalating support issues to Microsoft](administration/manage-technical-support.md#escalating-support-issues-to-microsoft)  
[Data and access when a trial or subscription ends](administration/tenant-administration.md#expire)  
[Azure global infrastructure](https://azure.microsoft.com/global-infrastructure)  
[Azure reliability](https://azure.microsoft.com/features/reliability/)  
[Microsoft Service Trust](https://servicetrust.microsoft.com/)  <|MERGE_RESOLUTION|>--- conflicted
+++ resolved
@@ -29,7 +29,7 @@
 
 For example, you can find audit reports and certifications for ISO27001, ISO27018, or the SOC 2 Type II reports at [https://servicetrust.microsoft.com/](https://servicetrust.microsoft.com/).  
 
-### Databases and backups
+## Databases and backups
 
 [!INCLUDE [prod_short](includes/prod_short.md)] online runs on Azure and uses [Azure SQL Database](/azure/azure-sql/azure-sql-iaas-vs-paas-what-is-overview) as the database that stores your data. A tenant's data is stored at rest in the Azure region that is closest to their geographical location. Administrators can always find the exact Azure region that hosts their environments in the [!INCLUDE [prod_short](includes/prod_short.md)] administration center. For an overview of Azure geographies and regions, see the [Azure global infrastructure](https://azure.microsoft.com/global-infrastructure) site.  
 
@@ -53,11 +53,10 @@
 
 An exception to this type of schedule is the continuous updates to the underlying service. The service components apply to multiple environments, such as all tenants in a region. So Microsoft schedules those updates to a time when traffic is lower in each region, typically during the evening or night. Typically, these service updates are transparent to any users, as the service is designed to manage traffic in a way that any users still working in [!INCLUDE [prod_short](includes/prod_short.md)] are not affected by these service updates.  
 
-<<<<<<< HEAD
 ## Service operations
 
-[!INCLUDE[prod_short](includes/prod_short.md)]  runs globally in many Microsoft Azure datacenters. All parts of the infrastructure and services are continually monitored and optimized to deliver the best possible experience. Most service operations and optimizations happen without users being aware of them. In some situations, user interaction is needed, like reconnecting to [!INCLUDE[prod_short](includes/prod_short.md)] or refreshing the browser. Users will be notified directly in the browser if any action is required on their part. Users are asked to take action before the optimizations are applied on the service. This way, they can continue to work without further interruptions. Service operations happen all day, every day, to always provide best experience.
-=======
+[!INCLUDE[prod_short](includes/prod_short.md)] runs globally in many Microsoft Azure datacenters. All parts of the infrastructure and services are continually monitored and optimized to deliver the best possible experience. Most service operations and optimizations happen without users being aware of them. In some situations, user interaction is needed, like reconnecting to [!INCLUDE[prod_short](includes/prod_short.md)] or refreshing the browser. Users will be notified directly in the browser if any action is required on their part. Users are asked to take action before the optimizations are applied on the service. This way, they can continue to work without further interruptions. Service operations happen all day, every day, to always provide best experience.
+
 ## Service reliability engineering (SRE)
 
 <!--Why incidents occur and how to live with them -->
@@ -147,7 +146,6 @@
 * **Feature Management/Exposure Control**: [!INCLUDE [prod_short](includes/prod_short.md)] applies a comprehensive framework for selectively exposing new features to customers. Feature exposure is independent of deployment cadences and allows code for new scenario code to be deployed in a disabled state until it has passed all relevant quality bars. In addition, new features can be exposed to a subset of the overall [!INCLUDE [prod_short](includes/prod_short.md)] population as an extra validation step prior to enabling globally. If an issue is detected, the [!INCLUDE [prod_short](includes/prod_short.md)] feature management service provides the ability to disable an offending feature in seconds without waiting for more time-consuming deployment rollback operations.  
 
 These features have enabled the [!INCLUDE [prod_short](includes/prod_short.md)] team to improve the success rate of deployments while absorbing a high year-over-year growth in monthly deployments.  
->>>>>>> c480e49d
 
 ## See also
 
