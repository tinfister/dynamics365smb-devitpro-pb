--- conflicted
+++ resolved
@@ -136,15 +136,12 @@
 #### Are optional features automatically enabled on sandbox environments?
 
 When you create a new sandbox environment with a copy of production data, your choice of enabled features is also copied to the sandbox. When you create a fresh sandbox, each feature is enabled by default, unless a feature is irreversible.  
-<<<<<<< HEAD
-=======
 
 ### Why does the list include features that apply to other countries?
 
 Microsoft's business functionality in [!INCLUDE [prod_short](../includes/prod_short.md)] consists of functionality that is generic and functionality that is particular to a specific country or region. The **Feature Management** page will at times show optional features that are particular to a country, even if your [!INCLUDE [prod_short](../includes/prod_short.md)] is based on another country-specific version. This is due to the current limitations of feature management, which relies on a system table to populate the **Feature Management** page.  
 
 In a future version, we hope to redesign feature management to better reflect local functionality and partner-provided functionality.  
->>>>>>> 42265cb1
 
 ### Is feature management applicable to on-premises deployments of Business Central?
 
