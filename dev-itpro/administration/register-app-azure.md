--- conflicted
+++ resolved
@@ -50,11 +50,7 @@
         |-------|-----------|
         |Name|Specify a name for your Business Central on-premises solution, such as *Business Central on-premises* or *Azure Services for Business Central on-premises*. |
         |Supported account types| Select <strong>Accounts in any organizational directory (Any Azure AD directory - Multitenant)</strong> |
-<<<<<<< HEAD
         |Redirect URI|Set the first box to **Web** to specify a web application. Enter the URL for your Business Central on-premises browser client, followed by *OAuthLanding.htm*, for example: `https://MyServer/BC180/OAuthLanding` or `https://cronus.onmicrosoft.com/BC180/OAuthLanding.htm`. This file is used to manage the exchange of data between Business Central on-premises and other services through Azure AD.<br> <br>**Important:** The URL must match the URL of Web client, as it appears in the browser address. For example, even though the actual URL might be `https://MyServer:443/BC180/OAuthLanding`, the browser typically removes the port number `:443`.|
-=======
-        |Redirect URI|Set the first box to **Web** to specify a web application. Enter the URL for your Business Central on-premises browser client, followed by *OAuthLanding.htm*, for example: `https://MyServer/BC170/OAuthLanding` or `https://cronus.onmicrosoft.com/BC170/OAuthLanding.htm`. This file is used to manage the exchange of data between Business Central on-premises and other services through Azure AD.<br> <br>**Important:** The URL must match the URL of Web client, as it appears in the browser address. For example, even though the actual URL might be `https://MyServer:443/BC170/OAuthLanding`, the browser typically removes the port number `:443`.|
->>>>>>> 293d1433
 
         When completed, an **Overview** displays in the portal for the new application.
 
@@ -75,11 +71,11 @@
     |Feature|API | Permission name|Type|Description|
     |----|----|----------------|----|-----------|
     |All|Microsoft Graph | User.Read|Delegated|Sign in and read user profile|
-    |Universal Print integration|Microsoft Graph |PrinterShare.ReadBasic.All|Delegated|Read basic information about printer shares. Required for using Universal Print printers.|
+    |[Universal Print integration](/dynamics365/business-central/ui-specify-printer-selection-reports#set-up-universal-print)|Microsoft Graph |PrinterShare.ReadBasic.All|Delegated|Read basic information about printer shares. Required for using Universal Print printers.|
     |||PrintJob.Create|Delegated|Create print jobs. Required for using Universal Print printers|
     |||PrintJob.ReadBasic|Delegated|Read basic information of user's print jobs. Required for using Universal Print printers.|
     |||PrintSettings.Read.All|Delegated|Read tenant-wide print settings. Required for using Universal Print printers.|
-    |Power BI Integration|Power BI Service|Report.Read.All|Delegated|View all reports. Required for viewing Power BI reports in Business Central.|
+    |[Power BI Integration](/dynamics365/business-central/admin-powerbi-setup)|Power BI Service|Report.Read.All|Delegated|View all reports. Required for viewing Power BI reports in Business Central.|
 
 ## Set up the registered application in Business Central
 
