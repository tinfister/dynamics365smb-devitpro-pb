---
title: "Configuring Business Central Web Server instance"
ms.custom: na
ms.date: 04/11/2019
ms.reviewer: na
ms.suite: na
ms.tgt_pltfrm: na
ms.topic: article
ms.service: "dynamics365-business-central"
author: jswymer
---
# Configuring [!INCLUDE[webserver](../developer/includes/webserver.md)] Instances

Accessing [!INCLUDE[prodshort](../developer/includes/prodshort.md)] from the [!INCLUDE[nav_web_md](../developer/includes/nav_web_md.md)] or App requires a [!INCLUDE[webserver](../developer/includes/webserver.md)] instance on IIS. You create a [!INCLUDE[webserver](../developer/includes/webserver.md)] instance for the [!INCLUDE[webserver](../developer/includes/webserver.md)] by using the [!INCLUDE[prodsetup](../developer/includes/prodsetup.md)] to install the [!INCLUDE[webserver](../developer/includes/webserver.md)] or by running the [New-NAVWebServerInstance cmdlet](https://docs.microsoft.com/en-us/powershell/module/Microsoft.Dynamics.Nav.Management/new-navwebserverinstance). When you set up a web server instance, you are configuring the connection from the [!INCLUDE[webserver](../developer/includes/webserver.md)] to the [!INCLUDE[server](../developer/includes/server.md)] instance. The connection settings, along with several other configuration settings, are saved in a configuration file for the web server instance.

## <a name="WebClientSettingsFile"></a>About the configuration file
The configuration file for the web server instances is a .json file type called **navsettings.json**. The navsettings.json file is a Java Script Object Notification file type that is similar to files that use the XML file format.

After installation, you can change the configuration by modifying the navsettings.json. There are two ways to modify this file: directly or using PowerShell.

### Where to find the navsettings.json file
The navsettings.json file is stored in the physical path of the web server instance, which is by default is *%systemroot%\\inetpub\\wwwroot\\[WebServerInstanceName]*.

*[WebServerInstanceName]* corresponds to the name (alias) of the web server instance in IIS, for example, *c:\inetpub\\wwwroot\\[!INCLUDE[serverinstance](../developer/includes/serverinstance.md)]*. 

## Modify the navsettings.json file directly

1. Open the navsettings.json in any text or code editor, such as Notepad or Visual Studio Code.

    Each setting is defined by a key-value pair.  
    
    -   In the navsettings.json file, a setting has the format:

        ```
        "keyname": "keyvalue",
        ```
   
    The `keyname` is the name of the configuration setting and the `keyvalue` is the value.
    
    For example, the configuration setting that specifies the Windows credential type for authenticating users is:

    ```
    "ClientServicesCredentialType":  "Windows",
    ```

    Include values in double quotes.
2.  Find the configuration settings that you want to change, and then change the values.

    See the [Settings](configure-web-server.md#Settings) section for a description of each setting.
3.  When you are done making changes, save the file.
4.  Restart the [!INCLUDE[webserver](../developer/includes/webserver.md)] instance for the changes to take effect.
    
    For example, in IIS Manager, in the **Connections** pane, select website node for [!INCLUDE[webserver](../developer/includes/webserver.md)], and then in the **Actions** pane, choose **Restart**. Or, from your desktop, run `iisreset`. 

## Modify the navsettings.json file by using the Set-NAVWebServerInstanceConfiguration cmdlet

The PowerShell script module **NAVWebClientManagement.psm1** includes the [Set-NAVWebServerInstanceConfiguration cmdlet](https://docs.microsoft.com/en-us/powershell/module/Microsoft.Dynamics.Nav.Management/Set-NAVWebServerInstanceConfiguration) that enables you to configure a web server instance.

1. Depending on your installation, run the [!INCLUDE[devshell](../developer/includes/devshell.md)] or Windows PowerShell as an administrator.

    For more information, see [Get started with the [!INCLUDE[webserver](../developer/includes/webserver.md)] cmdlets](../deployment/configure-multiple-web-server-instances.md#GetStartedWebServerCmdlets).

2. For each setting that you want to change, at the command prompt, run the following command:

    ```
    Set-NAVWebServerInstanceConfiguration -Server [MyComputer] -ServerInstance [ServerInstanceName] -WebServerInstance [MyBCWebServerInstance] -KeyName [Setting] -KeyValue [Value]
    ```

    Replace:
    -   `[MyComputer]` with the name of the computer that is running the [!INCLUDE[server](../developer/includes/server.md)]
    -   `[ServerInstanceName]` with the name of the server instance, such as **[!INCLUDE[serverinstance](../developer/includes/serverinstance.md)]**.
    -   `[MyBCWebServerInstance]`with the name of the web server instance for the [!INCLUDE[webserver](../developer/includes/webserver.md)].
    -   `[KeyName]` with the name of the setting. Refer to the next section in this article.
    -   `[KeyValue]` with the new value of the setting.


## <a name="Settings"></a>Settings in the navsettings.json

The navsettings.json has the following structure, where settings are included under one of two root elements: `NAVWebSettings` and `ApplicationIdSettings`:

```
{
  "NAVWebSettings": {
     "//ServerInstance":  "Name of the Business Central Server instance to connect to (for client) or listen on (for server).",
     "ServerInstance":  "BC140",
      [...more keys]
 },
  "ApplicationIdSettings": {
      "BlogLink": "https://myBCBlog.com",
      [...more keys]
  }
}
```

`//` indicates a comment that provides help for the setting, and has no affect on the Web Server instance.

The following table describes the settings that are available in the navsettings.json for each root element. If you do not see a setting in the file, this is because some settings are not automatically included as a key in the file. For these settings, you can add the key manually. If you do not add the key, the default value of the setting is used.  

> [!IMPORTANT]  
>  If modifying the file directly, place values in double quotes `""`.

### `NAVWebSettings` element settings

|Setting/KeyName|Description|  
|-------------|-----------------|  
|AllowedFrameAncestors|Specifies the host name of any web sites in which the [!INCLUDE[nav_web_md](../developer/includes/nav_web_md.md)] or parts of are embedded. By default, the [!INCLUDE[webserver](../developer/includes/webserver.md)] will not allow a website to display it inside an iframe unless the website is hosted on the same web server. This value of this setting is a comma-separated list of host names (URIs). Wildcard names are accepted. For example: `https:mysite.sharepoint.com, https:*.myportal.com`<BR /><BR /> <!--For more information, see [Embedding Microsoft Dynamics NAV Web Client Pages in Other Websites](Embedding-Microsoft-Dynamics-NAV-Web-Client-Pages-in-Other-Websites.md)-->|
|GlobalEndPoints|Specifies the comma-separated list of global endpoints that are allowed to call this website. The values must include http scheme and fully qualified domain name (FDQN), such as `https://financials.microsoft.com`.<br /><br /> Default value: none|
|LoadScriptsFromCdn|Specifies whether to load scripts from Content Distribution Networks (CDNs). This only applies to scripts that are available from a CDN, like jQuery.<br /><br />If set to `false`, scripts will be loaded from the Web server, which is useful in, for example, an intranet scenario where there is no internet access.<br />Default value: `true`|
|AllowNtlm|Specifies whether NT LAN Manager \(NTLM\) fallback is permitted for authentication.<br /><br /> To require Kerberos authentication, set this value to `false`.<br /><br /> Values: `true`, `false`<br /><br /> Default value: `true`|  
|ClientServicesChunkSize|Sets the maximum size, in kilobytes, of a data chunk that is transmitted between [!INCLUDE[webserver](../developer/includes/webserver.md)] and [!INCLUDE[server](../developer/includes/server.md)]. Data that is transmitted between [!INCLUDE[webserver](../developer/includes/webserver.md)] and [!INCLUDE[server](../developer/includes/server.md)] is broken down into smaller units called chunks, and then reassembled when it reaches its destination.<br /><br /> Values: From 4 to 80.<br /><br /> Default value: 28|  
|ClientServicesCompressionThreshold|Sets the threshold in memory consumption at which [!INCLUDE[webserver](../developer/includes/webserver.md)] starts compressing data sets. This limits amount of consumed memory. The value is in kilobytes.<br /><br /> Default value: 64|  
|ClientServicesProtectionLevel|Specifies the security services used to protect the data stream between the [!INCLUDE[webserver](../developer/includes/webserver.md)] and [!INCLUDE[server](../developer/includes/server.md)]. This value must match the value that is specified in the [!INCLUDE[server](../developer/includes/server.md)] configuration file. For more information, see [Configuring Business Central Server](configure-server-instance.md).<br /><br /> Values: EncryptAndSign, Sign, None<br /><br /> Default value: EncryptAndSign|  
|Server|Specifies the name of the computer that is running the [!INCLUDE[server](../developer/includes/server.md)].<br /><br /> Default value: localhost|  
|ServerInstance|Specifies the name of the [!INCLUDE[server](../developer/includes/server.md)] instance that the [!INCLUDE[webserver](../developer/includes/webserver.md)] connects to.<br /><br /> Default value: [!INCLUDE[serverinstance](../developer/includes/serverinstance.md)]|  
|ClientServicesCredentialType|Specifies the authorization mechanism that is used to authenticate users who try to connect to the [!INCLUDE[webserver](../developer/includes/webserver.md)]. For more information, see [Authentication and User Credential Type](../administration/users-credential-types.md).<br /><br /> The credential type must match the credential type configured for the [!INCLUDE[server](../developer/includes/server.md)] instance that the [!INCLUDE[webserver](../developer/includes/webserver.md)] connects to. For information about how to set up the credential type on [!INCLUDE[server](../developer/includes/server.md)], see [Configuring Business Central Server](configure-server-instance.md).<br /><br /> Values: Windows, UserName, NavUserPassword, AccessControlService<br /><br /> Default value: Windows|  
|ClientServicesPort|Specifies the TCP port for the [!INCLUDE[server](../developer/includes/server.md)]. This is part of the [!INCLUDE[server](../developer/includes/server.md)]’s URL.<br /><br /> Values: 1-65535<br /><br /> Default value: 7046|
|ManagementServicesPort|The listening TCP port for the Business Central management endpoint. <br /><br />Valid range: 1-65535<br />Default value: 7045|
|ServicePrincipalNameRequired|If this parameter is set to `true`, then the [!INCLUDE[webserver](../developer/includes/webserver.md)] can only connect to a [!INCLUDE[server](../developer/includes/server.md)] instance that has been associated with a service principal name \(SPN\).<br /><br /> If this parameter is set to `false`, then the [!INCLUDE[webserver](../developer/includes/webserver.md)] attempts to connect to the configured [!INCLUDE[server](../developer/includes/server.md)] service, regardless of whether that service is associated with an SPN.<br /><br /> For more information about SPNs, see [Configure Delegation](../deployment/configure-delegation-web-server.md).<br /><br /> Default: `false`|
|SessionTimeout|Specifies the maximum time that a connection between the [!INCLUDE[webserver](../developer/includes/webserver.md)] and the [!INCLUDE[server](../developer/includes/server.md)] can remain idle before the session is stopped.<br /><br /> In the [!INCLUDE[webserver](../developer/includes/webserver.md)], this setting determines how long an open [!INCLUDE[prodshort](../developer/includes/prodshort.md)] page or report can remain inactive before it closes. For example, when the SessionTimeout is set to 20 minutes, if a user does not take any action on a page within 20 minutes, then the page closes and it is replaced with the following message: **The page has expired and the content cannot be displayed.**<br /><br /> The time span has the format \[dd.\]hh:mm:ss\[.ff\]:<br /><br /> -   dd is the number of days<br />-   hh is the number of hours<br />-   mm is the number of minutes<br />-   ss is the number of seconds<br />-   ff  is fractions of a second<br /><br /> Default value: 00:20:00|
|RequireSsl|Specifies whether SSL (https) is required. If the value is set to `true` all cookies will be marked with a `\u0027secure\u0027` attribute. If SSl is enable on the Web server, you should set this to `true`.<br /><br /> Values: `true`, `false`<br /> Default value: `false`|  
|ShowPageSearch|Specifies whether to show the **Tell me what you want to do** icon in the Role Center. The **Tell me what you want to do** lets users find [!INCLUDE[prodshort](../developer/includes/prodshort.md)] objects, such as pages, reports, and actions. <br /><br /> If you do not want to the **Tell me what you want to do** icon available in the [!INCLUDE[webserver](../developer/includes/webserver.md)], then set the parameter to `false`.<br /><br /> Default value: `true`|  
|UnknownSpnHint|Specifies whether to use a server principal name when establishing the connection between the [!INCLUDE[webserver](../developer/includes/webserver.md)] server and [!INCLUDE[server](../developer/includes/server.md)]. This setting is used to authenticate the [!INCLUDE[server](../developer/includes/server.md)], and it prevents the [!INCLUDE[webserver](../developer/includes/webserver.md)] server from restarting when it connects to [!INCLUDE[server](../developer/includes/server.md)] for the first time. You set values that are based on the value of the ServicePrincipalNameRequired key.<br /><br /> Value: The value has the following format.<br /><br /> \(net.tcp://BCServer:Port/ServerInstance/Service\)=NoSpn&#124;SPN<br /><br /> -   BCServer is the name of the computer that is running the [!INCLUDE[server](../developer/includes/server.md)].<br />-   Port is the port number on which the [!INCLUDE[server](../developer/includes/server.md)] is running.<br />-   ServerInstance is the name of the [!INCLUDE[server](../developer/includes/server.md)] instance.<br />-   NoSpn&#124;SPN specifies whether to use an SPN. If the ServicePrincipalNameRequired key is set to `false`, then set this value to NoSpn. If the ServicePrincipalNameRequired key is set to `true`, then set this value to Spn.<br /><br /> Default value: \(net.tcp://localhost:7046/[!INCLUDE[serverinstance](../developer/includes/serverinstance.md)]/Service\)=NoSpn<br /><br /> If you set this key to the incorrect value, then during startup, the [!INCLUDE[webserver](../developer/includes/webserver.md)] will automatically determine a correct value. This will cause the [!INCLUDE[webserver](../developer/includes/webserver.md)] to restart. **Note:**  For most installations, you do not have to change this value. Unlike the [!INCLUDE[nav_windows](../developer/includes/nav_windows_md.md)], this setting is not updated automatically. If you want to change the default value, then you must change it manually.|  
|DnsIdentity|Specifies the subject name or common name of the service certificate for [!INCLUDE[server](../developer/includes/server.md)].<br /><br /> This parameter is only relevant when the ClientServicesCredentialType is set to UserName, NavUserPassword, or AccessControlService, which requires that security certificates are used on the [!INCLUDE[webserver](../developer/includes/webserver.md)] and [!INCLUDE[server](../developer/includes/server.md)] to protect communication. **Note:**  You can find the subject name by opening the certificate in the Certificates snap-in for Microsoft Management Console \(MMC\) on the computer that is running [!INCLUDE[webserver](../developer/includes/webserver.md)] or [!INCLUDE[server](../developer/includes/server.md)]. <br /><br /> For more information, see [Authentication and User Credential Type](../administration/users-credential-types.md).<br /><br /> Value: The subject name of the certificate.<br /><br /> Default value: none|
|AuthenticateServer |Specifies whether to authenticate the server by enabling service identity checks on protocol between the Web server and the Business Central Server instance.<br /><br /> Values: `true`, `false`<br /> Default value: `true`|
|HelpServer|Specifies the name of the [!INCLUDE[prodshort](../developer/includes/prodshort.md)] Help Server if the deployment uses Help Server. If the deployment uses an online library, remove this setting.<br /><br /> Default value: none| 
|HelpServerPort|Specifies the TCP port on the specified [!INCLUDE[prodshort](../developer/includes/prodshort.md)] Help Server if the deployment uses Help Server. If the deployment uses an online library, remove this setting.<br /><br /> Default value: none|
|OfficeSuiteShellServiceClientTimeout |Defines the time Business Central will wait for the Office Suite Shell Service to respond.<br /><br />**Important:** This setting has been deprecated in Business Central, and it has no effect on the Web Server instance. <br /><br /> Default value: 10|
|UseAdditionalSearchTerms|Specifies whether **Tell me** uses the additional search terms that are defined on pages and reports.<br /><br />The additional search terms are specified by the [AdditionalSearchTerms](../developer/properties/devenv-additionalsearchterms-property.md) and [AdditionalSearchTermsML](../developer/properties/devenv-additionalsearchtermsml-property.md) properties.<br /><br /> If you set this to `false` the additional search terms are ignored.<br /><br /> Default value: true |
|DefaultRelativeHelpPath|Specifies the default Help article to open if no other context-sensitive link is specified.<br /><br /> Default value: none|
|PersonalizationEnabled|Specifies whether personalization is enabled in the [!INCLUDE[webclient](../developer/includes/webclient.md)]. Set to `true` to enable personalization.<br /><br />For more information, see [Managing Personalization](https://docs.microsoft.com/en-us/dynamics365/business-central/ui-personalization-manage).|

<!-- Hidden from file and help
|BaseHelpSearchUrl|Specifies the link to search API for the online Help library that the deployment uses, such as *https://mysite.com/{0}/search/index?search={1}&scope=BusinessCentral*.<br /><br /> Default value: none|

-->

### `ApplicationIdSettings` element settings

|Setting/KeyName|Description|  
|-------------|-----------------|  
<<<<<<< HEAD
|BaseHelpUrl|Specifies the link to the online Help library that the deployment uses, such as *https://mysite.com/{0}/mylibrary/*.<br /><br /> Default value: none<br /><br />For more information, see [Configuring the Help Experience](../deployment/configure-help.md). |
=======
>>>>>>> 2d400a14
|BlogLink|Specifies the target of the **blog** link on the **Help & Support** page. Use this link to give users access to your end-user blog. <br /><br />Value: a valid URL<br />Default value: https://go.microsoft.com/fwlink/?linkid=2076643|
|ComingSoonLink|Specifies the target of **coming soon** link on the **Help & Support** page. Use this link to give users access to information about your roadmap or any upcoming features and fixes.<br /><br />Value: A valid URL.<br /> Default value: [https://go.microsoft.com/fwlink/?linkid=2047422](https://go.microsoft.com/fwlink/?linkid=2047422)|
|CommunityLink|Specifies the URL to a community or resource for sharing information. <br /><br />Value: a valid URL <br />Default value: http://go.microsoft.com/fwlink/?LinkId=287089|
|ContactSalesLink|Specifies the target of the contact sales link on the **Help & Support** page. Use this link to give users access to your sales-focused web page where users can engage with your sales process. **Note** This setting and link are not used for Business Central on-premises.|
|SigninHelpLink|Specifies the URL to open if the user selects help on the sign in page box. <br /><br />Value: a valid URL<br />Default value: none|


<!--
|AndroidPrivacy||
|AndroidSoftwareLicenseTerms||
|AndroidThirdPartyNotice||
<<<<<<< HEAD

=======
|BaseHelpUrl|Specifies the link to the online Help library that the deployment uses, such as *https://mysite.com/{0}/mylibrary/*.<br /><br /> Default value: none|
>>>>>>> 2d400a14
|IosPrivacy||
|IosSoftwareLicenseTerms||
|IosThirdPartyNotice||
|FeedbackLink|Specifies the URL to a feedback system for gathering end-user feedback about the application. |
|KeyboardShortcutsLink|Specifies the URL to an article that describes the keyboard shortcuts for the application.<br /><br />Default value: https://go.microsoft.com/fwlink/?linkid=2064754|
|LegalLink|Specifies the URL to the legal information about application. <br /><br />Default value: http://go.microsoft.com/fwlink/?LinkId=843026|
|PrivacyLink|Specifies the URL to the privacy information for the application. This link also appears in the sign-in page.<br /><br />Default value: http://go.microsoft.com/fwlink/?LinkId=837448|

-->

## See Also  
[Setting up Multiple Business Central Web Server Instances](../deployment/configure-multiple-web-server-instances.md)   
[Install Business Central Components](../deployment/install-using-setup.md)  
[Business Central Web Server Overview](../deployment/web-server-overview.md)  
[Configuring Business Central Server](configure-server-instance.md)  
[Configuring the Help Experience](../deployment/configure-help.md)  <|MERGE_RESOLUTION|>--- conflicted
+++ resolved
@@ -138,10 +138,7 @@
 
 |Setting/KeyName|Description|  
 |-------------|-----------------|  
-<<<<<<< HEAD
 |BaseHelpUrl|Specifies the link to the online Help library that the deployment uses, such as *https://mysite.com/{0}/mylibrary/*.<br /><br /> Default value: none<br /><br />For more information, see [Configuring the Help Experience](../deployment/configure-help.md). |
-=======
->>>>>>> 2d400a14
 |BlogLink|Specifies the target of the **blog** link on the **Help & Support** page. Use this link to give users access to your end-user blog. <br /><br />Value: a valid URL<br />Default value: https://go.microsoft.com/fwlink/?linkid=2076643|
 |ComingSoonLink|Specifies the target of **coming soon** link on the **Help & Support** page. Use this link to give users access to information about your roadmap or any upcoming features and fixes.<br /><br />Value: A valid URL.<br /> Default value: [https://go.microsoft.com/fwlink/?linkid=2047422](https://go.microsoft.com/fwlink/?linkid=2047422)|
 |CommunityLink|Specifies the URL to a community or resource for sharing information. <br /><br />Value: a valid URL <br />Default value: http://go.microsoft.com/fwlink/?LinkId=287089|
@@ -153,11 +150,6 @@
 |AndroidPrivacy||
 |AndroidSoftwareLicenseTerms||
 |AndroidThirdPartyNotice||
-<<<<<<< HEAD
-
-=======
-|BaseHelpUrl|Specifies the link to the online Help library that the deployment uses, such as *https://mysite.com/{0}/mylibrary/*.<br /><br /> Default value: none|
->>>>>>> 2d400a14
 |IosPrivacy||
 |IosSoftwareLicenseTerms||
 |IosThirdPartyNotice||
@@ -165,7 +157,6 @@
 |KeyboardShortcutsLink|Specifies the URL to an article that describes the keyboard shortcuts for the application.<br /><br />Default value: https://go.microsoft.com/fwlink/?linkid=2064754|
 |LegalLink|Specifies the URL to the legal information about application. <br /><br />Default value: http://go.microsoft.com/fwlink/?LinkId=843026|
 |PrivacyLink|Specifies the URL to the privacy information for the application. This link also appears in the sign-in page.<br /><br />Default value: http://go.microsoft.com/fwlink/?LinkId=837448|
-
 -->
 
 ## See Also  
