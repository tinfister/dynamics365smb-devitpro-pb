---
title: "Configuring Business Central Web Server instance"
ms.custom: na
ms.date: 10/01/2018
ms.reviewer: na
ms.suite: na
ms.tgt_pltfrm: na
ms.topic: article
ms.service: "dynamics365-business-central"
author: jswymer
---
# Configuring [!INCLUDE[webserver](../developer/includes/webserver.md)] Instances

Accessing [!INCLUDE[prodshort](../developer/includes/prodshort.md)] from the [!INCLUDE[nav_web_md](../developer/includes/nav_web_md.md)] or App requires a [!INCLUDE[webserver](../developer/includes/webserver.md)] instance on IIS. You create a [!INCLUDE[webserver](../developer/includes/webserver.md)] instance for the [!INCLUDE[webserver](../developer/includes/webserver.md)] by using the [!INCLUDE[prodsetup](../developer/includes/prodsetup.md)] to install the [!INCLUDE[webserver](../developer/includes/webserver.md)] or by running the [New-NAVWebServerInstance cmdlet](https://docs.microsoft.com/en-us/powershell/module/Microsoft.Dynamics.Nav.Management/new-navwebserverinstance). When you set up a web server instance, you are configuring the connection from the [!INCLUDE[webserver](../developer/includes/webserver.md)] to the [!INCLUDE[server](../developer/includes/server.md)] instance. The connection settings, along with several other configuration settings, are saved in a configuration file for the web server instance.

## <a name="WebClientSettingsFile"></a>About the configuration file
The configuration file for the web server instances is a .json file type called **navsettings.json**. The navsettings.json file is a Java Script Object Notification file type that is similar to files that use the XML file format.

After installation, you can change the configuration by modifying the navsettings.json. There are two ways to modify this file: directly or using PowerShell.

### Where to find the navsettings.json file
The navsettings.json file is stored in the physical path of the web server instance, which is by default is *%systemroot%\\inetpub\\wwwroot\\[WebServerInstanceName]*.

*[WebServerInstanceName]* corresponds to the name (alias) of the web server instance in IIS, for example, *c:\inetpub\\wwwroot\\[!INCLUDE[serverinstance](../developer/includes/serverinstance.md)]*. 

## Modify the navsettings.json file directly

1. Open the navsettings.json in any text or code editor, such as Notepad or Visual Studio Code.

    Each setting is defined by a key-value pair.  
    
    -   In the navsettings.json file, a setting has the format:

        ```
        "keyname": "keyvalue",
        ```

    -   In the web.config file, a setting has the format:

        ```
        <add key="keyname" value="keyvalue"/>
        ```

    
    
    The `keyname` is the name of the configuration setting and the `keyvalue` is the value.
    
    For example, the configuration setting that specifies the Windows credential type for authenticating users is:

    ```
    "ClientServicesCredentialType":  "Windows",
    ```

    Include values in double quotes.
2.  Find the configuration settings that you want to change, and then change the values.

    See the [Settings](configure-web-server.md#Settings) section for a description of each setting.
3.  When you are done making changes, save the file.
4.  Restart the [!INCLUDE[webserver](../developer/includes/webserver.md)] instance for the changes to take effect.
    
    For example, in IIS Manager, in the **Connections** pane, select website node for [!INCLUDE[webserver](../developer/includes/webserver.md)], and then in the **Actions** pane, choose **Restart**. Or, from your desktop, run `iisreset`. 

## Modify the navsettings.json file by using the Set-NAVWebServerInstanceConfiguration cmdlet

The PowerShell script module **NAVWebClientManagement.psm1** includes the [Set-NAVWebServerInstanceConfiguration cmdlet](https://docs.microsoft.com/en-us/powershell/module/Microsoft.Dynamics.Nav.Management/Set-NAVWebServerInstanceConfiguration) that enables you to configure a web server instance.

1. Depending on your installation, run the [!INCLUDE[devshell](../developer/includes/devshell.md)] or Windows PowerShell as an administrator.

    For more information, see [Get started with the [!INCLUDE[webserver](../developer/includes/webserver.md)] cmdlets](../deployment/configure-multiple-web-server-instances.md#GetStartedWebServerCmdlets).

2. For each setting that you want to change, at the command prompt, run the following command:

    ```
    Set-NAVWebServerInstanceConfiguration -Server [MyComputer] -ServerInstance [ServerInstanceName] -WebServerInstance [MyNavWebServerInstance] -KeyName [Setting] -KeyValue [Value]
    ```

    Replace:
    -   `[MyComputer]` with the name of the computer that is running the [!INCLUDE[server](../developer/includes/server.md)]
    -   `[ServerInstanceName]` with the name of the server instance, such as **[!INCLUDE[serverinstance](../developer/includes/serverinstance.md)]**.
    -   `[MyNavWebServerInstance]`with the name of the web server instance for the [!INCLUDE[webserver](../developer/includes/webserver.md)].
    -   `[KeyName]` with the name of the setting. Refer to the next section in this article.
    -   `[KeyValue]` with the new value of the setting.


## <a name="Settings"></a>Settings in the navsettings.json  
The following table describes the settings that are available in the navsettings.json.

> [!IMPORTANT]  
>  If modifying the file directly, place values in double quotes `""`.

|Setting/KeyName|Description|  
|-------------|-----------------|  
|AllowedFrameAncestors|Specifies the host name of any web sites in which the [!INCLUDE[nav_web_md](../developer/includes/nav_web_md.md)] or parts of are embedded. By default, the [!INCLUDE[webserver](../developer/includes/webserver.md)] will not allow a website to display it inside an iframe unless the website is hosted on the same web server. This value of this setting is a comma-separated list of host names (URIs). Wildcard names are accepted. For example: `https:mysite.sharepoint.com, https:*.myportal.com`<BR /><BR /> <!--For more information, see [Embedding Microsoft Dynamics NAV Web Client Pages in Other Websites](Embedding-Microsoft-Dynamics-NAV-Web-Client-Pages-in-Other-Websites.md)-->|
|GlobalEndPoints|Specifies the comma-separated list of global endpoints that are allowed to call this website. The values must include http scheme and fully qualifies omain name (FDQN), such as `https://financials.microsoft.com`.|
|AllowNtlm|Specifies whether NT LAN Manager \(NTLM\) fallback is permitted for authentication.<br /><br /> To require Kerberos authentication, set this value to **false**.<br /><br /> Values: **true**, **false**<br /><br /> Default value: **true**|  
|ClientServicesChunkSize|Sets the maximum size, in kilobytes, of a data chunk that is transmitted between [!INCLUDE[webserver](../developer/includes/webserver.md)] and [!INCLUDE[server](../developer/includes/server.md)]. Data that is transmitted between [!INCLUDE[webserver](../developer/includes/webserver.md)] and [!INCLUDE[server](../developer/includes/server.md)] is broken down into smaller units called chunks, and then reassembled when it reaches its destination.<br /><br /> Values: From 4 to 80.<br /><br /> Default value: 28|  
|ClientServicesCompressionThreshold|Sets the threshold in memory consumption at which [!INCLUDE[webserver](../developer/includes/webserver.md)] starts compressing data sets. This limits amount of consumed memory. The value is in kilobytes.<br /><br /> Default value: 64|  
|ClientServicesProtectionLevel|Specifies the security services used to protect the data stream between the [!INCLUDE[webserver](../developer/includes/webserver.md)] and [!INCLUDE[server](../developer/includes/server.md)]. This value must match the value that is specified in the [!INCLUDE[server](../developer/includes/server.md)] configuration file. For more information, see [Configuring Business Central Server](configure-server-instance.md).<br /><br /> Values: EncryptAndSign, Sign, None<br /><br /> Default value: EncryptAndSign|  
|Server|Specifies the name of the computer that is running the [!INCLUDE[server](../developer/includes/server.md)].<br /><br /> Default value: localhost|  
|ServerInstance|Specifies the name of the [!INCLUDE[server](../developer/includes/server.md)] instance that the [!INCLUDE[webserver](../developer/includes/webserver.md)] connects to.<br /><br /> Default value: [!INCLUDE[serverinstance](../developer/includes/serverinstance.md)]|  
|ClientServicesCredentialType|Specifies the authorization mechanism that is used to authenticate users who try to connect to the [!INCLUDE[webserver](../developer/includes/webserver.md)]. For more information, see [Authentication and User Credential Type](../administration/users-credential-types.md).<br /><br /> The credential type must match the credential type configured for the [!INCLUDE[server](../developer/includes/server.md)] instance that the [!INCLUDE[webserver](../developer/includes/webserver.md)] connects to. For information about how to set up the credential type on [!INCLUDE[server](../developer/includes/server.md)], see [Configuring Business Central Server](configure-server-instance.md).<br /><br /> Values: Windows, UserName, NavUserPassword, AccessControlService<br /><br /> Default value: Windows|  
|ClientServicesPort|Specifies the TCP port for the [!INCLUDE[server](../developer/includes/server.md)]. This is part of the [!INCLUDE[server](../developer/includes/server.md)]’s URL.<br /><br /> Values: 1-65535<br /><br /> Default value: 7046|  
|ServicePrincipalNameRequired|If this parameter is set to **true**, then the [!INCLUDE[webserver](../developer/includes/webserver.md)] can only connect to a [!INCLUDE[server](../developer/includes/server.md)] instance that has been associated with a service principal name \(SPN\).<br /><br /> If this parameter is set to **false**, then the [!INCLUDE[webserver](../developer/includes/webserver.md)] attempts to connect to the configured [!INCLUDE[server](../developer/includes/server.md)] service, regardless of whether that service is associated with an SPN.<br /><br /> For more information about SPNs, see [Configure Delegation](../deployment/configure-delegation-web-server.md).<br /><br /> Default: **false**|  
|SessionTimeout|Specifies the maximum time that a connection between the [!INCLUDE[webserver](../developer/includes/webserver.md)] and the [!INCLUDE[server](../developer/includes/server.md)] can remain idle before the session is stopped.<br /><br /> In the [!INCLUDE[webserver](../developer/includes/webserver.md)], this setting determines how long an open [!INCLUDE[prodshort](../developer/includes/prodshort.md)] page or report can remain inactive before it closes. For example, when the SessionTimeout is set to 20 minutes, if a user does not take any action on a page within 20 minutes, then the page closes and it is replaced with the following message: **The page has expired and the content cannot be displayed.**<br /><br /> The time span has the format \[dd.\]hh:mm:ss\[.ff\]:<br /><br /> -   dd is the number of days<br />-   hh is the number of hours<br />-   mm is the number of minutes<br />-   ss is the number of seconds<br />-   ff  is fractions of a second<br /><br /> Default value: 00:20:00|  
|ShowPageSearch|Specifies whether to show the **Tell me what you want to do** icon in the Role Center. The **Tell me what you want to do** lets users find [!INCLUDE[prodshort](../developer/includes/prodshort.md)] objects, such as pages, reports, and actions. <br /><br /> If you do not want to the **Tell me what you want to do** icon available in the [!INCLUDE[webserver](../developer/includes/webserver.md)], then set the parameter to **false**.<br /><br /> Default value: **true**|  
|UnknownSpnHint|Specifies whether to use a server principal name when establishing the connection between the [!INCLUDE[webserver](../developer/includes/webserver.md)] server and [!INCLUDE[server](../developer/includes/server.md)]. This setting is used to authenticate the [!INCLUDE[server](../developer/includes/server.md)], and it prevents the [!INCLUDE[webserver](../developer/includes/webserver.md)] server from restarting when it connects to [!INCLUDE[server](../developer/includes/server.md)] for the first time. You set values that are based on the value of the ServicePrincipalNameRequired key.<br /><br /> Value: The value has the following format.<br /><br /> \(net.tcp://NavServer:Port/ServerInstance/Service\)=NoSpn&#124;SPN<br /><br /> -   NavServer is the name of the computer that is running the [!INCLUDE[server](../developer/includes/server.md)].<br />-   Port is the port number on which the [!INCLUDE[server](../developer/includes/server.md)] is running.<br />-   ServerInstance is the name of the [!INCLUDE[server](../developer/includes/server.md)] instance.<br />-   NoSpn&#124;SPN specifies whether to use an SPN. If the ServicePrincipalNameRequired key is set to **false**, then set this value to NoSpn. If the ServicePrincipalNameRequired key is set to **true**, then set this value to Spn.<br /><br /> Default value: \(net.tcp://localhost:7046/[!INCLUDE[serverinstance](../developer/includes/serverinstance.md)]/Service\)=NoSpn<br /><br /> If you set this key to the incorrect value, then during startup, the [!INCLUDE[webserver](../developer/includes/webserver.md)] will automatically determine a correct value. This will cause the [!INCLUDE[webserver](../developer/includes/webserver.md)] to restart. **Note:**  For most installations, you do not have to change this value. Unlike the [!INCLUDE[nav_windows](../developer/includes/nav_windows_md.md)], this setting is not updated automatically. If you want to change the default value, then you must change it manually.|  
|DnsIdentity|Specifies the subject name or common name of the service certificate for [!INCLUDE[server](../developer/includes/server.md)].<br /><br /> This parameter is only relevant when the ClientServicesCredentialType is set to UserName, NavUserPassword, or AccessControlService, which requires that security certificates are used on the [!INCLUDE[webserver](../developer/includes/webserver.md)] and [!INCLUDE[server](../developer/includes/server.md)] to protect communication. **Note:**  You can find the subject name by opening the certificate in the Certificates snap-in for Microsoft Management Console \(MMC\) on the computer that is running [!INCLUDE[webserver](../developer/includes/webserver.md)] or [!INCLUDE[server](../developer/includes/server.md)]. <br /><br /> For more information, see [Authentication and User Credential Type](../administration/users-credential-types.md).<br /><br /> Value: The subject name of the certificate.<br /><br /> Default value: none|   
|SigninHelpLink|Specifies the URL to open if the user selects help on the sign in dialog.<br /><br /> Default value: none|  
|HelpServer|Specifies the name of the [!INCLUDE[prodshort](../developer/includes/prodshort.md)] Help Server if the deployment uses Help Server. If the deployment uses an online library, remove this setting.<br /><br /> Default value: none|  
|HelpServerPort|Specifies the TCP port on the specified [!INCLUDE[prodshort](../developer/includes/prodshort.md)] Help Server if the deployment uses Help Server. If the deployment uses an online library, remove this setting.<br /><br /> Default value: none|
|BaseHelpUrl|Specifies the link to the online Help library that the deployment uses, such as *https://mysite.com/{0}/mylibrary/*.<br /><br /> Default value: none|
|BaseHelpSearchUrl|Specifies the link to search API for the online Help library that the deployment uses, such as *https://mysite.com/{0}/search/index?search={1}&scope=BusinessCentral*.<br /><br /> Default value: none|
|DefaultRelativeHelpPath|Specifies the default Help article to open if no other context-sensitive link is specified.<br /><br /> Default value: none|
| Feedback Link  |Specifies the URL to a feedback system for gathering end-user feedback about the application. |
|Community Link	|Specifies the URL to a community or resource for sharing information.|
|Privacy Link	|Specifies the URL to the privacy information for the application. This link also appears in the sign-in page.|
| Legal Link |Specifies the URL to the legal information about application. |
<<<<<<< HEAD
|Sign In Help Link	|This link appears on the sign-in page. It specifies the URL to a resource that provides information to help the user sign in the application.|
|UseAdditionalSearchTerms|Specifies whether **Tell me** uses the additional search terms that are defined on pages and reports.<br /><br />The additional search terms are specified by the [AdditionalSearchTerms](../developer/properties/devenv-additionalsearchterms-property.md) and [AdditionalSearchTermsML](../developer/properties/devenv-additionalsearchtermsml-property.md) properties.<br /><br /> If you set this to `false` the additional search terms are ignored.<br /><br /> Default value: true | 
=======
|Sign In Help Link	|This link appears on the sign-in page. It specifies the URL to a resource that provides information to help the user sign in the application.| 
|PersonalizationEnabled|Specifies whether personalization is enabled in the [!INCLUDE[webclient](../developer/includes/webclient.md)]. Set to `true` to enable personalization.<br /><br />For more information, see [Managing Personalization](https://docs.microsoft.com/en-us/dynamics365/business-central/ui-personalization-manage).|
>>>>>>> d70f95f7

## See Also  
[Setting up Multiple Business Central Web Server Instances](../deployment/configure-multiple-web-server-instances.md)   
[Install Business Central Components](../deployment/install-using-setup.md)  
[Business Central Web Server Overview](../deployment/web-server-overview.md)  
[Configuring Business Central Server](configure-server-instance.md)  
[Configuring the Help Experience](../deployment/configure-help.md)  <|MERGE_RESOLUTION|>--- conflicted
+++ resolved
@@ -115,13 +115,9 @@
 |Community Link	|Specifies the URL to a community or resource for sharing information.|
 |Privacy Link	|Specifies the URL to the privacy information for the application. This link also appears in the sign-in page.|
 | Legal Link |Specifies the URL to the legal information about application. |
-<<<<<<< HEAD
 |Sign In Help Link	|This link appears on the sign-in page. It specifies the URL to a resource that provides information to help the user sign in the application.|
-|UseAdditionalSearchTerms|Specifies whether **Tell me** uses the additional search terms that are defined on pages and reports.<br /><br />The additional search terms are specified by the [AdditionalSearchTerms](../developer/properties/devenv-additionalsearchterms-property.md) and [AdditionalSearchTermsML](../developer/properties/devenv-additionalsearchtermsml-property.md) properties.<br /><br /> If you set this to `false` the additional search terms are ignored.<br /><br /> Default value: true | 
-=======
-|Sign In Help Link	|This link appears on the sign-in page. It specifies the URL to a resource that provides information to help the user sign in the application.| 
+|UseAdditionalSearchTerms|Specifies whether **Tell me** uses the additional search terms that are defined on pages and reports.<br /><br />The additional search terms are specified by the [AdditionalSearchTerms](../developer/properties/devenv-additionalsearchterms-property.md) and [AdditionalSearchTermsML](../developer/properties/devenv-additionalsearchtermsml-property.md) properties.<br /><br /> If you set this to `false` the additional search terms are ignored.<br /><br /> Default value: true |
 |PersonalizationEnabled|Specifies whether personalization is enabled in the [!INCLUDE[webclient](../developer/includes/webclient.md)]. Set to `true` to enable personalization.<br /><br />For more information, see [Managing Personalization](https://docs.microsoft.com/en-us/dynamics365/business-central/ui-personalization-manage).|
->>>>>>> d70f95f7
 
 ## See Also  
 [Setting up Multiple Business Central Web Server Instances](../deployment/configure-multiple-web-server-instances.md)   
