---
title: User Authentication with Azure AD for Single Sign-on
description: Associate an existing Microsoft account with user account to achieve single sign-on between the Web client and Office 365.
ms.custom: na
ms.date: 04/01/2019
ms.reviewer: na
ms.suite: na
ms.tgt_pltfrm: na
ms.topic: article
ms.service: "dynamics365-business-central"
author: jswymer
---
# Authenticating [!INCLUDE[prodshort](../developer/includes/prodshort.md)] Users with Azure Active Directory
Azure Active Directory \(Azure AD\) is a cloud service that provides identity and access capabilities, such as for applications on Microsoft Azure, Microsoft Office 365, and for applications that install on-premises. If the [!INCLUDE[server](../developer/includes/server.md)] instance is configured to use the AccessControlService credential type, you can associate the [!INCLUDE[prodshort](../developer/includes/prodshort.md)] user accounts with Azure AD accounts (or Office 365 account) that users use to access the [!INCLUDE[nav_web](../developer/includes/nav_web_md.md)], [!INCLUDE[nav_windows](../developer/includes/nav_windows_md.md)], Office 365, and SharePoint.  

 For example, your users access a website, such as a SharePoint site. From there, they have single sign-on access to [!INCLUDE[prodshort](../developer/includes/prodshort.md)] because you have configured [!INCLUDE[prodshort](../developer/includes/prodshort.md)] for Azure AD.  

## Azure AD and [!INCLUDE[prodshort](../developer/includes/prodshort.md)]  
 You can use the Azure AD service to associate your existing Microsoft account with your [!INCLUDE[prodshort](../developer/includes/prodshort.md)] user account and achieve single sign-on between the [!INCLUDE[nav_web](../developer/includes/nav_web_md.md)] and Office 365. Also, if you use [!INCLUDE[prodshort](../developer/includes/prodshort.md)] in an app for SharePoint, you can use Azure AD to achieve single sign-on between the [!INCLUDE[nav_web](../developer/includes/nav_web_md.md)] and SharePoint. You can still host the [!INCLUDE[server](../developer/includes/server.md)] instance and [!INCLUDE[webserver](../developer/includes/webserver.md)] on-premises. You do not have to deploy [!INCLUDE[prodshort](../developer/includes/prodshort.md)] on Azure to use Azure AD for user authentication.

 The following sections describe the tasks involved in setting up Azure AD authentication for authenticating [!INCLUDE[prodshort](../developer/includes/prodshort.md)] users.

## Preparation

Azure AD authentication requires the use of service certificates to help secure client connections over a wide area network (WAN). In a production environment, you should obtain a certificate from a certification authority or trusted provider. In a test environment, if you do not have a certificate, then you can create your own self-signed certificate. The implementation of certificates involves installation and configuration of the certificates on the [!INCLUDE[server](../developer/includes/server.md)] server and client computers.

For more information, see [Using Certificates to Secure Connections](../deployment/implement-security-certificates-production-environment.md).

## Task 1: Create an Azure AD Tenant
  
If you have an Office 365 subscription that is based on a domain such as *solutions.onmicrosoft.com*, you are already using Azure AD because the Office 365 user accounts are based on Azure AD. Then, if you add the email addresses for those user accounts to the user accounts in [!INCLUDE[prodshort](../developer/includes/prodshort.md)], the users experience seamless integration between your SharePoint site and the [!INCLUDE[nav_web](../developer/includes/nav_web_md.md)].  

If you want to sign up for an Office 365 plan, you can use a plan such as Office 365 Enterprise E1 as your test site, or sign up for a trial developer plan. A trial plan includes an administrative account which you will use to access the Azure management portal. For example, if your Office 365 site is *Solutions.onmicrosoft.com*, your administrative account can be *admin@solutions.onmicrosoft.com*. For more information, see [Select an Office 365 plan for business](http://go.microsoft.com/fwlink/?LinkId=309050).  

Alternatively, you can sign up for an Azure subscription that is not associated with an Office 365 subscription. You can sign up in the Azure portal at [http://portal.azure.com](http://portal.azure.com). Then, you can configure an Azure Active Directory, which creates an Azure AD tenant. For more information, see [How to get an Azure Active Directory tenant](https://docs.microsoft.com/en-us/azure/active-directory/develop/active-directory-howto-tenant).
 
 <!-- For more information, see [Administering your Azure AD tenant](http://go.microsoft.com/fwlink/?LinkId=317423).-->  

 When you create an Azure Active Directory in the Azure portal, you must specify a domain name that identifies your Azure AD tenant, such as *solutions.onmicrosoft.com* or *cronusinternationltd.onmicrosoft.com*. You will use the domain name when you add users to your Azure AD and when you configure the [!INCLUDE[server](../developer/includes/server.md)] instance.  

 When you have created the Azure AD tenant, you must add users. For more information, see [Quickstart: Add new users to Azure Active Directory](http://go.microsoft.com/fwlink/?LinkId=317435). 

> [!IMPORTANT]  
> For security reasons, we recommend that you limit the lifetime of the access token to 10 minutes. To do this, follow the steps in the [To set the access token lifetime](#to-set-the-access-token-lifetime) section below.

### To set the access token lifetime
As a reference, see the prerequisites section in the following topic: [Configurable token lifetimes in Azure Active Directory](https://docs.microsoft.com/en-us/azure/active-directory/active-directory-configurable-token-lifetimes#prerequisites). Follow the steps outlined below.

1. Download the latest [Azure AD PowerShell Module Public Preview release](https://www.powershellgallery.com/packages/AzureADPreview/2.0.1.11).
2. Run the following command to sign in to your Azure AD admin account `Connect-AzureAD -Confirm`
3. Login as the tenant admin. 
4. Run the `Get-AzureADPolicy` command. 
5. For each `Id` which is the result of above command, run `    Remove-AzureADPolicy -Id {Guid}`. 
6. Set the token lifetime to 10 minutes by running the following command: `New-AzureADPolicy -Definition @('{"TokenLifetimePolicy":{"Version":1, "AccessTokenLifetime":"0.00:10:00"}}') -DisplayName "OrganizationDefaultPolicyScenario" -IsOrganizationDefault $true -Type "TokenLifetimePolicy"`.


## Task 2: Add an Application for [!INCLUDE[prodshort](../developer/includes/prodshort.md)] to the Azure AD Tenant  

You must register your [!INCLUDE[prodshort](../developer/includes/prodshort.md)] solution as an application in Azure AD tenant. Then, you can choose to make it available to other Azure AD tenants.  

You register an application by using the [Azure portal](http://portal.azure.com). For more specific guidelines, see [Register your application with your Azure Active Directory tenant](https://docs.microsoft.com/en-us/azure/active-directory/active-directory-app-registration). When you add an application to an Azure AD tenant, you must specify the following information.

|Setting/option|[!INCLUDE[bp_tabledescription](../developer/includes/bp_tabledescription_md.md)]|
|-----------------|---------------------------------|---------------------------------------|
|Name|The name of your application as it will display to your users, such as **Business Central App by My Solutions**.|
|Type|Choose **Web app/API**.|
|Sign-on URL (also referred to as App URL and Home page)|The URI for signing on to the [!INCLUDE[nav_web](../developer/includes/nav_web_md.md)], which has the format `https://<domain or computer name>/<webserver-instance>`, such as `https://cronusinternationltd.onmicrosoft.com/BC140` or `https://MyBcWebServer/BC140`.|
|App ID URI|The URI to a domain in your Azure AD tenant. By default, the application is assigned an App ID URI that has the format `https://<domain>/<guid>`, such as https://cronusinternationltd.onmicrosoft.com/70b20a51-46b7-4290-8686-b79ec90379f6. You can keep this value or change the `<guid>` portion to suit, for example, `https://cronusinternationltd.onmicrosoft.com/businesscentral`. You can see this in Setting Properties. <BR /><BR />**Important:**  The App ID URI must be unique within the Azure AD tenant. However, if you want to share your [!INCLUDE[prodshort](../developer/includes/prodshort.md)] solution with other Azure AD tenants, the App ID URI must be unique in Azure AD. <br /><br /> This URI is appended to the **WS-Federation Login Endpoint** setting in the [!INCLUDE[server](../developer/includes/server.md)] configuration and **ACSURI** setting in the [!INCLUDE[nav_windows](../developer/includes/nav_windows_md.md)] configuration. Additionally, in the [!INCLUDE[server](../developer/includes/server.md)] configuration, it must be specified in the **Azure AD App ID URI** setting for SOAP and OData web services.|
|Reply URL|Add a reply URL for the [!INCLUDE[nav_web](../developer/includes/nav_web_md.md)] and the [!INCLUDE[nav_windows](../developer/includes/nav_windows_md.md)]. <br /><br />The reply URL for the [!INCLUDE[nav_web](../developer/includes/nav_web_md.md)] is the same as the **Sign-on URL**, except it includes `/SignIn` at the end, such as `https://cronusinternationltd.onmicrosoft.com/BC140/SignIn`. **Important** The portion of the reply URL after the domain name (in this case `BC140/SignIn`) is case-sensitive, so make sure that the web server instance name matches the case of the web server instance name as it is defined on IIS for your installation. <br /><br /> The reply URL for the [!INCLUDE[nav_windows](../developer/includes/nav_windows_md.md)] is the URL for opening the client, such as `https://dynamicsnavwinclient`.|

Your [!INCLUDE[prodshort](../developer/includes/prodshort.md)] solution is now registered in your Azure AD tenant. You will need to provide the App ID URI and Reply URLs when you configure the [!INCLUDE[server](../developer/includes/server.md)] instance for single sign-on. So, make a note of or copy the values for these settings for later use. You can view the settings in the Azure portal by selecting **Settings** for the registered application.

<!-- 
Next, you must configure the application to be externally available. Also, you can change the logo to reflect the functionality of the application. From the overview page for [!INCLUDE[prodshort](../developer/includes/prodshort.md)] as an application, you can change configuration settings by choosing **Settings** in new portal). Then, save your changes.
-->

## Task 2a: (SharePoint app only) Make [!INCLUDE[prodshort](../developer/includes/prodshort.md)] Available to Azure AD Tenants  
In the overview page for the application, the **URL for Granting Access** field contains a URL that you can send to users in other Azure AD tenants. Then, when they choose the link, a page displays where they must agree to trust the application. If they accept, the app is added to their SharePoint site.  

## Task 3: Configure [!INCLUDE[server](../developer/includes/server.md)] for Azure AD

You can configure the [!INCLUDE[server](../developer/includes/server.md)] instance by using the [!INCLUDE[admintool](../developer/includes/admintool.md)], modifying the CustomSettings.config file directly, or using the [Set-NAVServerConfiguration cmdlet](https://docs.microsoft.com/en-us/powershell/module/microsoft.dynamics.nav.management/set-navserverconfiguration) in the [!INCLUDE[adminshell](../developer/includes/adminshell.md)]. For more information, see [Configuring Server](../administration/configure-server-instance.md).

1. Configure the [!INCLUDE[server](../developer/includes/server.md)] instances that must support Azure AD to use `AccessControlService` as the credential type.

	The `AccessControlService` credential type for the [!INCLUDE[server](../developer/includes/server.md)] instance includes support for Azure AD so that you can achieve single sign-on between Office 365 and [!INCLUDE[prodshort](../developer/includes/prodshort.md)].  

2. Specify the location of the federation metadata. For example, in the [!INCLUDE[admintool](../developer/includes/admintool.md)], on the **Azure Active Directory** tab, set the **WS-Federation Metadata Location** field.

	The federation metadata is used to establish a trust relationship between [!INCLUDE[prodshort](../developer/includes/prodshort.md)] and Azure AD. 
	
	Azure AD publishes federation metadata at:
	
	```
	https://login.microsoftonline.com/<Azure AD TENANT ID>/FederationMetadata/2007-06/FederationMetadata.xml
	```

	For example:

	```
	https://login.microsoftonline.com/cronusinternationltd.onmicrosoft.com/FederationMetadata/2007-06/FederationMetadata.xml
	```  

3. Specify the WS-federation login endpoint.

	The WS-federation login endpoint is the URL of the sign-on page that [!INCLUDE[prodshort](../developer/includes/prodshort.md)] redirects to when users sign on from a client. You must specify a URL in the following format:

	```
    https://login.microsoftonline.com/<AAD TENANT ID>/wsfed?wa=wsignin1.0%26wtrealm=<APP ID URI>%26wreply=<APP REPLY URL>
    ```

	For example:

	```
    https://login.microsoftonline.com/cronusinternationltd.onmicrosoft.com/wsfed?wa=wsignin1.0%26wtrealm=https://cronusinternationltd.onmicrosoft.com/businesscentral%26wreply=https://cronusinternationltd.onmicrosoft.com/BC130/SignIn
    ```

	**Parameter descriptions**:
    
    |Parameter|Description|
    |-|-|-|
    |`<AAD TENANT ID>`|The ID of the Azure AD tenant, for example `CRONUSInternationLtd.onmicrosoft.com`. To ensure that [!INCLUDE[prodshort](../developer/includes/prodshort.md)] redirects to the right sign-in page, substitute `<AAD TENANT ID>` with a value according to the following:<ul><li>If the [!INCLUDE[server](../developer/includes/server.md)] instance is configured for as a single tenant server instance, the value is typically the domain name for the Azure AD tenant, and the URL is similar to the example above.</li><li>If the [!INCLUDE[server](../developer/includes/server.md)] instance is configured for multitenancy and each [!INCLUDE[prodshort](../developer/includes/prodshort.md)] tenant corresponds to an Azure AD tenant that has a service principal, use `{AADTENANTID}` as the value. For example, `https://login.microsoftonline.com/{AADTENANTID}/wsfed?wa=wsignin1.0%26wtrealm=...%26wreply=...`. The [!INCLUDE[server](../developer/includes/server.md)] instance will automatically replace `{AADTENANTID}` with the correct Azure AD tenant.</li><li>If the [!INCLUDE[server](../developer/includes/server.md)] instance is configured as a multitenant instance and the corresponding [!INCLUDE[prodshort](../developer/includes/prodshort.md)] application in Azure AD has external access and configured as a multitenant application, substitute [AAD TENANT ID] with `common`. Tenant ID parameter that is specified when mounting a tenant replaces the placeholder.</li>|
    |`<APP ID URI>`|The ID that was assigned to the [!INCLUDE[prodshort](../developer/includes/prodshort.md)] application when it was registered in Azure AD, for example `https://localhost/` or `https://cronusinternationltd.onmicrosoft.com/businesscentral`.|
    |`<APP REPLY URL>`|The reply URL that was assigned to the [!INCLUDE[prodshort](../developer/includes/prodshort.md)] application when it was registered in the Azure AD tenant. This parameter must point to the SignIn page of the [!INCLUDE[nav_web](../developer/includes/nav_web_md.md)]. Make sure it exactly matches the **Relpy URL** that was configured on the application in Azure AD.<br /><br />`	https://cronusinternationltd.onmicrosoft.com/BC130/SignIn`<br /><br />The `wreply` parameter is optional. The `wreply` query parameter tells the Azure AD authentication service where to send the authentication token. If you do not specify the `wreply` parameter, it will be deducted from the URL in the browser.|

   > [!IMPORTANT]
   >The query string parameter must be URI-encoded. This means, for example, use "%26" instead of "&".

4. Disable token-signing certificate validation.

	If you are using the [!INCLUDE[admintool](../developer/includes/admintool.md)], select the **Disable Token-Signing Certificate Validation** check box. If you are using the [Set-NAVServerConfiguration cmdlet](https://docs.microsoft.com/en-us/powershell/module/microsoft.dynamics.nav.management/set-navserverconfiguration) or modifying the CustomSettings.config file directly, set `DisableTokenSigningCertificateValidation` to `true`.

5. To configure SOAP and OData web services for Azure AD authentication, specify the App ID URI that is registered for [!INCLUDE[prodshort](../developer/includes/prodshort.md)] in the Azure AD.

	In the [!INCLUDE[admintool](../developer/includes/admintool.md)], you do this by setting the **Azure AD App URI** field on the **Azure Active Directory** tab. The App ID URI is typically the same as the *wtrealm* parameter value of the **WS-Federation Endpoint** setting in the [!INCLUDE[server](../developer/includes/server.md)] configuration and the **ACSUri** setting in the [!INCLUDE[nav_windows](../developer/includes/nav_windows_md.md)] configuration. 
<<<<<<< HEAD
=======

6. Increase the `ExtendedSecurityTokenLifetime` parameter value. We recommend that you set it to a value greater than 8 hours.

    This parameter defines the interval of time that a client session can remain inactive before the session is dropped. If the value is too low, users may experience the error **Connection is not longer available or was lost** and the event log will include the error **The SAML2 token is not valid because its validity period has ended.** fir the server instance. Increasing this value will resolve this issue.	  
>>>>>>> 78ccfd83

## Task 4: Configure [!INCLUDE[webservercomponents](../developer/includes/webservercomponents.md)] for Azure AD  
 You must configure the [!INCLUDE[webservercomponents](../developer/includes/webservercomponents.md)] to use `AccessControlService` as the credential type.  

For more information see, [Configure Authentication](users-credential-types.md).

## Task 5: Configure [!INCLUDE[nav_windows](../developer/includes/nav_windows_md.md)] for Azure AD  
The [!INCLUDE[nav_windows](../developer/includes/nav_windows_md.md)] must also be configured to use `AccessControlService` as the credential type in order to support Azure AD. In addition, the `ACSUri` setting for Azure AD authentication must be set. The value should be that same as the **WS-Federation Login Endpoint** setting of the [!INCLUDE[server](../developer/includes/server.md)] instances, except for the `<App REPLY URL>` parameter. The `ACSUri` setting has the following format:

```
https://login.microsoftonline.com/<AAD TENANT ID>/wsfed?wa=wsignin1.0%26wtrealm=[APP ID URI]%26wreply=[APP REPLY URL]
```

The `<APP REPLY URL>` parameter in the URL must be equal to the sign in page for the [!INCLUDE[nav_windows](../developer/includes/nav_windows_md.md)], such as  `https://dynamicsnavwinclient`.  

For example:

```
<add key="ACSUri" value="https://login.microsoftonline.com/cronusinternationltd.onmicrosoft.com/wsfed?wa=wsignin1.0%26wtrealm=https://cronusinternationltd.onmicrosoft.com/businesscentral%26wreply=https://dynamicsnavwinclient" />
```
You configure the [!INCLUDE[nav_windows](../developer/includes/nav_windows_md.md)] by modifying the ClientUserSettings.config file. <!-- For more information, see [Configuring the Dynamics NAV Windows Client](configuring-the-windows-client.md#afterset).-->

## Task 6: Associate the Azure AD Accounts with the [!INCLUDE[prodshort](../developer/includes/prodshort.md)] User Accounts  
Each user in your Azure AD tenant that will access [!INCLUDE[prodshort](../developer/includes/prodshort.md)] must be set up with an account in [!INCLUDE[prodshort](../developer/includes/prodshort.md)].

1. In the client, use the **Users** page to create new or modify existing users.

2. On the **User Card** for a specific user, under **Business Central Authentication Password**, assign the user a password.

3. Under **Office 365 Authentication**, specify the authentication email address 

    The authentication email address is the email account for that user in your Azure AD tenant. When you combine this with the relevant configuration of the [!INCLUDE[server](../developer/includes/server.md)] instance, users achieve single sign-on when they access [!INCLUDE[nav_web](../developer/includes/nav_web_md.md)].

For more information about how to set up users, see [Managing Users and Permissions](/dynamics365/business-central/ui-how-users-permissions).

> [!IMPORTANT]  
>  The single sign-on means that users are still signed in to Azure AD when they sign out from [!INCLUDE[prodshort](../developer/includes/prodshort.md)], unless they close all browser windows. However, if a user selected the **Keep me signed in** field when they signed in, they are still signed in when they close the browser window. To fully sign out from Azure AD, the user must sign out from each application that uses Azure AD, including [!INCLUDE[prodshort](../developer/includes/prodshort.md)] and SharePoint.  
>   
>  We recommend that you provide guidance to your users for signing out of their account when they’re done, so that you can keep your [!INCLUDE[prodshort](../developer/includes/prodshort.md)] deployment more secure.  

### Web service accounts

For user accounts that you want to access OData and SOAP web services, you do the same as for a normal user, except you do not have to provide a password. Instead, you specify a web service access key that will be used to sign in.

To specify web service access key, go to **Web Service Access** on the **User Card**, and select the `...` next to the **Web Service Access Key** field to generate a key. Set an expiration date if you like.

The access key that appears in the **Web Service Access Key** is need to access web services. 

## See Also  

[Authentication and Credential Types](Users-Credential-Types.md)  
[Troubleshooting: The SAML2 token is not valid because its validity period has ended](troubleshooting-SAML2-token-not-valid-because-validity-period-ended.md)  <|MERGE_RESOLUTION|>--- conflicted
+++ resolved
@@ -133,13 +133,10 @@
 5. To configure SOAP and OData web services for Azure AD authentication, specify the App ID URI that is registered for [!INCLUDE[prodshort](../developer/includes/prodshort.md)] in the Azure AD.
 
 	In the [!INCLUDE[admintool](../developer/includes/admintool.md)], you do this by setting the **Azure AD App URI** field on the **Azure Active Directory** tab. The App ID URI is typically the same as the *wtrealm* parameter value of the **WS-Federation Endpoint** setting in the [!INCLUDE[server](../developer/includes/server.md)] configuration and the **ACSUri** setting in the [!INCLUDE[nav_windows](../developer/includes/nav_windows_md.md)] configuration. 
-<<<<<<< HEAD
-=======
 
 6. Increase the `ExtendedSecurityTokenLifetime` parameter value. We recommend that you set it to a value greater than 8 hours.
 
     This parameter defines the interval of time that a client session can remain inactive before the session is dropped. If the value is too low, users may experience the error **Connection is not longer available or was lost** and the event log will include the error **The SAML2 token is not valid because its validity period has ended.** fir the server instance. Increasing this value will resolve this issue.	  
->>>>>>> 78ccfd83
 
 ## Task 4: Configure [!INCLUDE[webservercomponents](../developer/includes/webservercomponents.md)] for Azure AD  
  You must configure the [!INCLUDE[webservercomponents](../developer/includes/webservercomponents.md)] to use `AccessControlService` as the credential type.  
