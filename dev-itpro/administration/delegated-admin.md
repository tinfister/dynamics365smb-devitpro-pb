---
title: Delegated admin access to Business Central online
description: As the reselling partner, help customers manage their Business Central online, and provide them with technical support.  
author: edupont04

ms.service: dynamics365-business-central
ms.topic: conceptual
ms.workload: na
ms.reviewer: na
ms.search.keywords: administration, tenant, admin, environment
ms.date: 10/28/2020
ms.author: edupont
---

# Delegated Administrator Access to Business Central Online

As a [!INCLUDE[prod_short](../developer/includes/prod_short.md)] reselling partner, you must set up your employees to work in Partner Center, and you must assign employees to support your customers. When you request a reseller relationship with a customer, you can choose to include *delegated administration* privileges for Azure Active Directory (Azure AD) and Office 365 in the request email that you send to the customer.  

You must already have set up users in your own tenant in Partner Center so that the **Assists your customers as** field specifies the relevant role for this user to be able to login in to your customers' [!INCLUDE [prod_short](../developer/includes/prod_short.md)] environments as either *Admin agent* or *Helpdesk agent*. These roles are used when the customer accepts the relationship, so you can assign the right people to the customer's Azure AD tenant.  

When a customer grants the delegated administration privilege to a partner:

- The **Admin Agent** group is assigned to the **Global Administrator** role in the customer's Azure AD tenant.  
- The **Helpdesk Agent** group is assigned to the **Helpdesk Administrator** role in the customer's Azure AD tenant.  

Based on the roles assigned, members of both groups can sign in to the customer's Azure AD tenant, Microsoft 365 services, [!INCLUDE [prodadmincenter](../developer/includes/prodadmincenter.md)], and [!INCLUDE[prod_short](../developer/includes/prod_short.md)] tenants by using their partner credentials. For more information, see [Delegated admin privileges in Azure AD](/partner-center/customers_revoke_admin_privileges#delegated-admin-privileges-in-azure-ad) in the Partner Center documentation.  

For certain tasks, you can access the [!INCLUDE [prodadmincenter](../developer/includes/prodadmincenter.md)], which is a powerful tool for you to manage your customers' tenants. From the administration center, you can manage upgrades and access the tenants as the delegated administrator. For more information, see [The Business Central Administration Center](tenant-admin-center.md).  

> [!TIP]
> Always include the domain or the Azure Active Directory ID of the customer in the URL when you log in as a *delegated admin*, such as in `https://businesscentral.dynamics.com/contoso.com/admin`. This way, you always know exactly which customer you are trying to access.

[!INCLUDE [admin-partneruser](../developer/includes/admin-partneruser.md)]

## Restricted access to Business Central as delegated administrator

When you sign in to your customers' [!INCLUDE [prod_short](../developer/includes/prod_short.md)] as the *delegated administrator* from the [!INCLUDE [prodadmincenter](../developer/includes/prodadmincenter.md)], you have access to all areas of their [!INCLUDE [prod_short](../developer/includes/prod_short.md)]. However, because you are not registered as a regular user, there are certain tasks that you cannot do.

The following tasks are *not* available to the delegated administrator:

<<<<<<< HEAD
- Run scheduled tasks in the job queue. 

    Delegated administrators can however test that the job queue can run without issues, before asking the customer to start it, by using **Run once (forground)** action on the Job Queue Entry card. This will create a temporary non-recurrent copy of this job and will run it once in the foreground. 
    
=======
- Set up jobs to run as scheduled tasks in the job queue

    Starting with 2021 release wave 1 (version 18), you can pause a job queue that has been scheduled by a licensed user<!-- and restart a failed job queue-->. You can also run a job queue once, for one full cycle, to verify that it works. You can then call it as many times as you need before you hand it over to your customerso that they can start it as a recurrent job. After the job queue completes, it will be put in the on-hold status and can't be rescheduled.  

>>>>>>> 1c827ba7
- Use the **Edit in Excel** action or interact with [!INCLUDE [prod_short](../developer/includes/prod_short.md)] data in Excel using the [!INCLUDE [prod_short](../developer/includes/prod_short.md)] add-in for Excel.

    You can still use the **Open in Excel** action to view data in Excel.

- Use the **Invite External Accountant** assisted setup guide

    Instead, you can add the external user in the Azure portal and assign this user the **External Accountant** license.

- Use the **Cloud Migration Setup** assisted setup guide to migrate data from [!INCLUDE [prod_short](../developer/includes/prod_short.md)] on-premises to [!INCLUDE [prod_short](../developer/includes/prod_short.md)] online

    Instead, a licensed user who is assigned the SUPER permission set in [!INCLUDE [prod_short](../developer/includes/prod_short.md)] can run the assisted setup guide.

- Access a web service by using a Web Service Access key.
   
    Usage of Web Service Access key is being deprecated. Find out more [here](../upgrade/deprecated-features-w1.md#accesskeys).

## Managing delegated permissions as a partner

Delegated administrators are not visible in the customer's Azure AD user list and cannot be managed by the customer's internal admin. However, when a delegated admin logs into a Business Center environment on behalf of a customer, they are automatically created as a user inside the Business Central environment. This means that the actions performed by a delegated admin are logged in Business Central, such as posting documents and, associated with their user ID.  

If a customer removes delegated permissions from you, you can still manage their subscription from the Partner Center, such as adding or removing licenses for their subscription, but you will no longer be able to log into and manage their Business Central environment, Azure AD, and other services. You will also not be able to manage their users (add/remove/assign licenses) from the **Customer** page in the Partner Center.  

## Managing delegated permissions as an internal administrator

As a Microsoft customer organization, you can have multiple partners registered as your resellers. It is not unusual for a single organization to use one partner as the delegated admin for their Microsoft 365 subscription and another for [!INCLUDE [prod_short](../developer/includes/prod_short.md)], for example. However, as soon as the delegated administration right is granted in the [Microsoft 365 admin center](/office365/admin/admin-overview/about-the-admin-center), you cannot restrict partner access to a specific service only. The delegated admin access applies to all Microsoft services that your organization subscribes to.  

If you do not need delegated admin help continuously, you can restrict access for the partner users into your environment. There are two approaches that you can use to restrict delegated admin access to a Business Center environment:  

- Disable a specific delegated admin user within the [!INCLUDE [prod_short](../developer/includes/prod_short.md)] environment. For more information, see [How to remove a user's access](/dynamics365/business-central/ui-how-users-permissions#to-remove-a-users-access-to-the-system).  
- Revoke delegated administration rights from all partner users at once in the Microsoft 365 admin center, without breaking the reseller relationship with the partner.  

In the Microsoft 365 admin center, internal administrators can find information about their partner relationships in the Settings/Partner Relationship menu. On the same page, you can remove delegated permissions from the partner, to restrict their access to Business Central and other services, while still keeping the reseller relationship with them.  

If you then want to allow access to your environment again, you can ask the partner to share the "Request a reseller relationship" invitation link with you again.  

For more information, see [Customers delegate administration privileges to partners](/partner-center/customers_revoke_admin_privileges).

## See also

[Administration of Business Central Online](tenant-administration.md)  
[Get Started as a Reseller of Business Central Online](get-started-online.md)  
[Exporting Databases](tenant-admin-center-database-export.md)  <|MERGE_RESOLUTION|>--- conflicted
+++ resolved
@@ -38,17 +38,10 @@
 
 The following tasks are *not* available to the delegated administrator:
 
-<<<<<<< HEAD
 - Run scheduled tasks in the job queue. 
 
-    Delegated administrators can however test that the job queue can run without issues, before asking the customer to start it, by using **Run once (forground)** action on the Job Queue Entry card. This will create a temporary non-recurrent copy of this job and will run it once in the foreground. 
-    
-=======
-- Set up jobs to run as scheduled tasks in the job queue
+    However, starting with 2021 release wave 1 (version 18), delegated administrators can test that the job queue can run without issues, before asking the customer to start it, by using **Run once (forground)** action on the Job Queue Entry card. This will create a temporary non-recurrent copy of this job and will run it once in the foreground. You can then call it as many times as you need before you hand it over to your customer so that they can start it as a recurrent job. After the job queue completes, it will be put in the on-hold status and can't be rescheduled.  
 
-    Starting with 2021 release wave 1 (version 18), you can pause a job queue that has been scheduled by a licensed user<!-- and restart a failed job queue-->. You can also run a job queue once, for one full cycle, to verify that it works. You can then call it as many times as you need before you hand it over to your customerso that they can start it as a recurrent job. After the job queue completes, it will be put in the on-hold status and can't be rescheduled.  
-
->>>>>>> 1c827ba7
 - Use the **Edit in Excel** action or interact with [!INCLUDE [prod_short](../developer/includes/prod_short.md)] data in Excel using the [!INCLUDE [prod_short](../developer/includes/prod_short.md)] add-in for Excel.
 
     You can still use the **Open in Excel** action to view data in Excel.
