--- conflicted
+++ resolved
@@ -22,22 +22,7 @@
 
 Application Insights can be enabled on two different levels: tenant and extension. When enabled on the tenant, either for a [!INCLUDE[prodshort](../developer/includes/prodshort.md)] online tenant or on-premises [!INCLUDE[server](../developer/includes/server.md)] instance, telemetry is emitted to a single Application Insights resource for gathering data on tenant-wide operations. 
 
-<<<<<<< HEAD
-|Area | Description |Online/On-premises|See more|
-|----------|-------------|-----------------|--------|
-|App Key Vault secrets |Provides information about the retrieval of secrets from Azure Key Vaults by extensions.|Both|[Analyzing App Key Vault Secret Trace Telemetry](telemetry-extension-key-vault-trace.md) |
-|Authorization|Provides information about user sign-in attempts. Information includes success or failure indication, reason for failure, user type, and more.|Online|[Analyzing Authentication Telemetry](telemetry-authorization-trace.md) |
-|Company lifecycle|Provides information about creating, copying, and deleting of companies.|Both|[Analyzing Company Lifecycle Telemetry](telemetry-company-lifecycle-trace.md) |
-|Database lock timeouts|Provides information about database locks that have timed out. |Both|[Database Lock Timeout Telemetry](telemetry-database-locks-trace.md)|
-|Extension lifecycle|Provides information about the success or failure of extension-related operations, like publishing, synchronizing, installing, and more.|Both|[Analyzing Extension Lifecycle Telemetry](telemetry-extension-lifecycle-trace.md) |
-|Extension update|Provides information about errors that occur when upgrading an extension.|Both|[Analyzing Extension Upgrade Telemetry](telemetry-extension-update-trace.md) |
-|Long running operation (SQL query)|Provides information about SQL queries that take longer than expected to execute.|Both|[Analyzing Long Running Operation (SQL Query) Telemetry](telemetry-long-running-sql-query-trace.md)|
-|Page views|Provides information about the pages that users open in the modern client.|Online|[Analyzing Page View Telemetry](telemetry-page-view-trace.md)|
-|Report generation|Provides information about the execution of reports.|Both|[Analyzing Report Generation Telemetry](telemetry-reports-trace.md)|
-|Web service requests|Provides information about the execution time of web service requests.|Both|[Analyzing Web Service Requests Telemetry](telemetry-webservices-trace.md)|
-=======
 With [!INCLUDE[prodshort](../developer/includes/prodshort.md)] 2020 release wave 2 and later, Application Insights can also be enabled on a per-extension basis. An Application Insights key is set in the extension's manifest (app.json file). At runtime, certain events related to the extension are emitted to the Application Insights resource. This feature targets publishers of per-tenant extensions to give them insight into issues in their extension before partners and customers report them.
->>>>>>> b638a665
 
 ## Available telemetry
 
@@ -72,13 +57,9 @@
 
 - For [!INCLUDE[prodshort](../developer/includes/prodshort.md)] On-premises, see [Enable Sending Telemetry to Application Insights](telemetry-enable-application-insights.md).
 
-<<<<<<< HEAD
-## <a name="viewing"></a>Viewing telemetry data in Application Insights
-=======
 - For extensions, see [Sending Extension Telemetry to Azure Application Insights](../developer/devenv-application-insights-for-extensions.md).
 
-## Viewing telemetry data in Application Insights
->>>>>>> b638a665
+## <a name="viewing"></a>Viewing telemetry data in Application Insights
 
 Telemetry from [!INCLUDE[prodshort](../developer/includes/prodshort.md)] is stored in Azure Monitor Logs in the *traces* table. You can view collected data by writing log queries. Log queries are written in the Kusto query language (KQL). For more information, see [Logs in Azure Monitor](/azure/azure-monitor/platform/data-platform-logs) and [Overview of log queries in Azure Monitor](/azure/azure-monitor/log-query/log-query-overview).
 
