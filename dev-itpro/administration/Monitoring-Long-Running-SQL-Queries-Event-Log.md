---
title: "Monitoring Long Running SQL Queries to the Event Log"
description: This topic provides an overview on how to monitor long running SQL queries in the event log starting with NAV 2017. 
ms.custom: na
ms.date: 05/23/2018
ms.reviewer: na
ms.suite: na
ms.tgt_pltfrm: na
ms.topic: article
ms.prod: "dynamics-nav-2018"
---
# Monitoring Long Running SQL Queries using the Event Log

<!-- This topic needs to be updated for the BC autumn release. -->
 
[!INCLUDE[nav2017](../developer/includes/nav2017.md)] is the first version that allows long running SQL queries to be logged to the Windows Event Log. The queries are logged when the application communicates with the database and the call to the database takes too long.

## Defining Long Running SQL Queries 
The time logged in long running SQL queries is the time spent on the called database as seen from the server. There are multiple reasons that can cause this delay, such as the database waiting for a lock to be released, or the database executing an operation that perfoms badly due to missing indexes.
The threshold of when a query is logged is controlled in the configuration value of the *SqlLongRunningThreshold* key. The default value is 1000 milliseconds (ms). For more information about *SqlLongRunningThreshold*, see [Configuring Microsoft Dynamics NAV Server](configuring-microsoft-dynamics-nav-server.md), database settings section. 

## Changing Configuration Values
<<<<<<< HEAD
With [!INCLUDE[nav2018_md](../developer/includes/nav2018_md.md)], some of the configuration values for the server can be changed in the memory of the server, without doing a server restart. To change the threshold dynamically to 2000 ms, run the Dynamics NAV Administration Shell as Administrator and then type the following PowerShell cmdlet:
=======
With [!INCLUDE[d365_bus_cent_short_md](../developer/includes/d365_bus_cent_short_md.md)], some of the configuration values for the server can be changed in the memory of the server, without doing a server restart. To change the threshold dynamically to 2000 ms, run the Dynamics NAV Administration Shell as Administrator and then type the following PowerShell cmdlet:
>>>>>>> 9617457d

```
Set-NAVServerConfiguration -ServerInstance <ServerInstanceName> -KeyName SqlLongRunningThreshold -KeyValue 2000 -ApplyTo Memory
```



## See Also

[Troubleshooting: Using the Event Log to Monitor Long Running SQL Queries in Dynamics NAV](troubleshooting-long-running-queries-using-event-log.md)     
[Troubleshooting: Analyzing Long Running SQL Queries Involving FlowFields by Disabling SmartSQL](troubleshooting-queries-involving-flowfields-by-disabling-smartsql.md)  
[Configuring Microsoft SQL Server](Configuring-Microsoft-SQL-Server.md)  
[Set-NAVServerConfiguration](https://go.microsoft.com/fwlink/?linkid=401394)      
[Tools for Monitoring Performance Counters and Events](Tools-for-Monitoring-Performance-Counters-and-Events.md)  
[Monitoring Microsoft Dynamics NAV Server Using Performance Counters](Monitoring-Microsoft-Dynamics-NAV-Server-Using-Performance-Counters.md)  
[Monitoring Microsoft Dynamics NAV Server Events](Monitoring-Microsoft-Dynamics-NAV-Server-Events.md)    

<|MERGE_RESOLUTION|>--- conflicted
+++ resolved
@@ -20,11 +20,7 @@
 The threshold of when a query is logged is controlled in the configuration value of the *SqlLongRunningThreshold* key. The default value is 1000 milliseconds (ms). For more information about *SqlLongRunningThreshold*, see [Configuring Microsoft Dynamics NAV Server](configuring-microsoft-dynamics-nav-server.md), database settings section. 
 
 ## Changing Configuration Values
-<<<<<<< HEAD
-With [!INCLUDE[nav2018_md](../developer/includes/nav2018_md.md)], some of the configuration values for the server can be changed in the memory of the server, without doing a server restart. To change the threshold dynamically to 2000 ms, run the Dynamics NAV Administration Shell as Administrator and then type the following PowerShell cmdlet:
-=======
 With [!INCLUDE[d365_bus_cent_short_md](../developer/includes/d365_bus_cent_short_md.md)], some of the configuration values for the server can be changed in the memory of the server, without doing a server restart. To change the threshold dynamically to 2000 ms, run the Dynamics NAV Administration Shell as Administrator and then type the following PowerShell cmdlet:
->>>>>>> 9617457d
 
 ```
 Set-NAVServerConfiguration -ServerInstance <ServerInstanceName> -KeyName SqlLongRunningThreshold -KeyValue 2000 -ApplyTo Memory
