---
title: "Microsoft Power Platform integration with [!INCLUDE[prodshort](../developer/includes/prodshort.md)]"
ms.custom: na
ms.date: 08/12/2020
ms.reviewer: solsen
ms.suite: na
ms.tgt_pltfrm: na
ms.topic: article
ms.service: "dynamics365-business-central"
author: solsen
---

# Microsoft Power Platform Integration with [!INCLUDE[prodshort](../developer/includes/prodshort.md)]

[!INCLUDE[2020_releasewave2_preview](../includes/2020_releasewave2_preview.md)]

> [!IMPORTANT]
> This functionality requires version 17 for [!INCLUDE[prodshort](../developer/includes/prodshort.md)], while service update 189 is required for Common Data Service. The release information for Common Data Service is published on the [latest version availability page](https://docs.microsoft.com/business-applications-release-notes/dynamics/released-versions/dynamics-365ce#all-version-availability).

[!INCLUDE[prodshort](../developer/includes/prodshort.md)] is a virtual data source in Common Data Service, and enables create, read, update, delete (CRUD) operations from Common Data Service and Microsoft Power Platform. By definition, the data for virtual entities does not reside in Common Data Service. Instead, it continues to reside in Dynamcis 365 Business Central. To enable operations on [!INCLUDE[prodshort](../developer/includes/prodshort.md)] entities in Common Data Service, entities must be made available as virtual entities in Common Data Service.

## Prerequisite reading

To work with [!INCLUDE[prodshort](../developer/includes/prodshort.md)] virtual entities, you must understand how Common Data Service and virtual entities work. Therefore, the following documentation is a prerequisite:

- [What is Common Data Service?](https://docs.microsoft.com/powerapps/maker/common-data-service/data-platform-intro)
- [Entity overview](https://docs.microsoft.com/powerapps/maker/common-data-service/entity-overview)
- [Entity relationships overview](https://docs.microsoft.com/powerapps/maker/common-data-service/relationships-overview)
- [Create and edit virtual entities that contain data from an external data source](https://docs.microsoft.com/powerapps/maker/common-data-service/create-edit-virtual-entities)
- [Overview of creating apps in Power Apps](https://docs.microsoft.com/powerapps/maker/)

## Virtual entities for [!INCLUDE[prodshort](../developer/includes/prodshort.md)] 

Open Data Protocol (OData) entities exposed through API Pages in [!INCLUDE[prodshort](../developer/includes/prodshort.md)] are available can be consumed in Common Data Service and virtual entities can be generated. 
Virtual entities in Common Data Service acts as regular entities and therefore also in Power Platform. Makers can now build experiences in customer engagement apps with data directly from [!INCLUDE[prodshort](../developer/includes/prodshort.md)] with full CRUD capability and without copying to Common Data Service, and leverage all the logic already residing in [!INCLUDE[prodshort](../developer/includes/prodshort.md)].

### Using Custom APIs as basis for Virtual Entities
Since the integration depends on APIs exposed on [!INCLUDE[prodshort](../developer/includes/prodshort.md)], custom APIs can used for generating virtual entities. 

<<<<<<< HEAD
## Known limitations
Theres known limitations with [!INCLUDE[prodshort](../developer/includes/prodshort.md)] Virtual Entities.

-  Flows not triggered for virtual entities. Currently, Business Central currently has no way to signal Common Data Service about data change events
-  Virtual entities cannot be used in Charts. Common Data Services does not support Virtual Entities being using in Charts.
-  Relations between native and virtual entities. This is currently a limitation of the Preview version of [!INCLUDE[prodshort](../developer/includes/prodshort.md)] Virtual Entities solution.
-  Virtual Entities cannot be customized on Common Data Service, e.g. adding new fields. All modifications to virtual entites needs to happen in the API exposed on Business Central. But custom APIs can be developed and consumed as virutal entities.  
-  Attachment and Images/Pictures are not supported for virtual entities.
-  Blob to Multiline support
-  Advanced search has some limitation. Each query designed translates to an OData query against Business Central. 
- The following predicates are not supported: Does Not Equal, Does Not Contain, Does Not Begin With, Does Not End With, Does Not Contain Data, Contains Data
- Combining 'And' and 'Or' groups across columns
- Filtering on related entities.
=======
## See Also

[Entity Modeling](powerplatform/powerplat-entity-modeling.md)  
[Application Lifecycle Management for Solutions that use Virtual Entities](powerplatform/powerplat-app-lifecycle-management.md)  
[Business Central and Common Data Service Admin Reference](powerplatform/powerplat-admin-reference.md)  
[FAQ](powerplatform/powerplat-faq.md)  
>>>>>>> f56c803f
<|MERGE_RESOLUTION|>--- conflicted
+++ resolved
@@ -37,7 +37,6 @@
 ### Using Custom APIs as basis for Virtual Entities
 Since the integration depends on APIs exposed on [!INCLUDE[prodshort](../developer/includes/prodshort.md)], custom APIs can used for generating virtual entities. 
 
-<<<<<<< HEAD
 ## Known limitations
 Theres known limitations with [!INCLUDE[prodshort](../developer/includes/prodshort.md)] Virtual Entities.
 
@@ -51,11 +50,10 @@
 - The following predicates are not supported: Does Not Equal, Does Not Contain, Does Not Begin With, Does Not End With, Does Not Contain Data, Contains Data
 - Combining 'And' and 'Or' groups across columns
 - Filtering on related entities.
-=======
+
 ## See Also
 
 [Entity Modeling](powerplatform/powerplat-entity-modeling.md)  
 [Application Lifecycle Management for Solutions that use Virtual Entities](powerplatform/powerplat-app-lifecycle-management.md)  
 [Business Central and Common Data Service Admin Reference](powerplatform/powerplat-admin-reference.md)  
-[FAQ](powerplatform/powerplat-faq.md)  
->>>>>>> f56c803f
+[FAQ](powerplatform/powerplat-faq.md)  