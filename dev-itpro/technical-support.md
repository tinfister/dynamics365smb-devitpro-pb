---
title: "Technical Support"
description: Learn about how to support your Business Central customers, online and on-premises.
author: edupont04
ms.reviewer: na
ms.topic: article
ms.service: "dynamics365-business-central"
ms.author: edupont
<<<<<<< HEAD
ms.date: 09/23/2019
=======
ms.date: 09/24/2019
>>>>>>> b04033d2
---
# Technical Support for [!INCLUDE[prodlong](developer/includes/prodlong.md)]

As a [!INCLUDE[prodshort](developer/includes/prodshort.md)] reselling partner, you are an administrator of your customers' [!INCLUDE[prodshort](developer/includes/prodshort.md)] tenants, and you are the first line of support. This means that you will get requests for support from your customers that you must triage, investigate, and either resolve or escalate to Microsoft.  

In this section, you can learn about the tools that are available to you to help you troubleshoot your customers' [!INCLUDE [prodshort](developer/includes/prodshort.md)].  

## Configuring the support experience

Because you are the first line of support for your customers, you must make it easy for them to contact you. to that end, there is a section in the [Help and Support](/dynamics365/business-central/product-help-and-support?toc=/dynamics365/business-central/dev-itpro/toc.json) page in your customers' [!INCLUDE[prodshort](developer/includes/prodshort.md)] tenants where they can find this information.  

### To supply your support contact information in the administration center

<<<<<<< HEAD
1. In the [!INCLUDE [prodadmincenter](developer/includes/prodadmincenter.md)], choose the environment that you want to specify yur contact details for, such as *Production*, and then choose the **Manage Support Contact** button.
=======
1. In the [!INCLUDE [prodadmincenter](developer/includes/prodadmincenter.md)], choose the environment that you want to specify your contact details for, such as *Production*, and then choose the **Manage Support Contact** button.
>>>>>>> b04033d2
2. Fill in the **Name**, **Support email address**, and the **Support website address** fields, so that your users know how to contact you for technical support.
3. Optionally, choose the **Apply to all environments** checkbox if you want to add the same details to all related environments.

<!--Temporary setup
### To supply your support contact information for a tenant

1. In your customer's tenant, choose the ![Lightbulb that opens the Tell Me feature](developer/media/search_small.png "Tell me what you want to do") icon, enter **Support Contact Information**, and then choose the related link.
2. In the **Support website address**, specify the URL to where your customer can learn about your technical support.
3. In the **Support email address**, specify the email address if this is how your customer can reach your technical support.

    To use the email account that you are logged in with, choose the *Use my authentication email* link; otherwise, specify the relevant email address.  
-->

### On-premises deployments

In on-premises deployments of [!INCLUDE[prodshort](developer/includes/prodshort.md)], the **Help and Support** page does not contain the section for contacting technical support. Instead, you can enter an agreement with your customer's administrator about how and when to contact you.  

There are two other links in the **Help and Support** page that you can customize:

- Blog

    Specifies a link to where your customers can access a blog about their solution  
- Coming soon

    Specifies a link to where your customers can access a roadmap for future changes

If you choose to not modify these settings, then the links go to Microsoft's blog and release notes.

For more information, see [Configuring [!INCLUDE[webserver](developer/includes/webserver.md)] Instances](administration/configure-web-server.md).

<!--
> [!NOTE]
> The **Help and Support** page is available only in the browser.  
-->

## Troubleshooting and support

The [!INCLUDE [prodadmincenter](developer/includes/prodadmincenter.md)] is your primary tool to support your customers. However, you can also log in to the customer's [!INCLUDE [prodshort](developer/includes/prodshort.md)] as the delegated admin for troubleshooting. For more information, see [Managing Technical Support](administration/manage-technical-support.md).  

## See Also

[Inspecting and Troubleshooting Pages](developer/devenv-inspecting-pages.md)  
[The Business Central Administration Center](administration/tenant-admin-center.md)  
[Deployment Overview](deployment/Deployment.md)  
[Administration of Business Central Online](administration/tenant-administration.md)  
[Administration of Business Central On-Premises](administration/Administration.md)  
[Provide technical support (Microsoft Partner Center)](/partner-center/provide-technical-support)  
[Providing support to your customers (Microsoft Partner Center)](/partner-center/customer-support)  <|MERGE_RESOLUTION|>--- conflicted
+++ resolved
@@ -6,11 +6,7 @@
 ms.topic: article
 ms.service: "dynamics365-business-central"
 ms.author: edupont
-<<<<<<< HEAD
-ms.date: 09/23/2019
-=======
 ms.date: 09/24/2019
->>>>>>> b04033d2
 ---
 # Technical Support for [!INCLUDE[prodlong](developer/includes/prodlong.md)]
 
@@ -24,11 +20,7 @@
 
 ### To supply your support contact information in the administration center
 
-<<<<<<< HEAD
-1. In the [!INCLUDE [prodadmincenter](developer/includes/prodadmincenter.md)], choose the environment that you want to specify yur contact details for, such as *Production*, and then choose the **Manage Support Contact** button.
-=======
 1. In the [!INCLUDE [prodadmincenter](developer/includes/prodadmincenter.md)], choose the environment that you want to specify your contact details for, such as *Production*, and then choose the **Manage Support Contact** button.
->>>>>>> b04033d2
 2. Fill in the **Name**, **Support email address**, and the **Support website address** fields, so that your users know how to contact you for technical support.
 3. Optionally, choose the **Apply to all environments** checkbox if you want to add the same details to all related environments.
 
