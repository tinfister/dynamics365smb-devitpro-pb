--- conflicted
+++ resolved
@@ -9,14 +9,11 @@
 ms.tgt_pltfrm: na
 ms.topic: article
 ms.service: "dynamics365-business-central"
-<<<<<<< HEAD
-ms.author: solsen
-=======
 ms.author: freddyk
->>>>>>> edcdf227
 ---
 
 # Restrictions on UI for Objects Exposed as Web Services
+
 Pages and code units that are designed to be exposed as Web services must not generate any UI that would cause an exception in the calling code.
 
 **SUMMARY AND INTENT**: When writing code for Web services, you must not use end-user confirmation dialog boxes, message boxes, or any other page constructs in the code. Because a Web service runs independently of a user interface, running this type of code causes the code to throw an exception. The exception can be caught and handled, but the Web service will not complete.
