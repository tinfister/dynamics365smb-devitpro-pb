--- conflicted
+++ resolved
@@ -17,16 +17,9 @@
 
 In your extension, the name of each new application object or any of its fields must contain a prefix or suffix. This rule applies to all AL objects and fields. 
 You can then use the [Caption](../developer/properties/devenv-caption-property.md)/[CaptionML](../developer/properties/devenv-captionml-property.md) values for what you decide to display to the user.
-<<<<<<< HEAD
-  
-When you modify a core Dynamics 365 object using a Table Extension or Page Extension, the prefix must be defined at the control or field level.
-
-Declare your objects with a prefix as shown in the following examples.,
-=======
 When you modify a core Dynamics 365 object using a Table Extension or Page Extension, the prefix must be defined at the control or field level.
 
 Declare your objects with a prefix as shown in the following examples.
->>>>>>> cf1718ca
 
 **Table**  
 ```
