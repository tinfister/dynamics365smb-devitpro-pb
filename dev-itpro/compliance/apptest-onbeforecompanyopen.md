--- conflicted
+++ resolved
@@ -9,14 +9,11 @@
 ms.tgt_pltfrm: na
 ms.topic: article
 ms.service: "dynamics365-business-central"
-<<<<<<< HEAD
-ms.author: solsen
-=======
 ms.author: freddyk
->>>>>>> edcdf227
 ---
 
 # Replacing OnBeforeCompanyOpen and OnAfterCompanyOpen
+
 To improve the login time for [!INCLUDE[d365fin_long_md](../includes/d365fin_long_md.md)], extensions should no longer use the **OnBeforeCompanyOpen** and **OnAfterCompanyOpen** events. Following are some recommended patterns to use in place of these events.
 
 - Move the code to the actual usage of the extension.
