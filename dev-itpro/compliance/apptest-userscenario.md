--- conflicted
+++ resolved
@@ -9,11 +9,7 @@
 ms.tgt_pltfrm: na
 ms.topic: article
 ms.service: "dynamics365-business-central"
-<<<<<<< HEAD
-ms.author: solsen
-=======
 ms.author: freddyk
->>>>>>> edcdf227
 ---
 
 # User Scenario Documentation
