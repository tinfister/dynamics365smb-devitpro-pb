---
title: "Interfaces in AL"
description: "Interfaces in AL are syntactical contracts that can be implemented by a non-abstract method."
author: SusanneWindfeldPedersen
ms.custom: na
ms.date: 04/01/2021
ms.reviewer: na
ms.suite: na
ms.tgt_pltfrm: na
ms.topic: conceptual
ms.service: "dynamics365-business-central"
ms.author: solsen
---

# Interfaces in AL

[!INCLUDE[2020_releasewave1](../includes/2020_releasewave1.md)]

An interface in AL is similar to an interface in any other programming language; it is a syntactical contract that can be implemented by a non-abstract method. The interface is used to define which capabilities must be available for an object, while allowing actual implementations to differ, as long as they comply with the defined interface.

This allows for writing code that reduces the dependency on implementation details, makes it easier to reuse code, and supports a polymorphic way of calling object methods, which again can be used for substituting business logic.

The interface declares an interface name along with its methods, and codeunits that implement the interface methods, must use the `implements` keyword along with the interface name(s). The interface itself does not contain any code, only signatures, and cannot itself be called from code, but must be implemented by other objects.
 
The AL compiler checks to ensure that implementations adhere to assigned interfaces.

You can declare variables as a given interface to allow passing objects that implement the interface, and then call interface implementations on the passed object in a polymorphic manner.

## Snippet support

Typing the shortcut `tinterface` will create the basic layout for an interface object when using the [!INCLUDE[d365al_ext_md](../includes/d365al_ext_md.md)] in Visual Studio Code.


## Interface example

The following example defines an interface `IAddressProvider`, which has one method `getAddress` with a certain signature. The codeunits `CompanyAddressProvider` and `PrivateAddressProvider` both implement the `IAddressProvider` interface, and each define a different implementation of the `getAddress` method; in this case a simple variation of address value.

The `MyAddressPage` is a simple page with an action that captures the choice of address and calls, based on that choice, an implementation of the `IAddressProvider` interface.

```AL
interface "IAddressProvider"
{
    procedure GetAddress(): Text
}

codeunit 50200 CompanyAddressProvider implements IAddressProvider
{
<<<<<<< HEAD
    procedure GetAddress(): Text;
    var
        ExampleAddressLbl: Label 'Company address \ Denmark 2800';
=======
    procedure GetAddress(): Text

>>>>>>> a3c80c89
    begin
        exit(ExampleAddressLbl);
    end;
}

codeunit 50201 PrivateAddressProvider implements IAddressProvider
{
<<<<<<< HEAD
    procedure GetAddress(): Text;
    var
        ExampleAddressLbl: Label 'My Home address \ Denmark 2800';
=======
    procedure GetAddress(): Text

>>>>>>> a3c80c89
    begin
        exit(ExampleAddressLbl);
    end;
}

enum 50200 SendTo implements IAddressProvider
{
    Extensible = true;

    value(0; Company)
    {
        Implementation = IAddressProvider = CompanyAddressProvider;
    }

    value(1; Private)
    {
        Implementation = IAddressProvider = PrivateAddressProvider;
    }
}

page 50200 MyAddressPage
{

    PageType = Card;
    ApplicationArea = All;
    UsageCategory = Administration;

<<<<<<< HEAD
    layout
    {
        area(Content)
        {
            group(MyGroup)
            {
            }
        }
    }

=======
>>>>>>> a3c80c89
    actions
    {
        area(Processing)
        {
            action(GetAddress)
            {
                ApplicationArea = All;

                trigger OnAction()
                var
                    AddressProvider: Interface IAddressProvider;
                begin
                    AddressproviderFactory(AddressProvider);
                    Message(AddressProvider.GetAddress());
                end;
            }

            action(SendToHome)
            {
                ApplicationArea = All;

                trigger OnAction()
                begin
                    sendTo := sendTo::Private;
                end;
            }

            action(SendToWork)
            {
                ApplicationArea = All;

                trigger OnAction()
                begin
                    sendTo := sendTo::Company;
                end;
            }
        }
    }

    local procedure AddressproviderFactory(var iAddressProvider: Interface IAddressProvider)
    begin
<<<<<<< HEAD
        iAddressProvider := sendTo;
=======

        if sendTo = sendTo::Company then
            iAddressProvider := CompanyImplementer;

        if sendTo = sendTo::Private then
            iAddressProvider := PrivateImplementer;
>>>>>>> a3c80c89
    end;

    var
        sendTo: enum SendTo;
}
```

## See Also

[Codeunit Object](devenv-codeunit-object.md)  
[Extensible Enums](devenv-extensible-enums.md)  <|MERGE_RESOLUTION|>--- conflicted
+++ resolved
@@ -45,14 +45,11 @@
 
 codeunit 50200 CompanyAddressProvider implements IAddressProvider
 {
-<<<<<<< HEAD
+
     procedure GetAddress(): Text;
     var
         ExampleAddressLbl: Label 'Company address \ Denmark 2800';
-=======
-    procedure GetAddress(): Text
-
->>>>>>> a3c80c89
+        
     begin
         exit(ExampleAddressLbl);
     end;
@@ -60,14 +57,11 @@
 
 codeunit 50201 PrivateAddressProvider implements IAddressProvider
 {
-<<<<<<< HEAD
+
     procedure GetAddress(): Text;
     var
         ExampleAddressLbl: Label 'My Home address \ Denmark 2800';
-=======
-    procedure GetAddress(): Text
 
->>>>>>> a3c80c89
     begin
         exit(ExampleAddressLbl);
     end;
@@ -90,12 +84,10 @@
 
 page 50200 MyAddressPage
 {
-
     PageType = Card;
     ApplicationArea = All;
     UsageCategory = Administration;
 
-<<<<<<< HEAD
     layout
     {
         area(Content)
@@ -106,8 +98,6 @@
         }
     }
 
-=======
->>>>>>> a3c80c89
     actions
     {
         area(Processing)
@@ -149,16 +139,7 @@
 
     local procedure AddressproviderFactory(var iAddressProvider: Interface IAddressProvider)
     begin
-<<<<<<< HEAD
         iAddressProvider := sendTo;
-=======
-
-        if sendTo = sendTo::Company then
-            iAddressProvider := CompanyImplementer;
-
-        if sendTo = sendTo::Private then
-            iAddressProvider := PrivateImplementer;
->>>>>>> a3c80c89
     end;
 
     var
