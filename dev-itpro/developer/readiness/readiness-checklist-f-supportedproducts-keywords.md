---
title: "Supported Products, Keywords and Hide Key"
description: "Guidelines on supported products, keywords and hide key"
author: v-liober
ms.custom: na
ms.date: 04/01/2019
ms.reviewer: solsen
ms.topic: article
ms.service: "dynamics365-business-central"
ms.author: v-liober
---

# <a name="SupportedProd"></a>Supported Products, Keywords, Hide Key

|Listing details|Description |Requirements |
|-------------------|-------------|--------------|
| 11. **Products your app works with** | You do not have to select anything – this field is completed automatically because you are developing an app for Dynamics 365 Business Central. *Example:* *Dynamics 365 Business Central*| Automatic    |
| 12. **Search keywords**              | Enter a search keyword for your app (max. 3) *Example of 3 keywords:* *Forecasting, Sales, Inventory*                                                                                                | Recommended  |
| 13. **Hide key**                     | Enter a secret key that you'll use to preview your offer in AppSource before going live.                                                        | Required     |
Note, this isn't a password and can only contain alphanumeric characters. *Example:* *SalesInventoryKey*

<<<<<<< HEAD
> [!TIP]
>   *Example:* of the completed app release date-, products your app works with-,
search keywords and hide key fields (cf. point 10,11,12 and 13) in the “Listing details” section of the Cloud partner portal:
=======
> [!TIP]  
> *Example:* of the completed app release date-, products your app works with-,
search keywords and hide key fields (cf. point 10,11,12 and 13) in the “Listing
details” section of the Cloud partner portal:
>>>>>>> 39253aa9
<|MERGE_RESOLUTION|>--- conflicted
+++ resolved
@@ -19,13 +19,6 @@
 | 13. **Hide key**                     | Enter a secret key that you'll use to preview your offer in AppSource before going live.                                                        | Required     |
 Note, this isn't a password and can only contain alphanumeric characters. *Example:* *SalesInventoryKey*
 
-<<<<<<< HEAD
 > [!TIP]
 >   *Example:* of the completed app release date-, products your app works with-,
-search keywords and hide key fields (cf. point 10,11,12 and 13) in the “Listing details” section of the Cloud partner portal:
-=======
-> [!TIP]  
-> *Example:* of the completed app release date-, products your app works with-,
-search keywords and hide key fields (cf. point 10,11,12 and 13) in the “Listing
-details” section of the Cloud partner portal:
->>>>>>> 39253aa9
+search keywords and hide key fields (cf. point 10,11,12 and 13) in the “Listing details” section of the Cloud partner portal: