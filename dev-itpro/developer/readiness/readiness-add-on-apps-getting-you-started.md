--- conflicted
+++ resolved
@@ -16,11 +16,7 @@
 
 Microsoft Dynamics 365 Business Central is a business management solution that helps companies connect their financials, sales, service and operations to streamline business processes, improve customer interactions and make better decisions. With this modern business platform, you can easily and quickly tailor, extend and build applications so they fit your specific needs — with little to no code development.
 
-<<<<<<< HEAD
 AppSource is Microsoft’s marketplace for your Dynamics 365 Business Central offerings and there are several reasons why going to market with Microsoft AppSource is a great idea. For example, it allows you to promote your brand, expand your reach, accelerate the customer journey and upsell your solutions and it connects you with millions of Office 365 & Dynamics 365 business users. Find more information about which opportunities you have as a partner at: Apps on AppSource for Business Central [aka.ms/BusinessCentralApps](aka.ms/BusinessCentralApps)
-=======
-AppSource is Microsoft’s marketplace for your Dynamics 365 Business Central offerings and there are several reasons why going to market with Microsoft AppSource is a great idea. For example, it allows you to promote your brand, expand your reach, accelerate the customer journey and upsell your solutions and it connects you with millions of Office 365 & Dynamics 365 business users. Find more information about which opportunities you have as a partner at: Apps on AppSource for Business Central [aka.ms/BusinessCentralApps](https://aka.ms/BusinessCentralApps)
->>>>>>> 5b343f6f
 
 You can bring two types of offerings to Microsoft AppSource:
 - **Add-on Apps** (that brings your industry expertise to market), **Connect Apps** (that connect services) and **Embed Apps** (an end-to-end solution meeting the specific needs of a vertical or micro-vertical industry). [What is an Embed App?](https://docs.microsoft.com/en-us/dynamics365/business-central/dev-itpro/deployment/embed-app-overview)
