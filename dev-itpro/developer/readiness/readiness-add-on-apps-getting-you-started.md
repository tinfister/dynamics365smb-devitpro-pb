---
title: "Add-On Apps - Getting You Started"
description: "Getting you started with Microsoft Dynamics 365 Business Central Add-On Apps on AppSource"
author: v-liober
ms.custom: na
ms.date: 06/07/2019
ms.reviewer: solsen
ms.topic: article
ms.service: "dynamics365-business-central"
ms.author: v-liober
---

<<<<<<< HEAD
# Getting You Started with your Add-On App
=======
# Getting You Started with Your Add-On App
>>>>>>> 17c0d6c7

## Build your business on Dynamics 365 Business Central

Microsoft Dynamics 365 Business Central is a business management solution that helps companies connect their financials, sales, service and operations to streamline business processes, improve customer interactions and make better decisions. With this modern business platform, you can easily and quickly tailor, extend and build applications so they fit your specific needs — with little to no code development.

AppSource is Microsoft’s marketplace for your Dynamics 365 Business Central offerings and there are several reasons why going to market with Microsoft AppSource is a great idea. For example, it allows you to promote your brand, expand your reach, accelerate the customer journey and upsell your solutions and it connects you with millions of Office 365 & Dynamics 365 business users. Find more information about which opportunities you have as a partner at: Apps on AppSource for Business Central [aka.ms/BusinessCentralApps](aka.ms/BusinessCentralApps)

You can bring two types of offerings to Microsoft AppSource:
- **Add-on Apps** (that brings your industry expertise to market), **Connect Apps** (that connect services) and **Embed Apps** (an end-to-end solution meeting the specific needs of a vertical or micro-vertical industry). [What is an Embed App?](https://docs.microsoft.com/en-us/dynamics365/business-central/dev-itpro/deployment/embed-app-overview)
- Or **Packaged Consulting Services** (that bring ready-made packaged engagements to market).

## Guidelines for Business Central Add-on apps

To ease your journey, from the initial listing to the final publication of your **Add-on app** on AppSource, we have created two whitepapers that outlines 4 consecutive steps that you need to go through. To bring your Business Central offers to AppSource smoothly, we recommend that you check off each step as you progress. We highly recommend that you lean on the guidelines in these whitepapers to support you throughout the process of bringing your app to AppSource:
	
**Getting you started with Add-on Apps** 
- STEP 1: Create and set up your accounts
- STEP 2: List your app on AppSource

**Developing and publishing your Add-on App to AppSource**
- STEP 3: Develop your app
- STEP 4: Initiate the validation and publication process

> [!IMPORTANT]  
> Please review all of the steps and follow the [Marketing Validation Checklist](https://docs.microsoft.com/en-us/dynamics365/business-central/dev-itpro/developer/readiness/readiness-checklist-marketing) and [Technical Validation Checklist](https://docs.microsoft.com/en-us/dynamics365/business-central/dev-itpro/developer/devenv-checklist-submission). 

## STEP 1: Create and set up your accounts

**MPN ID**

All App builders and app publishers must be identifiable to Microsoft. For this reason, you need to become a member of Microsoft’s Partner Network (MPN) – this will of course be off no cost to you.
- [Sign up to become a member of our Partner network here:](https://partners.microsoft.com/PartnerProgram/simplifiedenrollment.aspx)

**PartnerSource Business Center (PSBC) account and your unique license file**

*Register as a Partner*

Developing an Add-on app requires you to be known as Dynamics 365 Business Central developer and requires you to have a unique development license file with a specific object range.

To obtain an object range for developing a Microsoft Dynamics 365 Business Central, you must first have access to [**PartnerSource Business Center (PSBC)**](https://businesscenter.mbs.microsoft.com/#)

Access to PSBC is provided by having an active:
- Solution Provider Agreement (SPA) if you are a reselling partner using the Dynamics Pricelist
- Partner Registration Agreement (PRA) if you are a non-selling partner.

The relevant contract can be requested through your local Regional Operations Center (ROC) Contracts and Agreements Team below:
- mbscon@microsoft.com : If you are based in Europe, the Middle East, or Africa.
- mbsagree@microsoft.com : If you are based in the Americas.
- mbslques@microsoft.com : If you are based in the Asia Pacific region.

## Object Ranges

When you develop a Microsoft Dynamics 365 Business Central App for Microsoft AppSource, you will need to request access to an object range which holds a certain number of objects with which you can build your solution.   In order to avoid overlap between objects used in different solution,each partner is assigned a number of objects in a unique object range. For example, a partner could get assigned the object range 70,001,000 – 70,001,999 which will give them 1000 numbered objects which they can use to develop Microsoft Dynamics 365 Business Central solutions.

*Requesting the correct license file and object range*

Depending on where you will deploy your Dynamics 365 Business Central solution (cf. on premise or in the Cloud) you can use different licensing methods and object ranges. 
There are currently 2 available ranges which you can request.  Both have some characteristics which you need to keep in mind:
-	The **RSP Object Range (1-69 million)**:  This object range is tied to [the RSP Program details](https://mbs.microsoft.com/partnersource/northamerica/partner-essentials/agreements-guides-and-handbooks/RegisterSolutionProgram).  The program details specify that you have to pay quarterly for used objects. However, if you comply with the [Certified for Microsoft Dynamics (CFMD)](https://mbs.microsoft.com/partnersource/global/partner-essentials/partner-programs/certified-for-microsoft-dynamics/process/CfMD_Process) program requirements, one of the benefits of the program is that the quarterly fees on object costs will be waived. This object range can both be implemented on-premises, partner hosted (in C/AL or AL format) or in the Business Central SAAS  Service (AL Only format).   The RSP Program page describes the process on how to request the RSP object range.
-	The **App Object Range (70-75 million)**: 
This object range was originally designed to run in the Business Central service only for Microsoft Appsource Apps.  
Today you can implement apps developed in this range both on-premises, partner hosted and in the Business Central SAAS Service.
This object range is free of charge, the only requirement on this range is that your objects can be AL only.   
You can request both object ranges [here](https://mbs.microsoft.com/partnersource/global/partner-essentials/partner-strategy/365businesscentralrequestuniqueobjectrange).

You will have to make a choice which object range is best for you. Some partners desire to have 1 product line which can be implemented everywhere, others want to build a new SAASified app separate from their legacy solutions.


## Developer account
A developer account enables you to submit apps and add-ins to Microsoft’s marketplaces, including the Windows Store, Office Store, Azure Marketplace, and Microsoft AppSource.
Note, you only need one developer account per company (not one per app submission).
- [Register (or check if you already have access) here:](https://developer.microsoft.com/en-us/store/register)
- A one-time registration fee applies

*Choosing a primary contact email and publisher display name*

When registering for a Microsoft Developer Account you will be asked to provide an “E-mail address” and a “Publisher display name”. When choosing your display name and primary email account, please take the following into account:
- Email: To ease submission and avoid missing vital communications we recommend you provide a companywide email/dev center account that can be shared across multiple users so that several people can manage your portal submission.

*Although, if you prefer a singular account, where you can add multiple users through the portal, then this is possible too.*

Publisher Display name: A display name refers to how you want your company name displayed on your app in **Microsoft AppSource**.

See example to the right, where the display name is highlighted in yellow.

Consistency is key!

It is key that you use the same display name and email throughout your app submission, as you will be asked to provide them in several different touch points. such as for example:
- To sign into the Cloud Partner Portal (and creating your app offer)
- To enroll and sign in to the Collaborate tool and “Ready to Go” platform

## Access to the Cloud Partner Portal and being set up as a publisher

The Cloud Partner Portal is the place where you first will submit your App for the marketing validation and later submit it for publication.

In order to be set up as a publisher and access the Cloud Partner Portal, you need to email Ryan Weigel at rweigel@microsoft.com , and provide him the following information:
- Your Publisher display name (which will be displayed on AppSource)
- The Email account you chose as the primary contact (which is needed when logging into the Cloud Partner Portal)
- Your MPN ID

## Get onboarded to tools and programs

### Create your sandbox environment

You have 3 options to work develop against the current version of Microsoft Dynamics 365 Business Central.
- [If your add-on is lightweight, it might be sufficient to use a sandbox environment](https://docs.microsoft.com/en-us/dynamics365/business-central/dev-itpro/developer/devenv-get-started) 
- [If you want to setup a Docker-based development environment on Azure, you can use:](http://aka.ms/BCSandboxAzure) 
- [If you want to setup a local Docker-based developer environment, you can download a PowerShell script available at](http://aka.ms/BCSandboxLocal) 

## The “Ready to Go” program

There are several things to keep in mind in building an Add-on app. The **"Ready to Go" program** is designed to support you in bringing your Microsoft Dynamics 365 Business Central offers into Microsoft Appsource. The program encompasses the following three core support options that you can leverage:
- Element 1: [“Ready to Go” Online learning](https://docs.microsoft.com/en-us/dynamics365/business-central/dev-itpro/developer/readiness/readiness-learning-catalog)
- Element 2: [“Ready to Go” Coaching](https://docs.microsoft.com/en-us/dynamics365/business-central/dev-itpro/developer/readiness/readiness-ready-to-go?tabs=coaching)
- Element 3: [“Ready to Go” Platform](https://docs.microsoft.com/en-us/dynamics365/business-central/dev-itpro/developer/readiness/readiness-ready-to-go?tabs=learning)

If you want to have more in depth learning resources to get up to speed, then you can get a sneak-peek of the extensive set of **"Ready to Go" resources available in the online learning catalog**. We highly recommend that you either consume the materials which are built for you in the “Ready to Go” online learning catalog or get coached by one of our ISV Development Centers.

Learn more about how you can leverage the “Ready to Go” program’s different support options here: [aka.ms/ReadyToGo](https://aka.ms/readytogo).

## Register on Collaborate

*Prerequisites you need to have to register on Microsoft Collaborate*
- Azure Active Directory (AAD)

*Note: If you have Office 365 then your company should have AAD*
- AAD Global Administrator permission

To find out if your company has an AAD account, please check with your Network Administration team for your company.

*How your Global Administrator must register for Collaborate*

Not all people from your company can initiate the onboarding into Collaborate – only your company Global Administrator has the permission to do so.

To start the registration process, your company Global Administrator must first go to the following link: [https://aka.ms/Collaborate](https://aka.ms/Collaborate)

Next, your company Global Administrator must click on the ‘Get Started’ option under the ‘Microsoft Collaborate’ header.
- Note: If you are properly registered, and have setup your above Developer Account, the registration page should autofill with your Company details. If the page is not filled automatically, please complete the form manually.

Once completed, be sure and click the 'Terms of Use' (TOU) checkbox at the bottom of the registration page. Note: You need to accept the TOU to successfully register (cf. image below).

Click the **Next** button to complete your initial registration. When successful, you will see the image below.

As the final step, to complete registration, click ‘GO TO DASHBOARD’.

*How to use the dashboard to add your coworkers to Microsoft Collaborate* If you DO NOT want to add any coworkers:
- Please skip this part and move on to the next section called “Getting access to the available builds and engagements” to download packages through Microsoft Collaborate.

If you DO want to add coworkers, please follow the 5 steps below:
1.	Log on to Microsoft Collaborate with your Global Administrator account on [https://aka.ms/Collaborate](https://aka.ms/Collaborate).
2.	Click on the ‘Gear’ Icon on the top right corner of the page and then on ‘Account Settings’ as shown on the image below.

3.	Click on ‘Users’ under ‘Settings’ in the grey panel on the left-hand side of the page. The following image will appear.

4.	Click the grey ‘ADD USERS’ button and leave the default choice to ‘Add existing users’ as-is. Now you can search for the user(s) that you want to add to Collaborate. To add them you need to select them from the menu, and then click the grey ‘ADD SELECTED’ button (see image below).

5.	You have now successfully added your coworker to Collaborate. The added users will appear in your list of users and will now be able to log on to Microsoft Collaborate using the following link:
[https://aka.ms/Collaborate](https://aka.ms/Collaborate)

*Getting access to the available builds and engagements*

1.	Register on [Microsoft Collaborate](https://aka.ms/Collaborate) by using your AAD Global Admin account (as described in detail above).
2.	Once you have successfully registered (and added coworkers) on  Microsoft Collaborate, your company’s Azure Active Directory (AAD) global administrator should send us an email to complete the on-boarding [Dynamics 365 Business Central Programs](mailto: Dyn365BEP@microsoft.com). We need to manually assign you to the right programs and engagements. Expect a response from us within 1-2 business days.
3.	In this email to [Dynamics 365 Business Central Programs](mailto: Dyn365BEP@microsoft.com), please specify the following:
- Your ‘Publisher Display Name’
- The name(s) of the people you have added to Microsoft Collaborate
- The email address(es) of the people you have added to Microsoft Collaborate (No personal email addresses please)
- The roles you have given then on Collaborate (Participant, Power user)
- MPN ID# and registered Partner Name

## STEP 2: List your Add-on app on Microsoft AppSource

To list your app, you need to register it on Microsoft AppSource.
- List your app here: [https://appsource.microsoft.com/en-us/partners/list-an-app](https://appsource.microsoft.com/en-us/partners/list-an-app) 

When listing your app you need to specify the following:
- Contact Info (First name, Last name, Email)
- Company Info (Company name, Company website, MPN Id)
- App Info: Type of offer you intend to publish (cf. app or consulting service) 
- Type of app you intend to publish (cf. Dynamics 365 Business Central Add-in) 
- App name

*App description: Intended users of the app (cf. IT professional, Developers, Business Users)*

Upon listing your app on AppSource you will receive an email from us that outlines the next steps you need to take along with a list of useful resources that can help you bring your app to AppSource quickly.

## Next steps
Now that you have completed step 1 and 2 (cf. setting up your accounts and listing your offer on AppSource) you can now proceed to step 3 and 4 (cf. Developing your offer initiating the validation and publication process). Please review all of the steps and follow the [Marketing Validation Checklist](https://docs.microsoft.com/en-us/dynamics365/business-central/dev-itpro/developer/readiness/readiness-checklist-marketing) and [Technical Validation Checklist](https://docs.microsoft.com/en-us/dynamics365/business-central/dev-itpro/developer/devenv-checklist-submission). 

## Useful resources
## Guidelines and general information

Find general information on Add-on apps for Business Central here: [aka.ms/AppSourceGo](https://aka.ms/AppSourceGo).

## Monthly “Ready to Go” Office Hours call

“Ready to Go” Office Hours is a monthly call that takes place the second Tuesday of every month. The call is structured as an FAQ session, where a team of our different experts will be present to answer any technical or marketing related questions that you may have in relation to bringing your app into AppSource. Sign up for the individual calls that you want to participate in here:
[aka.ms/ReadyToGoOfficeHours](https://aka.ms/ReadyToGoOfficeHours). 

## GitHub
Use the GitHub forum to ask, or search, the community and Microsoft experts for questions respectively. Go to: [https://github.com/microsoft/al/issues](https://github.com/microsoft/al/issues) now and start asking away.

## Follow “Ready to Go” engagements on social media

Get insights on what’s happening with Business Central – follow us on Twitter and LinkedIn.

If you have any other technical questions in relation to developing your Add-on app, then please email: [d365val@microsoft.com](mailto:d365val@microsoft.com).<|MERGE_RESOLUTION|>--- conflicted
+++ resolved
@@ -10,11 +10,7 @@
 ms.author: v-liober
 ---
 
-<<<<<<< HEAD
-# Getting You Started with your Add-On App
-=======
 # Getting You Started with Your Add-On App
->>>>>>> 17c0d6c7
 
 ## Build your business on Dynamics 365 Business Central
 
