---
title: "Add-On Apps - Getting You Started"
description: "Getting you started with Microsoft Dynamics 365 Business Central Add-On Apps on AppSource"
author: v-liober
ms.custom: na
ms.date: 04/01/2019
ms.reviewer: solsen
ms.topic: article
ms.service: "dynamics365-business-central"
ms.author: v-liober
---

# Getting you started with your Add-on app

## Build your business on Dynamics 365 Business Central

Microsoft Dynamics 365 Business Central is a business management solution that helps companies connect their financials, sales, service and operations to streamline business processes, improve customer interactions and make better decisions. With this modern business platform, you can easily and quickly tailor, extend and build applications so they fit your specific needs — with little to no code development.

AppSource is Microsoft’s marketplace for your Dynamics 365 Business Central offerings and there are several reasons why going to market with Microsoft AppSource is a great idea. For example, it allows you to promote your brand, expand your reach, accelerate the customer journey and upsell your solutions and it connects you with millions of Office 365 & Dynamics 365 business users. Find more information about which opportunities you have as a partner at: aka.ms/BusinessCentralApps

You can bring two types of offerings to Microsoft AppSource:
- **Add-on Apps** (that brings your industry expertise to market), **Connect Apps** (that connect services) and **Embed Apps**.
- Or **Packaged Consulting Services** (that bring ready-made packaged engagements to market).

## Guidelines for Business Central Add-on apps

To ease your journey, from the initial listing to the final publication of your **Add-on app** on AppSource, we have created two whitepapers that outlines 4 consecutive steps that you need to go through. To bring your Business Central offers to AppSource smoothly, we recommend that you check off each step as you progress. We highly recommend that you lean on the guidelines in these whitepapers to support you throughout the process of bringing your app to AppSource:
	
**Getting you started with Add-on Apps** 
- STEP 1: Create and set up your accounts
- STEP 2: List your app on AppSource

**Developing and publishing your Add-on App to AppSource**
- STEP 3: Develop your app
- STEP 4: Initiate the validation and publication process

> [!IMPORTANT]  
> Please review all of the steps and follow the [Marketing Validation Checklist](https://docs.microsoft.com/en-us/dynamics365/business-central/dev-itpro/developer/readiness/readiness-checklist-marketing) and [Technical Validation Checklist](https://docs.microsoft.com/en-us/dynamics365/business-central/dev-itpro/developer/devenv-checklist-submission). 

## STEP 1: Create and set up your accounts

**MPN ID**

All App builders and app publishers must be identifiable to Microsoft. For this reason, you need to become a member of Microsoft’s Partner Network (MPN) – this will of course be off no cost to you.
- [Sign up to become a member of our Partner network here:](https://partners.microsoft.com/PartnerProgram/simplifiedenrollment.aspx)

**PartnerSource Business Center (PSBC) account and your unique license file**

*Register as a Partner*

Developing an Add-on app requires you to be known as Dynamics 365 Business Central developer and requires you to have a unique development license file with a specific object range.

To obtain an object range for developing a Microsoft Dynamics 365 Business Central, you must first have access to [**PartnerSource Business Center (PSBC)**](https://businesscenter.mbs.microsoft.com/#)

Access to PSBC is provided by having an active:
- Solution Provider Agreement (SPA) if you are a reselling partner using the Dynamics Pricelist
- Partner Registration Agreement (PRA) if you are a non-selling partner.

The relevant contract can be requested through your local Regional Operations Center (ROC) Contracts and Agreements Team below:
- mbscon@microsoft.com : If you are based in Europe, the Middle East, or Africa.
- mbsagree@microsoft.com : If you are based in the Americas.
- mbslques@microsoft.com : If you are based in the Asia Pacific region.

## Object Ranges

When you develop a Microsoft Dynamics 365 Business Central App for Microsoft AppSource, you will need to request access to an object range which holds a certain number of objects with which you can build your solution.   In order to avoid overlap between objects used in different solution,each partner is assigned a number of objects in a unique object range. For example, a partner could get assigned the object range 70,001,000 – 70,001,999 which will give them 1000 numbered objects which they can use to develop Microsoft Dynamics 365 Business Central solutions.

*Requesting the correct license file and object range*

Depending on where you will deploy your Dynamics 365 Business Central solution (cf. on premise or in the Cloud) you can use different licensing methods and object ranges. 
There are currently 2 available ranges which you can request.  Both have some characteristics which you need to keep in mind:
-	The **RSP Object Range (1-69 million)**:  This object range is tied to [the RSP Program details](https://mbs.microsoft.com/partnersource/northamerica/partner-essentials/agreements-guides-and-handbooks/RegisterSolutionProgram).  The program details specify that you have to pay quarterly for used objects. However, if you comply with the [Certified for Microsoft Dynamics (CFMD)](https://mbs.microsoft.com/partnersource/global/partner-essentials/partner-programs/certified-for-microsoft-dynamics/process/CfMD_Process) program requirements, one of the benefits of the program is that the quarterly fees on object costs will be waived. This object range can both be implemented on-premises, partner hosted (in C/AL or AL format) or in the Business Central SAAS  Service (AL Only format).   The RSP Program page describes the process on how to request the RSP object range.
-	The **App Object Range (70-75 million)**: 
This object range was originally designed to run in the Business Central service only for Microsoft Appsource Apps.  
Today you can implement apps developed in this range both on-premises, partner hosted and in the Business Central SAAS Service.
This object range is free of charge, the only requirement on this range is that your objects can be AL only.   
You can request both object ranges [here](https://mbs.microsoft.com/partnersource/global/partner-essentials/partner-strategy/365businesscentralrequestuniqueobjectrange).

You will have to make a choice which object range is best for you. Some partners desire to have 1 product line which can be implemented everywhere, others want to build a new SAASified app separate from their legacy solutions.


## Developer account
A developer account enables you to submit apps and add-ins to Microsoft’s marketplaces, including the Windows Store, Office Store, Azure Marketplace, and Microsoft AppSource.
Note, you only need one developer account per company (not one per app submission).
- [Register (or check if you already have access) here:](https://developer.microsoft.com/en-us/store/register)
- A one-time registration fee applies.

*Choosing a primary contact email and publisher display name*

When registering for a Microsoft Developer Account you will be asked to provide an “E-mail address” and a “Publisher display name”. When choosing your display name and primary email account, please take the following into account:
- Email: To ease submission and avoid missing vital communications we recommend you provide a companywide email/dev center account that can be shared across multiple users so that several people can manage your portal submission.

*Although, if you prefer a singular account, where you can add multiple users through the portal, then this is possible too.*

Publisher Display name: A display name refers to how you want your company name displayed on your app in **Microsoft AppSource**.

See example to the right, where the display name is highlighted in yellow.

Consistency is key!

It is key that you use the same display name and email throughout your app submission, as you will be asked to provide them in several different touch points. such as e.g.:
- To sign into the Cloud Partner Portal (and creating your app offer)
- To enroll and sign in to the Collaborate tool and “Ready to Go” platform

## Access to the Cloud Partner Portal and being set up as a publisher

The Cloud Partner Portal is the place where you first will submit your App for the marketing validation and later submit it for publication.

In order to be set up as a publisher and access the Cloud Partner Portal, you need to email Ryan Weigel at rweigel@microsoft.com , and provide him the following information:
- Your Publisher display name (which will be displayed on AppSource)
- The Email account you chose as the primary contact (which is needed when logging into the Cloud Partner Portal)
- Your MPN ID

## Get onboarded to tools and programs

### Create your sandbox environment

You have 3 options to work develop against the current version of Microsoft Dynamics 365 Business Central.
- [If your add-on is lightweight, it might be sufficient to use a sandbox environment](https://docs.microsoft.com/en-us/dynamics365/business-central/dev-itpro/developer/devenv-get-started) 
- [If you want to setup a Docker-based development environment on Azure, you can use:](http://aka.ms/BCSandboxAzure) 
<<<<<<< HEAD
- [If you want to setup a local Docker-based developer environment, you can download a
=======
- [If you want to setup a local docker based developer environment, you can download a
>>>>>>> ffc2a85f
PowerShell script available at](http://aka.ms/BCSandboxLocal) 

## The “Ready to Go” program

There are several things to keep in mind in building an Add-on app. The **"Ready to Go" program** is designed to support you in bringing your Microsoft Dynamics 365 Business Central offers into Microsoft Appsource. The program encompasses the following three core support options that you can leverage:
- Element 1: [“Ready to Go” Online learning](https://docs.microsoft.com/en-us/dynamics365/business-central/dev-itpro/developer/readiness/readiness-learning-catalog)
- Element 2: [“Ready to Go” Coaching](https://docs.microsoft.com/en-us/dynamics365/business-central/dev-itpro/developer/readiness/readiness-ready-to-go?tabs=coaching)
- Element 3: [“Ready to Go” Platform](https://docs.microsoft.com/en-us/dynamics365/business-central/dev-itpro/developer/readiness/readiness-ready-to-go?tabs=learning)

If you want to have more in depth learning resources to get up to speed, then you can get a sneak-peek of the extensive set of **"Ready to Go" resources available in the online learning catalog**. We highly recommend that you either consume the materials which are built for you in the “Ready to Go” online learning catalog or get coached by one of our ISV Development Centers.

Learn more about how you can leverage the “Ready to Go” program’s different support options here:

**aka.ms/ReadyToGo**

## Register on Collaborate

*Prerequisites you need to have to register on Microsoft Collaborate*
- Azure Active Directory (AAD)

*Note: If you have Office 365 then your company should have AAD*
- AAD Global Administrator permission

To find out if your company has an AAD account, please check with your Network Administration team for your company.

*How your Global Administrator must register for Collaborate*

Not all people from your company can initiate the onboarding into Collaborate – only your company Global Administrator has the permission to do so.

To start the registration process, your company Global Administrator must first go to the following link: [https://aka.ms/Collaborate](https://aka.ms/Collaborate)

Next, your company Global Administrator must click on the ‘Get Started’ option under the ‘Microsoft Collaborate’ header.
- Note: If you are properly registered, and have setup your above Developer Account, the registration page should autofill with your Company details. If the page is not filled automatically, please complete the form manually.

Once completed, be sure and click the 'Terms of Use' (TOU) checkbox at the bottom of the registration page. Note: You need to accept the TOU to successfully register (cf. image below).

Click the **Next** button to complete your initial registration. When successful, you will see the image below.

As the final step, to complete registration, click ‘GO TO DASHBOARD’.

*How to use the dashboard to add your coworkers to Microsoft Collaborate* If you DO NOT want to add any coworkers:
- Please skip this part and move on to the next section called “Getting access to the available builds and engagements” to download packages through Microsoft Collaborate.

If you DO want to add coworkers, please follow the 5 steps below:
1.	Log on to Microsoft Collaborate with your Global Administrator account on [https://aka.ms/Collaborate](https://aka.ms/Collaborate)
2.	Click on the ‘Gear’ Icon on the top right corner of the page and then on ‘Account Settings’ as shown on the image below.

3.	Click on ‘Users’ under ‘Settings’ in the grey panel on the left-hand side of the page. The following image will appear.

4.	Click the grey ‘ADD USERS’ button and leave the default choice to ‘Add existing users’ as-is. Now you can search for the user(s) that you want to add to Collaborate. To add them you need to select them from the menu, and then click the grey ‘ADD SELECTED’ button (see image below).

5.	You have now successfully added your coworker to Collaborate. The added users will appear in your list of users and will now be able to log on to Microsoft Collaborate using the following link:
[https://aka.ms/Collaborate](https://aka.ms/Collaborate)

*Getting access to the available builds and engagements*

1.	Register on [Microsoft Collaborate](https://aka.ms/Collaborate) by using your AAD Global Admin account (as described in detail above).
2.	Once you have successfully registered (and added coworkers) on  Microsoft Collaborate, your company’s Azure Active Directory (AAD) global administrator should send us an email to complete the on-boarding [Dynamics 365 Business Central Programs](mailto: Dyn365BEP@microsoft.com). We need to manually assign you to the right programs and engagements. Expect a response from us within 1-2 business days.
3.	In this email to [Dynamics 365 Business Central Programs](mailto: Dyn365BEP@microsoft.com), please specify the following:
- Your ‘Publisher Display Name’
- The name(s) of the people you have added to Microsoft Collaborate
- The email address(es) of the people you have added to Microsoft Collaborate (No personal email addresses please)
- The roles you have given then on Collaborate (Participant, Power user)
- MPN ID# and registered Partner Name

## STEP 2: List your Add-on app on Microsoft AppSource

To list your app, you need to register it on Microsoft AppSource.
- List your app here: [https://appsource.microsoft.com/en-us/partners/list-an-app](https://appsource.microsoft.com/en-us/partners/list-an-app) 

When listing your app you need to specify the following:
- Contact Info (First name, Last name, Email)
- Company Info (Company name, Company website, MPN Id)
- App Info: Type of offer you intend to publish (cf. app or consulting service) 
- Type of app you intend to publish (cf. Dynamics 365 Business Central Add-in) 
- App name

*App description: Intended users of the app (cf. IT professional, Developers, Business Users)*

Upon listing your app on AppSource you will receive an email from us that outlines the next steps you need to take along with a list of useful resources that can help you bring your app to AppSource quickly.

## Next steps
Now that you have completed step 1 and 2 (cf. setting up your accounts and listing your offer on AppSource) you can now proceed to step 3 and 4 (cf. Developing your offer initiating the validation and publication process). Please review all of the steps and follow the [Marketing Validation Checklist](https://docs.microsoft.com/en-us/dynamics365/business-central/dev-itpro/developer/readiness/readiness-checklist-marketing) and [Technical Validation Checklist](https://docs.microsoft.com/en-us/dynamics365/business-central/dev-itpro/developer/devenv-checklist-submission). 

## Useful resources
## Guidelines and general information

Find general information on Add-on apps for Business Central here: [aka.ms/AppSourceGo](https://aka.ms/AppSourceGo)

## Monthly “Ready to Go” Office Hours call

“Ready to Go” Office Hours is a monthly call that takes place the second Tuesday of every month. The call is structured as a FAQ session, where a team of our different experts will be present to answer any technical or marketing related questions that you may have in relation to bringing your app into AppSource. Sign up for the individual calls that you want to participate in here:
[aka.ms/ReadyToGoOfficeHours](https://aka.ms/ReadyToGoOfficeHours) 

## Github
Use the github forum to ask, or search, the community and Microsoft experts for questions respectively. Go to: [https://github.com/microsoft/al/issues](https://github.com/microsoft/al/issues) now and start asking away.

## Follow “Ready to Go” engagements on social media

Get insights on what’s happening with Business central – Follow us on Twitter and LinkedIn.

If you have any other technical questions in relation to developing your Add-on app, then please email.

*d365val@microsoft.com*<|MERGE_RESOLUTION|>--- conflicted
+++ resolved
@@ -118,12 +118,7 @@
 You have 3 options to work develop against the current version of Microsoft Dynamics 365 Business Central.
 - [If your add-on is lightweight, it might be sufficient to use a sandbox environment](https://docs.microsoft.com/en-us/dynamics365/business-central/dev-itpro/developer/devenv-get-started) 
 - [If you want to setup a Docker-based development environment on Azure, you can use:](http://aka.ms/BCSandboxAzure) 
-<<<<<<< HEAD
-- [If you want to setup a local Docker-based developer environment, you can download a
-=======
-- [If you want to setup a local docker based developer environment, you can download a
->>>>>>> ffc2a85f
-PowerShell script available at](http://aka.ms/BCSandboxLocal) 
+- [If you want to setup a local Docker-based developer environment, you can download a PowerShell script available at](http://aka.ms/BCSandboxLocal) 
 
 ## The “Ready to Go” program
 
