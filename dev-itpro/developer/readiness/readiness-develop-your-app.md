--- conflicted
+++ resolved
@@ -18,28 +18,6 @@
 
 |Requirement|Example/Guidance|
 |-----------|----------------|
-<<<<<<< HEAD
-|Develop your extension in Visual Studio Code.|[Developing Extensions](../devenv-dev-overview.md)|
-|The app.json file has mandatory settings that you must include. Here you can also read more about dependency syntax and multiple countries per a single app syntax.|[Mandatory app.json settings](../devenv-json-files.md)|
-|Coding of `Date` must follow a specific format (**no longer region specific**)|Use the format `yyyymmddD`. For example, `20170825D`.|
-|Remote services (including all Web services calls) can use either HTTP or HTTPS. However, HTTP calls are only possible by using the HttpRequest AL type.|[Guidance on HTTP use](../devenv-restapi-overview.md)|
-|Only JavaScript based Web client add-ins are supported. The zipping process is handled automatically by the compiler. Just include the new AL `controladdin` type, JavaScript sources, and build the app.|[Control Add-Ins](../devenv-control-addin-object.md)|
-|The .app file must be digitally signed.|[Signing an APP Package File](../devenv-sign-extension.md)|
-|The user scenario document must contain detailed steps for all setup and user validation testing.|[User Scenario Documentation](../../compliance/apptest-userscenario.md)|
-|Set the application areas that apply to your controls. Failure to do so will result in the control not appearing in [!INCLUDE[d365fin_long_md](../includes/d365fin_long_md.md)].|[Application Area guidance](../properties/devenv-applicationarea-property.md)|
-|Permission set(s) must be created by your extension and when marked, should give the user all setup and usage abilities. A user must not be required to have SUPER permissions for setup and usage of your extension.|[Exporting Permission Sets](../devenv-export-permission-sets.md)<br>[Managing Users and Permissions](/dynamics365/business-central/ui-how-users-permissions)|
-|Before submitting for validation, ensure that you can publish/sync/install/uninstall/reinstall your extension. **This must be done in a [!INCLUDE[d365fin_long_md](../includes/d365fin_long_md.md)] environment**.|[How to publish your app](../devenv-how-publish-and-install-an-extension-v2.md)|
-|Thoroughly test your extension in a [!INCLUDE[d365fin_long_md](../includes/d365fin_long_md.md)] environment.|[Testing Your Extension](../../compliance/apptest-testingyourextension.md)|
-|Don't use `OnBeforeCompanyOpen` or `OnAfterCompanyOpen`|[Replacement Options](../../compliance/apptest-onbeforecompanyopen.md)|
-|Include the proper upgrade code allowing your app to successfully upgrade from version to version.|[Upgrading Extensions](../devenv-upgrading-extensions.md)|
-|Pages and codeunits that are designed to be exposed as Web services must not generate any UI that would cause an exception in the calling code.|[Web Services Usage](../../compliance/apptest-webservices.md)|
-|You must include all translations of countries your extension is supporting. The use of xliff is required.|[Translating Your Extension](../devenv-work-with-translation-files.md), [Countries and Translations Supported](../../compliance/apptest-countries-and-translations.md).|
-|You're required to prefix or suffix the **Name** property of your fields. This eliminates collision between apps.|[Prefix/Suffix Guidelines](../../compliance/apptest-prefix-suffix.md)|
-|You are required to include a Visual Studio Code test package with your extension. Ensure that you include as must code coverage as you can.|[Testing the Advanced Sample Extension](../devenv-extension-advanced-example-test.md)|
-|DataClassification is required for fields of all tables/table extensions. Property must be set to other than `ToBeClassified`.|[Classifying Data](../devenv-classifying-data.md)|
-|You must use the Profile object to add profiles instead of inserting them into the Profiles table.|[Profile Object](../devenv-profile-object.md)|
-|Use `addfirst` and `addlast` for placing your actions and controls on Business Central pages. This eliminates breaking your app due to Business Central core changes.|[Placing Actions and Controls](../devenv-pages-overview.md#using-keywords-to-place-actions-and-controls)|
-=======
 |Develop your extension in Visual Studio Code.|[Developing [!INCLUDE[d365al_ext_md](../includes/d365al_ext_md.md)]s](devenv-dev-overview.md)|
 |The app.json file has mandatory settings that you must include. Here you can also read more about dependency syntax and multiple countries per a single app syntax.|[Mandatory app.json settings](devenv-json-files.md)|
 |Coding of `Date` must follow a specific format (**no longer region-specific**)|Use the format `yyyymmddD`. For example, `20170825D`.|
@@ -59,7 +37,6 @@
 |DataClassification is required for fields of all tables/table extensions. Property must be set to other than `ToBeClassified`.|[Classifying Data](devenv-classifying-data.md)|
 |You must use the Profile object to add profiles instead of inserting them into the **Profiles** table.|[Profile Object](devenv-profile-object.md)|
 |Use `addfirst` and `addlast` for placing your actions on Business Central pages. This eliminates breaking your app due to Business Central core changes.|[Placing Actions and Controls](devenv-pages-overview.md#using-keywords-to-place-actions-and-controls)|
->>>>>>> b5e42a1a
 
 <!-- 
 |Permission set(s) must be created by your extension and when marked, should give the user all setup and usage abilities. A user must not be required to have SUPER permissions for setup and usage of your extension.|[Packaging the Permission Set](/powershell/module/microsoft.dynamics.nav.apps.tools/new-navapppackage?view=dynamicsnav-ps-2017)| , [How to: Export Permission Sets](../How-to-Import-Export-Permission-Sets-Permissions.md) |
