---
title: "CodeCop Analyzer Rules"
description: "List of rules for CodeCop analyzer."
author: SusanneWindfeldPedersen
ms.custom: na
ms.date: 08/13/2018
ms.reviewer: na
ms.suite: na
ms.tgt_pltfrm: na
ms.topic: article
ms.service: "dynamics365-business-central"
ms.author: solsen
---

[!INCLUDE[d365fin_dev_blog](includes/d365fin_dev_blog.md)]

# CodeCop Analyzer Rules 
CodeCop is an analyzer that enforces the official AL Coding Guidelines.

## Rules 

|Id|Title|Description|MessageFormat|Category|Default Severity|IsEnabledbyDefault|
|--|-----|-----------|-------------|--------|----------------|------------------|
|AA0001|There must be exactly one space character on each side of a binary operator such as := + - AND OR =.|There must be exactly one space character on each side of a binary operator such as := + - AND OR =. The parameter comma operator however, should have no spaces.|There must be exactly one space character on each side of '{0}'.|Readability|Warning|true|
|AA0002|There must be no space character.|There must be no space character between a unary operator and its argument.|There must be no space character after '{0}'.|Readability|Warning|true|
|AA0003|There must be exactly one space character between the NOT operator and its argument.|There must be exactly one space character between the NOT operator and its argument.|There must be exactly one space character after '{0}'.|Readability|Warning|true|
|AA0005|Only use BEGIN..END to enclose compound statements.|Only use BEGIN..END to enclose compound statements.|Only use BEGIN..END to enclose compound statements.|Readability|Warning|true|
|AA0008|Function calls should have parenthesis even if they do not have any parameters.|Use parenthesis in a function call even if the function does not have any parameters.|You must specify open and close parenthesis after '{0}'.|Readability|Warning|true|
|AA0013|When BEGIN follows THEN, ELSE, DO, it should be on the same line, preceded by one space character.|When BEGIN follows THEN, ELSE, DO, it should be on the same line, preceded by one space character.|When BEGIN follows THEN, ELSE, DO, it should be on the same line, preceded by one space character.|Readability|Warning|true|
|AA0018|The END, IF, REPEAT, FOR, WHILE, and CASE statement should always start a line.|The END, IF, REPEAT, FOR, WHILE, and CASE statement should always start a line.|The '{0}' keyword should always start a line.|Readability|Warning|true|
|AA0021|Variable declarations should be ordered by type.|Variable declarations should be ordered by type. In general, object and complex variable types are listed first followed by simple variables.|Variable declarations should be ordered by type.|Readability|Warning|true|
|AA0022|Substitute the IF THEN ELSE structure with a CASE.|An IF followed by two or more ELSE IF should be replaced with a CASE.|Substitute the IF THEN ELSE structure with a CASE.|Readability|Warning|true|
<<<<<<< HEAD
|AA0040|Avoid using nested WITH statements|It can be difficult to see what variable that a member variable or function refers to, when nesting WITH statements of variables with different types.|This WITH statement is nested inside another WITH statement at '{0}'.|Readability||Warning|true|
=======
|AA0040|Avoid using nested WITH statements|It can be difficult to see what variable that a member variable or function refers to, when nesting WITH statements of variables with different types.|This WITH statement is nested inside another WITH statement at '{0}'.|Readability|Warning|true|
>>>>>>> 452a80ed
|AA0074|TextConst variable names should have an approved suffix|TextConst variable names should have a suffix (an approved three-letter suffix: Msg, Tok, Err, Qst, Lbl, Txt) describing usage.|TextConst variable '{0}' must have a suffix from this list: Msg, Tok, Err, Qst, Lbl, Txt.|Readability|Warning|true|
|AA0100|Do not have identifiers with quotes in the name.|Do not have identifiers with quotes in the name.|Do not have identifiers with quotes in the name.|Design|Warning|true|
|AA101|Use camel case captions in pages of type API.|For pages of the type API and all their field controls, the Caption property value must be camel-cased to follow the Microsoft REST API Guidelines.|For pages of the type API and all their field controls, the Caption property value must be camel-cased.|Design|Warning|true|
|AA102|Use camel case name for field controls in pages of type API.|Field controls in pages of type API must have a camel case name in order to follow the Microsoft REST API Guidelines.|Field controls in pages of type API must have a camel case name.|Design|Warning|true|
|AA0136|Do not write code that will never be hit.|Do not write code that will never be hit.|Unreachable code detected.|Design|Warning|true|
|AA0137|Do not declare variables that are unused.|Do not declare variables that are unused.|Variable '{0}' is unused in the method '{1}'.|Design|Warning|true|
|AA0139|Do not assign a text to a target with smaller size.|Do not assign a text  to a target with smaller size.|Possible overflow assigning '{0}' to '{1}'.|Design|Warning|true|
|AA0161|Only use ASSERTERROR in Test Codeunits|Only use ASSERTERROR in Test Codeunits|Only use ASSERTERROR in Test Codeunits|Design|Warning|true|
|AA0194|Only write actions that have an effect.|Remember to specify either the 'OnAction' trigger or 'RunObject' property on an action.|Remember to specify either the 'OnAction' trigger or 'RunObject' property on an action.|Design|Warning|true|


## See Also 
[PerTenantExtensionCop Analyzer Rules](devenv-codeanalyzer-pertenantextensioncop-rules.md)   
[AppSourceCop Analyzer Rules](devenv-codeanalyzer-appsourcecop-rules.md)  
[UICop Analyzer Rules](devenv-codeanalyzer-uicop-rules.md)   
[Using the Code Analysis Tool](devenv-using-code-analysis-tool.md)   
[Ruleset for the Code Analysis Tool](devenv-rule-set-syntax-for-code-analysis-tools.md)  
[Using the Code Analysis Tools with the Ruleset](devenv-using-code-analysis-tool-with-rule-set.md)<|MERGE_RESOLUTION|>--- conflicted
+++ resolved
@@ -30,11 +30,7 @@
 |AA0018|The END, IF, REPEAT, FOR, WHILE, and CASE statement should always start a line.|The END, IF, REPEAT, FOR, WHILE, and CASE statement should always start a line.|The '{0}' keyword should always start a line.|Readability|Warning|true|
 |AA0021|Variable declarations should be ordered by type.|Variable declarations should be ordered by type. In general, object and complex variable types are listed first followed by simple variables.|Variable declarations should be ordered by type.|Readability|Warning|true|
 |AA0022|Substitute the IF THEN ELSE structure with a CASE.|An IF followed by two or more ELSE IF should be replaced with a CASE.|Substitute the IF THEN ELSE structure with a CASE.|Readability|Warning|true|
-<<<<<<< HEAD
-|AA0040|Avoid using nested WITH statements|It can be difficult to see what variable that a member variable or function refers to, when nesting WITH statements of variables with different types.|This WITH statement is nested inside another WITH statement at '{0}'.|Readability||Warning|true|
-=======
 |AA0040|Avoid using nested WITH statements|It can be difficult to see what variable that a member variable or function refers to, when nesting WITH statements of variables with different types.|This WITH statement is nested inside another WITH statement at '{0}'.|Readability|Warning|true|
->>>>>>> 452a80ed
 |AA0074|TextConst variable names should have an approved suffix|TextConst variable names should have a suffix (an approved three-letter suffix: Msg, Tok, Err, Qst, Lbl, Txt) describing usage.|TextConst variable '{0}' must have a suffix from this list: Msg, Tok, Err, Qst, Lbl, Txt.|Readability|Warning|true|
 |AA0100|Do not have identifiers with quotes in the name.|Do not have identifiers with quotes in the name.|Do not have identifiers with quotes in the name.|Design|Warning|true|
 |AA101|Use camel case captions in pages of type API.|For pages of the type API and all their field controls, the Caption property value must be camel-cased to follow the Microsoft REST API Guidelines.|For pages of the type API and all their field controls, the Caption property value must be camel-cased.|Design|Warning|true|
