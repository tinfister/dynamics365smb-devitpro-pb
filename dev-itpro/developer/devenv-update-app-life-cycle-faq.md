---
title: "Lifecycle of apps and extensions FAQ"
description: "Overview of the frequently asked questions about updating an app on AppSource."
author: SusanneWindfeldPedersen

ms.custom: na
ms.reviewer: na
ms.topic: article
ms.service: "dynamics365-business-central"
<<<<<<< HEAD
ms.author: solsen
=======
ms.author: freddyk
>>>>>>> edcdf227
ms.date: 10/01/2020
---

# Update Lifecycle for AppSource Apps FAQ
Please see the following sections for frequently asked questions regarding updating apps on AppSource.

## I want to submit an updated version of my app. What is the process for that?
For any updated version of your app (small or large changes), you follow the same submission as your original version. It must go through the same validation process. The following are the steps that you must follow:
- Increase the version number of your app within it’s json/manifest file.
- Do not change the app’s AppID within it’s json/manifest file. That needs to remain the same for life of the app
- Include an upgrade codeunit and ensure that it works. 
- Upload the app file to your existing Partner Center offer.
- In Partner Center, edit the version field to match what is now in your updated app file.
- Make any other edits in Partner Center as needed.
- Submit for validation.
- Validation takes place as normal (against current production version of Business Central at time of submission):
    - Code review is needed for avoiding violations and ensuring requirements are met.
    - Test validation is scaled back for updated versions.

## What happens when my updated app passes validation?
The app is checked into our service and becomes the active version for that current production release of Business Central. If a tenant is already upgraded to the current release, they can install this updated version of your app.

## Does Microsoft now update my app (to this latest updated version) on all tenants that already have a previous version?
Microsoft will only force update apps during the 2 major releases (release wave 1 and 2). For these releases, each tenant will have their AppSource apps force updated to the latest available versions in our service.

## How do I update the apps on my tenant for minor releases then?
If a tenant wants to update the apps on their tenant during the minor releases, the tenant admin needs to handle this. Here are the steps you follow to update your apps:
- Login to your Business Central Web client instance.
- Navigate to the **Extension Management** page.
- Find the app and uninstall it.
- Reinstall the app.

That gives you the latest available version in our service.

## How often should I submit updates of my app?
Our recommendation is to pack more bug fixes and features into less frequent updates. Try to avoid frequent submissions containing very few changes. Being on a more frequent cadence than Business Central (monthly) is not advised. This leads to lower churn to production tenants.

## What if a customer reports a critical bug in my app and needs an immediate hotfix version of my app?
We do have a fast track validation process for situations like this. These types of situations become top priority in our queue. A very quick validation takes place with the goal of having the hotfix in our service that same day. The following is the hotfix process:
- Fully test the hotfix version of your app to ensure it fixes the problem and to make sure no other issues are introduced.
- Submit the app via Partner Center per the normal process.
- Email [rweigel@microsoft.com](mailto:rweigel@microsoft.com) to notify him of the hotfix situation.
- Provide justification as to why this is critical. Some definitions of critical being:
    - App is causing the tenant to be unresponsive or unusable with no workaround
    - App is serving a critical business process and that process cannot be executed without a fix
- If justification proves to be critical, hotfix process can proceed.
- Quick Validation takes place ASAP and app is uploaded to our service.
- Tenants can now install this version of your app.

> [!NOTE]  
> Please ensure that you are only using this process for critical situations. Do not try to use it for minor bug fixes.

## Do you have any tips for us when submitting updates of our app?
Yes, we have some valuable tips we would like to share. These are tips that can save you time in the validation process. They will help lead to fewer (and possibly zero) failures during validation. Most importantly; they will lead to fewer issues being found in production by customers.

- Follow the checklist, for more information see [Technical Validation Checklist](devenv-checklist-submission.md). The checklist is ever evolving and requirements might change or be added. You might miss something from the checklist, leading to validation failure and delaying the passing of your updated app.
- Use AppSourceCop, for more information see [Using the Code Analysis Tool](devenv-using-code-analysis-tool.md). This helps to catch any missing prefix/suffix and DataClassification. Too often we see these fail the updated versions of apps.
- Sign your app. This fails many app validations. We try to publish the app during validation and it is not properly code-signed leading to failure to publish.
- Publish and install your app. This is another big validation failure we see too often.
- Test your app’s functionality with 100% coverage. You are the expert on the app and know it best. If you are only testing a small percentage of your app, customers will most likely find issues resulting in you having to update your app more often. And if customers are the ones finding your app issues, they may decide to uninstall it. You should have a vested interest in providing a quality app.
- Test the upgrade of your app. upgrade from the previous version to this latest. Your updated app will not pass validation until the upgrade works. If it fails in our validation, we will return it to you, leading to a delay in it going to our service.

> [!NOTE]  
> The tips that we provide above are for your benefit to pass validation the first time through each submission. And to emphasize these points, think of the delays that can arise when you do not follow these tips. If you submit, it can take a couple days before we validate the app. Once we validate it, if all is good, it should pass quickly. If we find issues that lead us to fail the validation, we send the app back to you as you have to make fixes. It could then take you days to properly fix. Next time you submit, your app does not go to the front of the queue. It begins at the bottom again which means it could be another couple days before we validate it again. By following our tips above, you can avoid those delays. Spend a bit more time up front finding those issues yourself, leading to a quicker path to our service.

## See Also
[Retaining table data after publishing](devenv-retaining-data-after-publishing.md)  
[Checklist for Submitting Your App](devenv-checklist-submission.md)  
[Upgrading Extensions](devenv-upgrading-extensions.md)  
[Using the Code Analysis Tool](devenv-using-code-analysis-tool.md)  <|MERGE_RESOLUTION|>--- conflicted
+++ resolved
@@ -7,11 +7,7 @@
 ms.reviewer: na
 ms.topic: article
 ms.service: "dynamics365-business-central"
-<<<<<<< HEAD
-ms.author: solsen
-=======
 ms.author: freddyk
->>>>>>> edcdf227
 ms.date: 10/01/2020
 ---
 
