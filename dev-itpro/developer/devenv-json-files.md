---
title: "JSON Files"
description: "Description of the settings of the app and launch JSON files for AL in Business Central."
author: SusanneWindfeldPedersen
ms.custom: na
ms.date: 02/01/2021
ms.reviewer: na
ms.suite: na
ms.tgt_pltfrm: na
ms.topic: conceptual
ms.service: "dynamics365-business-central"
ms.author: solsen
---

# JSON Files

In an AL project there are two JSON files; the `app.json` file and the `launch.json` file that are generated automatically when you start a new project. The `app.json` file contains information about the extension that you are building, such as publisher information and specifies the minimum version of base application objects that the extension is built on. Often the `app.json` file is referred to as the manifest. The `launch.json` file contains information about the server that the extension launches on.  

> [!NOTE]  
> For information about data migration and creating a `migration.json` file, see [The Migration.json File](devenv-migration-json-file.md).

> [!IMPORTANT]  
> The `rad.json` and the `snapshots.json` files should not be modified.

## <a name="Appjson"></a>App.json file

The following table describes the settings in the `app.json` file. For an example `app.json` file, see [Business Central Performance Toolkit](https://github.com/microsoft/ALAppExtensions/edit/master/Modules/DevTools/BusinessCentralPerformanceToolkit/app.json).

|Setting|Mandatory|Value|
|-------|---------|-----|
<<<<<<< HEAD
|id|Yes|The unique ID of the extension. When the `app.json` file is automatically created, the ID is set to a new GUID value. <br>**Note:** The app ID is used at runtime to bind table names contained in the application. Changing the app ID will result in data from old tables not being used. For more information, see [App Identity](devenv-app-identity.md).|
|name|Yes|The unique extension name, for example: `"name":  "Performance Toolkit"`. |
|publisher|Yes|The name of your publisher, for example: `"publisher":  "Microsoft"`.|
=======
|id|Yes|The unique ID of the extension. When the `app.json` file is automatically created, the ID is set to a new GUID value. <br>**Note:** The appId is used at runtime to bind table names contained in the application. Changing the appId will result in data from old tables not being used.|
|name|Yes|The unique extension name. <br>**Note:** The name can be used by other extensions to express a compile-time dependency on the extension. Changing the name of your extension will force any extensions that have taken a dependency to update their manifest and can cause upgrade/extension deployment issues. |
|publisher|Yes|The name of your publisher, for example: **NAV Partner**, **LLC**. <br>**Note:** The publisher can be used by other extensions to express a compile-time dependency on the extension. Changing the publisher of your extension will force any extensions that have taken a dependency to update their manifest and can cause upgrade/extension deployment issues. |
>>>>>>> 397dce7f
|brief|No, but required for AppSource submission|Short description of the extension.|
|description|No, but required for AppSource submission|Longer description of the extension.|
|version|Yes|The version of the app package.|
|privacyStatement|No, but required for AppSource submission|URL to the privacy statement for the extension.|
|EULA|No, but required for AppSource submission|URL to the license terms for the extension.|
|help|No, but required for AppSource submission|URL to an online description of the extension. The link is used in AppSource and can be the same as the value of the `contextSensitiveHelpUrl` property or a different link, such as a link to your marketing page.|
|url|No, but required for AppSource submission|URL of the extension package.|
|logo|No, but required for AppSource submission|Relative path to the app package logo from the root of the package.|
|dependencies|No|List of dependencies for the extension package. For example: `"dependencies": [ {"id": "4805fd15-75a5-46a2-952f-39c1c4eab821", "name": "WeatherLibrary", "publisher": "Microsoft", "version": "1.0.0.0"},{}]`. <br>**Note:** For dependencies to the System Application and Base Application these are no longer listed as explicit dependencies, but captured in the `application` setting as a reference to the application package. Must be filled in with the version number of the Application package. See `application` below. <br>**Note:** The version specified defines the minimum version for the dependency. At runtime and when downloading symbols, the latest version of the dependency satisfying the specified name, publisher and, minimum version will be returned. When `runtime` is set to 4.0 or earlier, use `appId` instead of `id`.|
|screenshots|No|Relative paths to any screenshots that should be in the extension package.|
|platform|Yes, if system tables are referenced in the extension|The minimum supported version of the platform symbol package file, for example: "16.0.0.0". See the [Symbols](devenv-symbols.md) for the list of object symbols contained in the platform symbol package file.|
|application|Yes, if base application is referenced in the extension|The supported version of the system and base application package file, for example: "16.0.0.0". The file name of this reference is Microsoft_Application.app and the `name` is `Application`. For code-customized base applications, the Microsoft_Application.app file can be modified to reference the code-customized base application instead. It is important to keep `"name": "Application"` in the extension, but information about publisher can be changed and the .app file can be renamed. For more information, see [The Microsoft_Application.app File](devenv-application-app-file.md).|
|idRange|Yes|For example: `"idRange": {"from": 50100,"to": 50149}`. A range for application object IDs. For all objects outside the range, a compilation error will be raised. When you create new objects, an ID is automatically suggested.|
|idRanges|Yes|For example: `"idRanges": [{"from": 50100,"to": 50200},{"from": 50202,"to": 50300}]`. A list of ranges for application object IDs. For all objects outside the ranges, a compilation error will be raised. When you create new objects, an ID is automatically suggested. You must use *either* the `idRange` *or* the `idRanges` setting. Overlapping ranges are not allowed and will result in a compilation error. |
|showMyCode|No|This is by default set to `false` and not visible in the manifest. To enable viewing the source code when debugging into an extension, add the following setting: `"showMyCode": true`|
|target|No|By default this is `Cloud`. The setting currently has the following options: `Internal`, `Extension`, `OnPrem`, and `Cloud`. The `Internal` and `Extension` settings are being deprecated with runtime 4.0 and replaced by the `OnPrem` and `Cloud` respectively. For on-premises, you can set this to `OnPrem` to get access to otherwise restricted APIs and .NET Interop. The Business Central Server setting must then also be set to `OnPrem`. **Note:** System tables that have the [Scope](properties/devenv-scope-property.md) property set to `Internal`/`OnPrem` cannot be accessed from extensions that have `target` set to `Cloud`/`External` through direct reference or through RecordRef. For more information, see [Compilation Scope Overview](devenv-compilation-scope-overview.md)|
|contextSensitiveHelpUrl|No, but required for AppSource submission|The URL for the website that displays context-sensitive Help for the objects in the app, such as `https://mysite.com/documentation/`. If the app does not support all locales currently supported by [!INCLUDE [prod_short](includes/prod_short.md)], then include a parameter for the locale in this URL, `/{0}/`, and also specify the relevant locales in the `supportedLocales` setting.|
|helpBaseUrl|No|The URL for the website that overtakes all Help for the specified locales. This property is intended for localization apps specifically since the setting overwrites the default URL of `/{0}/dynamics365/business-central`. If you set this value, you must also specify one or more languages in the `supportedLocales` setting.|
|supportedLocales|No|The list of locales that are supported in your Help if different from all locales. The value on the list is inserted into the URL defined in the `contextSensitiveHelpUrl` and `helpBaseUrl` properties. The first locale on the list is default. An example is `"supportedLocales": ["da-DK", "en-US"]` for an app that supports only Danish and English (US).|
|runtime|Yes|The version of the runtime that the project is targeting. The project can be published to the server with an earlier or the same runtime version. The available options are: <br>`1.0` - Business Central April 2018 Release <br>`2.0` - Business Central Fall '18 Release <br>`3.0` - Business Central Spring '19 Release <br> `4.0` - Business Central 2019 release wave 2 <br> `5.0` - Business Central 2020 release wave 1 <br>`6.0` - Business Central 2020 release wave 2 <br>`6.1` - Business Central 2020 release wave 2 update 17.1 <br> `6.2` - Business Central 2020 release wave 2 update 17.2 <br> `6.3` - Business Central 2020 release wave 2 update 17.3 <br> `6.4` - Business Central 2020 release wave 2 update 17.4|
|features|No|Specifies a list of options.<br><br> The `TranslationFile` option generates a `\Translations` folder that is populated with the .xlf file that contains all the labels, label properties, and report labels that you are using in the extension. The `GenerateCaptions` option depends on the `TranslationFile` setting. It generates captions for objects that do not have a `Caption` or `CaptionML` specified, these are then written to the .xlf file.<br><br> The `GenerateLockedTranslations` flag is used to generate `<trans-unit>` elements in the XLIFF file for locked labels. The syntax is `"features": [ "TranslationFile", "GenerateCaptions", "GenerateLockedTranslations" ]`. For more information, see [Working with Translation Files](devenv-work-with-translation-files.md).<br><br>When the `NoImplicitWith` flag is specified, `ImplicitWith` will be disabled by default. This flag is useful when all code has been rewritten to avoid any future usage of `ImplicitWith`. For more information, see [Pragma ImplicitWith](directives/devenv-directive-pragma-implicitwith.md) and [Deprecating Explicit and Implicit With Statements](devenv-deprecating-with-statements-overview.md).|
|internalsVisibleTo|No|Specifies a list of modules that have access to the objects that are marked as `Internal` using the **Access** property from the current module.<br> The syntax is `{   "appId": "d6c3f231-08d3-4681-996f-261c06500e1a", "name": "TheConsumer", "publisher": "Microsoft"}]`. For more information see [Access Property](properties/devenv-access-property.md) and [InternalEvent Attribute](methods/devenv-internal-attribute.md). **Note:** Using `internalsVisibleTo` in Business Central online will throw a warning from AppSourceCop and PTECop. `Access = Internal` is *not* designed as a security boundary, but for API development.|
|propagateDependencies|No|Specifies whether the dependencies of this project should be propagated as direct dependencies of projects that depend on this one. Default is `false`. If set to `true` then any dependencies of the current package will be visible to consumers of the package. For example, if A depends on B that depends on C, by default, A will not be able to use types defined in C. If B has `"propagateDependencies" : "true"`, then A will be able to use types defined in C without taking a direct dependency.<br>**Note:** `propagateDependencies` applies to all dependencies, there is no option to exclude specific dependencies.|
|preprocessorSymbols|No|Defines any symbols to use with preprocessor directives. The syntax is `"preprocessorSymbols": [ "DEBUG" ]`. For more information, see [Preprocessor Directives in AL](directives/devenv-directives-in-al.md).|
|applicationInsightsKey|No|The instrumentation key of the Azure Application Insights resource for monitoring operations, for example, like app secrets retrieval by extensions. <br><br>For more information, see [Monitoring and Analyzing Telemetry](../administration/telemetry-overview.md).|
|keyVaultUrls|No|List of URLs of key vaults that the extension from which the extension can retrieve secrets. For example: `"keyVaultUrls": [ "https://myfirstkeyvault.vault.azure.net", "https://mysecondkeyvault.vault.azure.net" ]`. <br><br>For more information, see [App Key Vaults](devenv-app-key-vault-overview.md).|
|suppressWarnings|No|Specifies that warnings issued by, for example, a specific analyzer rule should not be shown in the **Output** window. Syntax is `"suppressWarnings": [<warning ID>,<warning ID2>,...]`. For example `"suppressWarnings": [ "AL0458" ]`. It is also possible to use `#pragma` directives for suppressing warnings for specific areas of code. For more information, see [Pragma Warning Directive](directives/devenv-directive-pragma-warning.md) and [Suppressing Warnings](devenv-deprecating-with-statements-overview.md#suppressing-warnings).|


## <a name="Launchjson"></a>Launch.json file

The following table describes the settings in the `launch.json` file. The `launch.json` file has two configurations depending on whether the extension is published to a local server or to the cloud.

### Publish to local server settings

|Setting|Mandatory|Value|
|-------|---------|-----|
|name|Yes|"Your own server"|
|type|Yes|Must be set to `".al"`. Required by Visual Studio Code.|
|request|Yes|Request type of the configuration. Can be set to `"launch"` or `"attach"` . Required by Visual Studio Code. For more information, see [Attach and Debug Next](devenv-attach-debug-next.md).|
|server|Yes|The HTTP URL of your server, for example: `"https://localhost|serverInstance"`|
|port|No|The port assigned to the development service.|
|serverInstance|Yes|The instance name of your server, for example: `"US"`|
|authentication|Yes|Specifies the server authentication method and can be set to `"UserPassword"`, `"Windows"`, or `"AAD"`. Currently, AAD authentication is supported only for [!INCLUDE[d365fin_long_md](includes/d365fin_long_md.md)] sandboxes. AAD authentication cannot be used for on-premise servers.|
|startupObjectType|No|Specifies whether the object to open after publishing is a Page type (`"Page"`) or Table type (`"Table"`) object. The default is `"Page"`.|
|startupObjectId|No|Specifies the ID of the object to open after publishing. Only objects of type Page and Table are currently supported.|
|schemaUpdateMode|No|Specifies the data synchronization mode when you publish an extension to the development server, for example: <br>`"schemaUpdateMode": "Recreate"`</br> The default value is Synchronize. For more information, see [Retaining table data after publishing](devenv-retaining-data-after-publishing.md)  <br>[!INCLUDE[nav_not_supported](includes/nav_not_supported.md)]  |
|environmentType|No|Specifies which type of environment to use to connect to [!INCLUDE [prod_short](includes/prod_short.md)]. Possible values are `OnPrem`, `Sandbox`, or `Production`.|
|environmentName|No|Specifies which named production or sandbox environment to use in cases where multiple sandboxes are owned by the same tenant.|
|breakOnError | No |Specifies whether to break on errors when debugging. The default value is `true`. |
|breakOnNext| No | Specifies the session type that the server will connect to. The options are:<br> `WebserviceClient` - web API-based client including ODdata and SOAP clients, <br>`WebClient` - standard web client,<br> `Background` - background sessions, such as job queues, see [Task Scheduler](devenv-task-scheduler.md). <br><br>This setting applies to [Attach and Debug Next](devenv-attach-debug-next.md) and to [Snapshot Debugging](devenv-snapshot-debugging.md).<br><br> For *Attach* debugging, `breakOnNext` defines the next client session that the debug engine will attach to for the same user who has initiated an attach debug session from Visual Studio Code.<br><br>For *Snapshot* debugging, `breakOnNext` defines the next session to hook AL code execution recording for a given user on a tenant, or if this is not specified with the userId in the configuration settings; the first user on the tenant.|
|breakOnRecordWrite | No |Specifies if the debugger breaks on record changes. The default value is `false`.| 
|launchBrowser|No|Specifies whether to open a new tab page in the browser when publishing the AL extension (Ctrl+F5). The default value is `false`. If the value is not specified or set to `true`, the session is started. If the value is explicitly set to `false`, the session is not started unless you launch your extension in debugging mode.|
|enableSqlInformationDebugger|Yes|Specifies whether the debugger shows the SQL information. The default value is `true`. For more information, see [Debugging SQL behavior](devenv-debugging.md#DebugSQL).|
|enableLongRunningSqlStatements|Yes|Specifies whether the debugger enables long running SQL statements in the debugger window.|
|longRunningSqlStatementsThreshold|Yes|Sets the number of milliseconds spent before a SQL statement is considered as long running in the debugger.|
|numberOfSqlStatements|Yes|Sets the number of SQL statements to be shown in the debugger.|
|dependencyPublishingOption|No|Available options are: <br>`Default` - set dependency publishing will be applied <br> `Ignore` - dependency publishing is ignored <br> `Strict` - dependency publishing will fail if there are any apps that directly depend on the startup project and these apps are not part of the workspace. For more information, see [Working with multiple projects and project references](devenv-work-workspace-projects-references.md).|
|disableHttpRequestTimeout|No|Specifies if the default setting for HTTP request timeout in Visual Studio Code is switched off. The default value is `false`. If the value is set to `true` requests can run without timeout.|
|attach| No| Sets the session to attach to. There are two options; `Attach to the next client on the cloud sandbox` and `Attach to the next client on your server`. Use the first option to attach to a cloud session, and the second option to attach to a local server. For more information, see [Attach and Debug Next](devenv-attach-debug-next.md).|
|forceUpgrade|No| Always run upgrade codeunits, even if the version number of the extension is the same as an already installed version. This can be useful for troubleshooting upgrade issues. <br><br>**Note:** The `forceUpgrade` setting requires the package ID to be changed.|
|useSystemSession|No|Runs install and upgrade codeunits in a system session. This will prevent debugging install and upgrade codeunits.|
|snapshotFileName|No|Specifies the snapshot file name used when snapshot debugging files are saved. For more information, see [Snapshot Debugging](devenv-snapshot-debugging.md).|


### Publish to cloud settings

|Setting|Mandatory|Value|
|-------|---------|-----|
|name|Yes|"Microsoft cloud sandbox"|
|type|Yes|Must be set to `"al"`. Required by Visual Studio Code.|
|request|Yes|Request type of the configuration. Must be set to `"launch"`. Required by Visual Studio Code.|
|startupObjectType|No|Specifies whether the object to open after publishing is a Page type (`"Page"`) or Table type (`"Table"`) object.  The default is `"Page"`.|
|startupObjectId|No|Specifies the ID of the object to open after publishing. Only objects of type Page and Table are currently supported.|
|tenant|No|Specifies the tenant to which the package is deployed. If you specify multiple configurations, a drop-down of options will be available when you deploy. This parameter must contain a tenant AAD domain name, for example `mycustomer.onmicrosoft.com`.|
|environmentType|No|Specifies which type of environment to use to connect to [!INCLUDE [prod_short](includes/prod_short.md)]. Possible values are `OnPrem`, `Sandbox`, or `Production`.|
|environmentName|No|Specifies which named production or sandbox environment to use in cases where multiple sandboxes are owned by the same tenant.|
|applicationFamily|No (Yes for Embed apps)|The application family in the cloud server, for example `Fabrikam`. This property is reserved for Embed apps.|
|breakOnError | No |Specifies whether to break on errors when debugging. The default value is `true`. | 
|breakOnNext| No | Specifies the session type that the server will connect to. The options are:<br> `WebserviceClient` - web API-based client including OData and SOAP clients, <br>`WebClient` - standard web client,<br> `Background` - background sessions, such as job queues, see [Task Scheduler](devenv-task-scheduler.md). <br><br>This setting applies to [Attach and Debug Next](devenv-attach-debug-next.md) and to [Snapshot Debugging](devenv-snapshot-debugging.md).<br><br> For *Attach* debugging, `breakOnNext` defines the next client session that the debug engine will attach to for the same user who has initiated an attach debug session from Visual Studio Code.<br><br>For *Snapshot* debugging, `breakOnNext` defines the next session to hook AL code execution recording for a given user on a tenant, or if this is not specified with the userId in the configuration settings; the first user on the tenant.|
|breakOnRecordWrite | No |Specifies if the debugger breaks on record changes. The default value is `false`.| 
|launchBrowser|No|Specifies whether to open a new tab page in the browser when publishing the AL extension (Ctrl+F5). The default value is `false`. If the value is not specified or set to `true`, the session is started. If the value is explicitly set to `false`, the session is not started unless you launch your extension in debugging mode.|
|enableSqlInformationDebugger|Yes|Specifies whether the debugger shows the SQL information. The default value is `true`. For more information, see [Debugging SQL behavior](devenv-debugging.md#DebugSQL).|
|enableLongRunningSqlStatements|Yes|Specifies whether the debugger enables long running SQL statements in the debugger window.|
|longRunningSqlStatementsThreshold|Yes|Sets the number of milliseconds spent before a SQL statement is considered as long running in the debugger.|
|numberOfSqlStatements|Yes|Sets the number of SQL statements to be shown in the debugger.|
|dependencyPublishingOption|No|Available options are: <br>`Default` - set dependency publishing will be applied <br> `Ignore` - dependency publishing is ignored <br> `Strict` - dependency publishing will fail if there are any apps that directly depend on the startup project and these apps are not part of the workspace. For more information, see [Working with multiple projects and project references](devenv-work-workspace-projects-references.md).|
|disableHttpRequestTimeout|No|Specifies if the default setting for HTTP request timeout in Visual Studio Code is switched off. The default value is `false`. If the value is set to `true` requests can run without timeout.|
|attach|No | Sets the session to attach to. There are two options; `Attach to the next client on the cloud sandbox` and `Attach to the next client on your server`. Use the first option to attach to a cloud session, and the second option to attach to a local server. For more information, see [Attach and Debug Next](devenv-attach-debug-next.md).|


## See Also

[AL Development Environment](devenv-reference-overview.md)  
[Debugging in AL](devenv-debugging.md)  
[Security Setting and IP Protection](devenv-security-settings-and-ip-protection.md)  
[AL Language Extension Configuration](devenv-al-extension-configuration.md)  
[Configure Context-Sensitive Help](../help/context-sensitive-help.md)  
[App Key Vaults](devenv-app-key-vault-overview.md)<|MERGE_RESOLUTION|>--- conflicted
+++ resolved
@@ -28,15 +28,9 @@
 
 |Setting|Mandatory|Value|
 |-------|---------|-----|
-<<<<<<< HEAD
-|id|Yes|The unique ID of the extension. When the `app.json` file is automatically created, the ID is set to a new GUID value. <br>**Note:** The app ID is used at runtime to bind table names contained in the application. Changing the app ID will result in data from old tables not being used. For more information, see [App Identity](devenv-app-identity.md).|
-|name|Yes|The unique extension name, for example: `"name":  "Performance Toolkit"`. |
-|publisher|Yes|The name of your publisher, for example: `"publisher":  "Microsoft"`.|
-=======
 |id|Yes|The unique ID of the extension. When the `app.json` file is automatically created, the ID is set to a new GUID value. <br>**Note:** The appId is used at runtime to bind table names contained in the application. Changing the appId will result in data from old tables not being used.|
 |name|Yes|The unique extension name. <br>**Note:** The name can be used by other extensions to express a compile-time dependency on the extension. Changing the name of your extension will force any extensions that have taken a dependency to update their manifest and can cause upgrade/extension deployment issues. |
 |publisher|Yes|The name of your publisher, for example: **NAV Partner**, **LLC**. <br>**Note:** The publisher can be used by other extensions to express a compile-time dependency on the extension. Changing the publisher of your extension will force any extensions that have taken a dependency to update their manifest and can cause upgrade/extension deployment issues. |
->>>>>>> 397dce7f
 |brief|No, but required for AppSource submission|Short description of the extension.|
 |description|No, but required for AppSource submission|Longer description of the extension.|
 |version|Yes|The version of the app package.|
