---
title: "Report and Data Item Triggers"
description: "Report and data item triggers in AL for Business Central."
ms.custom: na
ms.date: 10/01/2020
ms.reviewer: na
ms.suite: na
ms.tgt_pltfrm: na
ms.topic: reference
ms.service: "dynamics365-business-central"
author: SusanneWindfeldPedersen
---

# Report and Data Item Triggers
In reports, triggers are typically used to perform calculations and verification. Triggers let you control how data is selected and retrieved in a more complex and effective way than you can achieve by using properties.  

## Report Triggers  
 The following table lists triggers that apply to the report itself.  

|Trigger|Runs|  
|-------------|--------------|  
|[OnInitReport Trigger](devenv-oninitreport-trigger.md)|When the report is loaded.|  
|[OnPreReport Trigger](devenv-onprereport-trigger.md)|Before the report is run, but after the **RequestPage** has been run.|  
<<<<<<< HEAD
|[OnPostReport Trigger](devenv-onpostreport-trigger.md)|After the report has run, but not if the report was stopped manually or by the |
|[Quit Method (Report, XMLport)](../methods/devenv-quit-method-report-xmlport.md).|  
=======
|[OnPostReport Trigger](devenv-onpostreport-trigger.md)|After the report has run, but not if the report was stopped manually or by the [QUIT Method (Report, XMLport)](../methods-auto/library.md).|  
>>>>>>> 35d8d7e8

## Data Item Triggers  

The following table lists triggers that apply to each data item on the report.  

|Trigger|Runs|  
|-------------|--------------|  
|[OnPreDataItem Trigger](devenv-onpredataitem-trigger.md)|Before the data item is processed, but after the associated variable has been initialized.|  
|[OnAfterGetRecord (Data Items) Trigger](devenv-onaftergetrecord-data-items-trigger.md)|When a record has been retrieved from the table.|  
|[OnPostDataItem Trigger](devenv-onpostdataitem-trigger.md)|When the data item has been iterated for the last time.|  

## See Also
  
[Report Triggers](devenv-report-triggers.md)  
[Triggers](devenv-triggers.md)<|MERGE_RESOLUTION|>--- conflicted
+++ resolved
@@ -21,12 +21,9 @@
 |-------------|--------------|  
 |[OnInitReport Trigger](devenv-oninitreport-trigger.md)|When the report is loaded.|  
 |[OnPreReport Trigger](devenv-onprereport-trigger.md)|Before the report is run, but after the **RequestPage** has been run.|  
-<<<<<<< HEAD
 |[OnPostReport Trigger](devenv-onpostreport-trigger.md)|After the report has run, but not if the report was stopped manually or by the |
-|[Quit Method (Report, XMLport)](../methods/devenv-quit-method-report-xmlport.md).|  
-=======
-|[OnPostReport Trigger](devenv-onpostreport-trigger.md)|After the report has run, but not if the report was stopped manually or by the [QUIT Method (Report, XMLport)](../methods-auto/library.md).|  
->>>>>>> 35d8d7e8
+|[Quit Method (Report, XMLport)](../methods-auto/report/reportinstance-quit-method.md).|  
+|[OnPostReport Trigger](devenv-onpostreport-trigger.md)|After the report has run, but not if the report was stopped manually or by the [QUIT Method (Report, XMLport)](../methods-auto/report/reportinstance-quit-method.md).|  
 
 ## Data Item Triggers  
 
