---
title: "Table Keys"
ms.custom: na
ms.date: 10/01/2018
ms.reviewer: na
ms.suite: na
ms.tgt_pltfrm: na
ms.topic: article
ms.service: "dynamics365-business-central"
ms.assetid: 973de351-209a-44b7-b8f6-7218a1fa69e6
author: jswymer
---
# Table Keys

The database management system, which is SQL Server, keeps track of data in a table using a primary key. The primary key is composed of up to 16 fields in a record. The combination of values in fields in the primary key makes it possible to uniquely identify each record. 

## Primary keys
  
The primary key determines the logical order in which records are stored, regardless of their physical placement.  

Logically, records are stored sequentially in ascending order and are sorted by the primary key. Before adding a new record to a table, SQL Server checks if the information in the record's primary key fields is unique and only then inserts the record into the correct logical position. Records are sorted dynamically so the database is always structurally correct. This allows for fast data manipulation and retrieval.  

A table description contains a list of keys. A key is a sequence of one or more field IDs from the table. Up to 40 keys can be associated to a table. The first key in the list is the primary key.  

The primary key is always active, and SQL Server keeps the table sorted in primary key order and rejects records with duplicate values in primary key fields. Therefore, the values in the primary key must always be unique. Note that it is not the value in each field in the primary key that must be unique, but it is the combination of values in all fields that make up the primary key.  

<<<<<<< HEAD
## Secondary keys
  
A secondary key is implemented on SQL Server using an additional structure that is called an *index*. This is like an index that is used in textbooks. A textbook index alphabetically lists important terms at the end of a book. Next to each term are page numbers. You can quickly search the index to find a list of page numbers (addresses), and you can locate the term by searching the specified pages. The index is an exact indicator that shows where each term occurs in the textbook.  

When you define a secondary key and mark it as enabled, an index is automatically maintained on SQL Server. The index reflects the sorting order that is defined by the key. Several secondary keys can be active at the same time.  

A secondary key can be changed to be disabled, which does not occupy database space, and does not use time during updates to maintain its index. Disabled keys can be re-enabled, although this can be time-consuming because SQL Server must scan the whole table to rebuild the index.  
=======
> [!NOTE]  
> In the development environment, it is technically possible to create a primary key based on up to 20 fields. However, because of SQL Server limitations, only the first 16 are used.

## Secondary keys  
A secondary key uses an additional structure that is called an *index*. This is like an index that is used in textbooks. A textbook index alphabetically lists important terms at the end of a book. Next to each term are page numbers. You can quickly search the index to find a list of page numbers (addresses), and you can locate the term by searching the specified pages. The index is an exact indicator that shows where each term occurs in the textbook.  
>>>>>>> b5994878

The fields that make up the secondary keys do not always contain unique data, and SQL Server does not reject records with duplicate data in secondary key fields. If two or more records contain identical information in the secondary key, then SQL Server uses the primary key for the table to resolve this conflict.

### Unique secondary keys

A key definition includes the [Unique](properties/devenv-unique-property.md) property that you can use to create a unique constraint on the table in SQL Server. A unique key ensures that records in a table do not have identical field values. With a unique key, when table is validated, the key value is checked for uniqueness. If the table includes records with duplicate values, the validation fails. Another benefit of unique indexes is providing information to the query optimizer that helps produce more efficient execution plans.

Like primary keys, you can create unique secondary keys that are comprised of multiple fields. In this case, it's the combination of the values in the secondary key that must be unique. For example, if you have a **Customer** table, you could create a unique key for the **Name**, **Address**, and **City** fields to make sure that there are no customers that have the same combination of values for these fields.

Unlike primary keys, it is possible to define multiple unique secondary keys on a table.  

> [!NOTE]  
> The `Unique` property is not supported in table extension objects.

## Clustered and non-clustered keys

A key definition includes the [Clustered](properties/devenv-clustered-property.md) property that you use to create a clustered index. A clustered index determines the physical order in which records are stored in the table. Based on the key value, records are sorted in ascending order. Using a clustered key can speed up the retrieval of records.

There can be only one clustered index per table. By default the primary is configured as a clustered key.

> [!NOTE]  
> The `Clustered` property is not supported in table extension objects.

## Sort orders and secondary keys
  
The following example shows how the primary key influences the sort order when a secondary key is active. The Customer table includes four entries (records), and the records in the Customer table have two fields: Customer Number and Customer Name.  

The following is the key list for the Customer table.  

|Key|Key type|Definition|  
|---|--------|----------|  
|1|Primary|Customer Number|  
|2|Secondary|Customer Name|  

When you sort by the primary key, the Customer table resembles the following table.  

|Customer Number|Customer Name|  
|---------------------|-------------------|  
|001|Customer C|  
|002|Customer A|  
|003|Customer B|  
|004|Customer C|  

If you select the secondary key for sorting, then the order is based on the contents of the Customer Name field. Because the contents of these fields are not unique, the records must be sub-sorted according to the primary key.  

|Customer Name|Customer Number|  
|-------------------|---------------------|  
|Customer A|002|  
|Customer B|003|  
|Customer C|001|  
|Customer C|004|  

> [!NOTE]  
> The two records that have the same Customer Name value are sorted by Customer Number.  

## How keys affect performance

Searching for specific data is easier if several keys have been defined and maintained for the table that holds the desired data. The indexes for each key provide specific views that enable quick, flexible searches. There are advantages and disadvantages to using many keys, as demonstrated in the following table.  

|If you|Performance improves when you|Performance slows when you|  
|------|-----------------------------|--------------------------|  
|Increase the number of secondary keys that are marked as active.|Retrieve data in several different sorting sequences because the data is already sorted.|Enter data because indexes for each secondary key must be maintained.|  
|Decide to use only a few keys.|Enter data because a minimal number of indexes are maintained.|Retrieve data. You may have to define or reactivate the secondary keys to get the appropriate sorting. Depending on the size of the database, this can take some time, because the index must be rebuilt.|  

The decision whether to use a few or many keys is not easy. The choice of appropriate keys and the number of active keys to use should be the best compromise between maximizing the speed of data retrieval and maximizing the speed of data updates (operations that insert, delete, or modify data). In general, it may be worthwhile to deactivate complex keys if they are rarely used.  

The overall speed depends on the following factors:  

- Size of the database.  

- Number of active keys.  

- Complexity of the keys.  

- Number of records in your tables.  

- Speed of your computer and its hard disk.  

## Defining new keys

You define keys in AL code of a table object. To define keys, add the `keys` keyword after the `fields` definition, and then add a `key` keyword for each key:

```
keys
{
    key(Name; Fields)
    {

    }
    key(Name; Fields)
    {

    }
}
```

Replace `Name` with descriptive text that you want to use to identify the key. Replace `Field` with the name of a field that you want to use as the key. If you want to include multiple fields in a single key, separate each field with a comma.

The first `key` keyword defines the primary key. Subsequent `key` keywords define secondary keys.

### Key properties

There are several properties that configure the behavior of a key, such as the [Enabled](properties/devenv-enabled-property.md), [Clustered](properties/devenv-clustered-property.md), and [Unique](properties/devenv-unique-property.md) properties:

```
keys
{
    key(PrimaryKey; ID)
    {
        Clustered = true;
    }
    key(CustomerInfo; Name,Address,City)
    {
        Unique = true;
    }
   key(Currency; Currency Code)
    {    
        Enabled = false;
    }
}
```

For a more information about the different key properties, see [Key Properties](properties/devenv-key-properties.md).

## Restrictions on key modifications

When developing a new version of an extension, be aware of the following restrictions to avoid schema synchronization errors that prevent you from publishing the new version: 

- Do not delete existing keys.
- Do not add or remove fields, change the order of fields, or change properties of existing keys.
- Do not add additional unique keys.

## See Also

[Tables Overview](devenv-tables-overview.md)  
[Table Object](devenv-table-object.md)  
[Table Extension Object](devenv-table-ext-object.md)  <|MERGE_RESOLUTION|>--- conflicted
+++ resolved
@@ -24,7 +24,9 @@
 
 The primary key is always active, and SQL Server keeps the table sorted in primary key order and rejects records with duplicate values in primary key fields. Therefore, the values in the primary key must always be unique. Note that it is not the value in each field in the primary key that must be unique, but it is the combination of values in all fields that make up the primary key.  
 
-<<<<<<< HEAD
+> [!NOTE]  
+> In the development environment, it is technically possible to create a primary key based on up to 20 fields. However, because of SQL Server limitations, only the first 16 are used.
+
 ## Secondary keys
   
 A secondary key is implemented on SQL Server using an additional structure that is called an *index*. This is like an index that is used in textbooks. A textbook index alphabetically lists important terms at the end of a book. Next to each term are page numbers. You can quickly search the index to find a list of page numbers (addresses), and you can locate the term by searching the specified pages. The index is an exact indicator that shows where each term occurs in the textbook.  
@@ -32,13 +34,6 @@
 When you define a secondary key and mark it as enabled, an index is automatically maintained on SQL Server. The index reflects the sorting order that is defined by the key. Several secondary keys can be active at the same time.  
 
 A secondary key can be changed to be disabled, which does not occupy database space, and does not use time during updates to maintain its index. Disabled keys can be re-enabled, although this can be time-consuming because SQL Server must scan the whole table to rebuild the index.  
-=======
-> [!NOTE]  
-> In the development environment, it is technically possible to create a primary key based on up to 20 fields. However, because of SQL Server limitations, only the first 16 are used.
-
-## Secondary keys  
-A secondary key uses an additional structure that is called an *index*. This is like an index that is used in textbooks. A textbook index alphabetically lists important terms at the end of a book. Next to each term are page numbers. You can quickly search the index to find a list of page numbers (addresses), and you can locate the term by searching the specified pages. The index is an exact indicator that shows where each term occurs in the textbook.  
->>>>>>> b5994878
 
 The fields that make up the secondary keys do not always contain unique data, and SQL Server does not reject records with duplicate data in secondary key fields. If two or more records contain identical information in the secondary key, then SQL Server uses the primary key for the table to resolve this conflict.
 
