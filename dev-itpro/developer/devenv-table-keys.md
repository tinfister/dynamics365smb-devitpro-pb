--- conflicted
+++ resolved
@@ -10,16 +10,10 @@
 ms.assetid: 973de351-209a-44b7-b8f6-7218a1fa69e6
 author: jswymer
 ---
-<<<<<<< HEAD
-
-The database management system, which is SQL Server, keeps track of data in a table using a primary key. The primary key is composed of up to 16 fields in a record. The combination of values in fields in the primary key makes it possible to uniquely identify each record. 
-
-=======
 # Table Keys
 
 The database management system, which is SQL Server, keeps track of data in a table using a primary key. The primary key is composed of up to 16 fields in a record. The combination of values in fields in the primary key makes it possible to uniquely identify each record. 
 
->>>>>>> e4a8251f
 ## Primary keys
   
 The primary key determines the logical order in which records are stored, regardless of their physical placement.  
@@ -33,7 +27,6 @@
 ## Secondary keys
   
 A secondary key is implemented on SQL Server using an additional structure that is called an *index*. This is like an index that is used in textbooks. A textbook index alphabetically lists important terms at the end of a book. Next to each term are page numbers. You can quickly search the index to find a list of page numbers (addresses), and you can locate the term by searching the specified pages. The index is an exact indicator that shows where each term occurs in the textbook.  
-<<<<<<< HEAD
 
 When you define a secondary key and mark it as enabled, an index is automatically maintained on SQL Server. The index reflects the sorting order that is defined by the key. Several secondary keys can be active at the same time.  
 
@@ -52,26 +45,6 @@
 > [!NOTE]  
 > The `Unique` property is not supported in table extension objects.
 
-=======
-
-When you define a secondary key and mark it as enabled, an index is automatically maintained on SQL Server. The index reflects the sorting order that is defined by the key. Several secondary keys can be active at the same time.  
-
-A secondary key can be changed to be disabled, which does not occupy database space, and does not use time during updates to maintain its index. Disabled keys can be re-enabled, although this can be time-consuming because SQL Server must scan the whole table to rebuild the index.  
-
-The fields that make up the secondary keys do not always contain unique data, and SQL Server does not reject records with duplicate data in secondary key fields. If two or more records contain identical information in the secondary key, then SQL Server uses the primary key for the table to resolve this conflict.
-
-### Unique secondary keys
-
-A key definition includes the [Unique](properties/devenv-unique-property.md) property that you can use to create a unique constraint on the table in SQL Server. A unique key ensures that records in a table do not have identical field values. With a unique key, when table is validated, the key value is checked for uniqueness. If the table includes records with duplicate values, the validation fails. Another benefit of unique indexes is providing information to the query optimizer that helps produce more efficient execution plans.
-
-Like primary keys, you can create unique secondary keys that are comprised of multiple fields. In this case, it's the combination of the values in the secondary key that must be unique. For example, if you have a **Customer** table, you could create a unique key for the **Name**, **Address**, and **City** fields to make sure that there are no customers that have the same combination of values for these fields.
-
-Unlike primary keys, it is possible to define multiple unique secondary keys on a table.  
-
-> [!NOTE]  
-> The `Unique` property is not supported in table extension objects.
-
->>>>>>> e4a8251f
 ## Clustered and non-clustered keys
 
 A key definition includes the [Clustered](properties/devenv-clustered-property.md) property that you use to create a clustered index. A clustered index determines the physical order in which records are stored in the table. Based on the key value, records are sorted in ascending order. Using a clustered key can speed up the retrieval of records.
@@ -192,10 +165,6 @@
 
 ## See Also
 
-<<<<<<< HEAD
-[Tables Overview](devenv-tables-overview.md)
-=======
 [Tables Overview](devenv-tables-overview.md)  
 [Table Object](devenv-table-object.md)  
-[Table Extension Object](devenv-table-ext-object.md)  
->>>>>>> e4a8251f
+[Table Extension Object](devenv-table-ext-object.md)  