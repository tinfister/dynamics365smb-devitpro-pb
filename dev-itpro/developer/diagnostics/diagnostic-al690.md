--- conflicted
+++ resolved
@@ -15,13 +15,6 @@
 [//]: # (IMPORTANT:Do not edit any of the content between here and the END>DO_NOT_EDIT.)
 [//]: # (Any modifications should be made in the .xml files in the ModernDev repo.)
 # Compiler Error AL690
-<<<<<<< HEAD
-
-[!INCLUDE[banner_preview](../includes/banner_preview.md)]
-
-The primary key '{0}' on table '{1}' (the first one in the key list) must not have the IncludedFields property set.
-=======
->>>>>>> 3aed7b14
 
 [!INCLUDE[banner_preview](../includes/banner_preview.md)]
 
