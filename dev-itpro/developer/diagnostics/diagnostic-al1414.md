---
title: "Compiler Designer Customization Information AL1414"
description: "The page customization for page '{0}' does not make any modifications, so it can be removed without affecting any profiles or user personalization."
ms.author: solsen
ms.custom: na
ms.date: 10/14/2021
ms.reviewer: na
ms.suite: na
ms.tgt_pltfrm: na
ms.topic: reference
ms.service: "dynamics365-business-central"
author: SusanneWindfeldPedersen
---
[//]: # (START>DO_NOT_EDIT)
[//]: # (IMPORTANT:Do not edit any of the content between here and the END>DO_NOT_EDIT.)
[//]: # (Any modifications should be made in the .xml files in the ModernDev repo.)
# Compiler Designer Customization Information AL1414
<<<<<<< HEAD

[!INCLUDE[banner_preview](../includes/banner_preview.md)]

The page customization for page '{0}' does not make any modifications, so it can be removed without affecting any profiles or user personalization.
=======
>>>>>>> 3aed7b14

[!INCLUDE[banner_preview](../includes/banner_preview.md)]

The page customization for page '{0}' does not make any modifications, so it can be removed without affecting any profiles or user personalization.

[//]: # (IMPORTANT: END>DO_NOT_EDIT)
## See Also  
[Getting Started with AL](../devenv-get-started.md)  
[Developing Extensions](../devenv-dev-overview.md)  <|MERGE_RESOLUTION|>--- conflicted
+++ resolved
@@ -15,13 +15,6 @@
 [//]: # (IMPORTANT:Do not edit any of the content between here and the END>DO_NOT_EDIT.)
 [//]: # (Any modifications should be made in the .xml files in the ModernDev repo.)
 # Compiler Designer Customization Information AL1414
-<<<<<<< HEAD
-
-[!INCLUDE[banner_preview](../includes/banner_preview.md)]
-
-The page customization for page '{0}' does not make any modifications, so it can be removed without affecting any profiles or user personalization.
-=======
->>>>>>> 3aed7b14
 
 [!INCLUDE[banner_preview](../includes/banner_preview.md)]
 
