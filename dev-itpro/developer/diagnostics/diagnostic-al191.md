---
title: "Compiler Error AL191"
description: "Constant value '{0}' is outside the range for a Date."
ms.author: solsen
ms.custom: na
ms.date: 10/14/2021
ms.reviewer: na
ms.suite: na
ms.tgt_pltfrm: na
ms.topic: reference
ms.service: "dynamics365-business-central"
author: SusanneWindfeldPedersen
---
[//]: # (START>DO_NOT_EDIT)
[//]: # (IMPORTANT:Do not edit any of the content between here and the END>DO_NOT_EDIT.)
[//]: # (Any modifications should be made in the .xml files in the ModernDev repo.)
# Compiler Error AL191
<<<<<<< HEAD

[!INCLUDE[banner_preview](../includes/banner_preview.md)]

Constant value '{0}' is outside the range for a Date. The syntax for defining Date format is yyyymmddD, where D is a mandatory letter. For example, 20180325D, read as the 25th of March, 2018.
=======
>>>>>>> 3aed7b14

[!INCLUDE[banner_preview](../includes/banner_preview.md)]

Constant value '{0}' is outside the range for a Date. The syntax for defining Date format is yyyymmddD, where D is a mandatory letter. For example, 20180325D, read as the 25th of March, 2018.

[//]: # (IMPORTANT: END>DO_NOT_EDIT)
## See Also  
[Getting Started with AL](../devenv-get-started.md)  
[Developing Extensions](../devenv-dev-overview.md)  <|MERGE_RESOLUTION|>--- conflicted
+++ resolved
@@ -15,13 +15,6 @@
 [//]: # (IMPORTANT:Do not edit any of the content between here and the END>DO_NOT_EDIT.)
 [//]: # (Any modifications should be made in the .xml files in the ModernDev repo.)
 # Compiler Error AL191
-<<<<<<< HEAD
-
-[!INCLUDE[banner_preview](../includes/banner_preview.md)]
-
-Constant value '{0}' is outside the range for a Date. The syntax for defining Date format is yyyymmddD, where D is a mandatory letter. For example, 20180325D, read as the 25th of March, 2018.
-=======
->>>>>>> 3aed7b14
 
 [!INCLUDE[banner_preview](../includes/banner_preview.md)]
 
