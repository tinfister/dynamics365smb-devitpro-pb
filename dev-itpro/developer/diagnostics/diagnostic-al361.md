--- conflicted
+++ resolved
@@ -15,13 +15,6 @@
 [//]: # (IMPORTANT:Do not edit any of the content between here and the END>DO_NOT_EDIT.)
 [//]: # (Any modifications should be made in the .xml files in the ModernDev repo.)
 # Compiler Error AL361
-<<<<<<< HEAD
-
-[!INCLUDE[banner_preview](../includes/banner_preview.md)]
-
-Identifier was not properly terminated. Use the character " to terminate the identifier.
-=======
->>>>>>> 3aed7b14
 
 [!INCLUDE[banner_preview](../includes/banner_preview.md)]
 
