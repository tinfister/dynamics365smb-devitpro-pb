--- conflicted
+++ resolved
@@ -15,13 +15,6 @@
 [//]: # (IMPORTANT:Do not edit any of the content between here and the END>DO_NOT_EDIT.)
 [//]: # (Any modifications should be made in the .xml files in the ModernDev repo.)
 # Compiler Error AL1039
-<<<<<<< HEAD
-
-[!INCLUDE[banner_preview](../includes/banner_preview.md)]
-
-The version number '{0}' for the property '{1}' does not match the expected format: X.Y where X and Y represent positive integers.
-=======
->>>>>>> 3aed7b14
 
 [!INCLUDE[banner_preview](../includes/banner_preview.md)]
 
