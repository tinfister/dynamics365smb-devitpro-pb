--- conflicted
+++ resolved
@@ -15,13 +15,6 @@
 [//]: # (IMPORTANT:Do not edit any of the content between here and the END>DO_NOT_EDIT.)
 [//]: # (Any modifications should be made in the .xml files in the ModernDev repo.)
 # Compiler Error AL570
-<<<<<<< HEAD
-
-[!INCLUDE[banner_preview](../includes/banner_preview.md)]
-
-The symbol '{0}' results in the same translation ID as one or more other symbols. Rename symbol to resolve the problem.
-=======
->>>>>>> 3aed7b14
 
 [!INCLUDE[banner_preview](../includes/banner_preview.md)]
 
