---
title: "Compiler Error AL1074"
description: "Both 'applicationInsightsKey' and 'applicationInsightsConnectionString' are added."
ms.author: solsen
ms.custom: na
ms.date: 10/14/2021
ms.reviewer: na
ms.suite: na
ms.tgt_pltfrm: na
ms.topic: reference
ms.service: "dynamics365-business-central"
author: SusanneWindfeldPedersen
---
[//]: # (START>DO_NOT_EDIT)
[//]: # (IMPORTANT:Do not edit any of the content between here and the END>DO_NOT_EDIT.)
[//]: # (Any modifications should be made in the .xml files in the ModernDev repo.)
# Compiler Error AL1074
<<<<<<< HEAD

[!INCLUDE[banner_preview](../includes/banner_preview.md)]

Both 'applicationInsightsKey' and 'applicationInsightsConnectionString' are added. You should use the 'applicationInsightsConnectionString' property and remove the 'applicationInsightsKey' property.
=======
>>>>>>> 3aed7b14

[!INCLUDE[banner_preview](../includes/banner_preview.md)]

Both 'applicationInsightsKey' and 'applicationInsightsConnectionString' are added. You should use the 'applicationInsightsConnectionString' property and remove the 'applicationInsightsKey' property.

[//]: # (IMPORTANT: END>DO_NOT_EDIT)
## See Also  
[Getting Started with AL](../devenv-get-started.md)  
[Developing Extensions](../devenv-dev-overview.md)  <|MERGE_RESOLUTION|>--- conflicted
+++ resolved
@@ -15,13 +15,6 @@
 [//]: # (IMPORTANT:Do not edit any of the content between here and the END>DO_NOT_EDIT.)
 [//]: # (Any modifications should be made in the .xml files in the ModernDev repo.)
 # Compiler Error AL1074
-<<<<<<< HEAD
-
-[!INCLUDE[banner_preview](../includes/banner_preview.md)]
-
-Both 'applicationInsightsKey' and 'applicationInsightsConnectionString' are added. You should use the 'applicationInsightsConnectionString' property and remove the 'applicationInsightsKey' property.
-=======
->>>>>>> 3aed7b14
 
 [!INCLUDE[banner_preview](../includes/banner_preview.md)]
 
