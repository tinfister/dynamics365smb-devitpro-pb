---
title: "AL Diagnostics"
description: ""
ms.author: solsen
ms.custom: na
<<<<<<< HEAD
ms.date: 10/08/2021
=======
ms.date: 10/14/2021
>>>>>>> 3aed7b14
ms.reviewer: na
ms.suite: na
ms.tgt_pltfrm: na
ms.topic: reference
ms.service: "dynamics365-business-central"
author: SusanneWindfeldPedersen
---
[//]: # (START>DO_NOT_EDIT)
[//]: # (IMPORTANT:Do not edit any of the content between here and the END>DO_NOT_EDIT.)
[//]: # (Any modifications should be made in the .xml files in the ModernDev repo.)
# AL Compiler Diagnostics


|Id|Message|Default Severity|
|--|-----------|----------------|
|[AL100](diagnostic-al100.md)|Unterminated multiline comment.|Error|
|[AL101](diagnostic-al101.md)|Constant value '{0}' is outside the range for a Decimal.|Error|
|[AL102](diagnostic-al102.md)|Constant value '{0}' is outside the range for a BigInteger.|Error|
|[AL103](diagnostic-al103.md)|Constant value '{0}' is outside the range for an Integer.|Error|
|[AL104](diagnostic-al104.md)|Syntax error, '{0}' expected.|Error|
|[AL105](diagnostic-al105.md)|Syntax error, identifier expected; '{1}' is a keyword.|Error|
|[AL106](diagnostic-al106.md)|Syntax error, 'TO' or 'DOWNTO' expected.|Error|
|[AL107](diagnostic-al107.md)|Syntax error, identifier expected.|Error|
|[AL108](diagnostic-al108.md)|Indexers must have at least one value.|Error|
|[AL109](diagnostic-al109.md)|Unexpected token.|Error|
|[AL110](diagnostic-al110.md)|Orphaned ELSE statement. This is most likely because of an unnecessary semicolon placed just before the ELSE keyword.|Error|
|[AL111](diagnostic-al111.md)|Semicolon expected.|Error|
|[AL112](diagnostic-al112.md)|{0} is not a valid attribute.|Error|
|[AL113](diagnostic-al113.md)|At least one dimension must be specified.|Error|
|[AL114](diagnostic-al114.md)|Syntax error, integer literal expected.|Error|
|[AL115](diagnostic-al115.md)|Object type expected.|Error|
|[AL116](diagnostic-al116.md)|Invalid value for '{0}'. Allowed values are '{1}'.|Error|
|[AL117](diagnostic-al117.md)|Illegal statement. Only assignment and method invocation can be used as a statement.|Error|
|[AL118](diagnostic-al118.md)|The name '{0}' does not exist in the current context.|Error|
|[AL119](diagnostic-al119.md)|The parameter name '{0}' is already defined.|Error|
|[AL120](diagnostic-al120.md)|A local or parameter named '{0}' cannot be declared in this scope because that name is used in an enclosing local scope to define a local or parameter.|Error|
|[AL121](diagnostic-al121.md)|The variable name '{0}' is already defined.|Error|
|[AL122](diagnostic-al122.md)|Cannot implicitly convert type '{0}' to '{1}'.|Error|
|[AL123](diagnostic-al123.md)|The return value name '{0}' is already defined.|Error|
|[AL124](diagnostic-al124.md)|The property '{0}' cannot be used in this context.|Error|
|[AL125](diagnostic-al125.md)|Method name expected.|Error|
|[AL126](diagnostic-al126.md)|No overload for method '{0}' takes {1} arguments. Candidates: {2}.|Error|
|[AL127](diagnostic-al127.md)|Member '{0}' cannot be used like a method.|Error|
|[AL128](diagnostic-al128.md)|Language identifier expected.|Error|
|[AL129](diagnostic-al129.md)|The left-hand side of an assignment must be a variable or field.|Error|
|[AL130](diagnostic-al130.md)|A 'var' argument must be an assignable variable.|Error|
|[AL131](diagnostic-al131.md)|The property CharAllowed must be specified in pairs of characters. The first character in the pair must be equal to or less than the second.|Error|
|[AL132](diagnostic-al132.md)|'{0}' does not contain a definition for '{1}'.|Error|
|[AL133](diagnostic-al133.md)|Argument {0}: cannot convert from '{1}' to '{2}'.|Error|
|[AL134](diagnostic-al134.md)|'{0}' is not recognized as a valid type.|Error|
|[AL135](diagnostic-al135.md)|There is no argument given that corresponds to the required formal parameter '{0}' of '{1}'.|Error|
|[AL136](diagnostic-al136.md)|The loop variable in a 'for' statement must be a numeric type.|Error|
|[AL137](diagnostic-al137.md)|No enclosing loop out of which to break.|Error|
|[AL138](diagnostic-al138.md)|The case expression cannot be an array.|Error|
|[AL139](diagnostic-al139.md)|Since '{0}' doesn't have a return value, EXIT cannot be called with a value.|Error|
|[AL140](diagnostic-al140.md)|The expression is not valid for the WITH statement.|Error|
|[AL142](diagnostic-al142.md)|Only variables of type record can be marked as TEMPORARY.|Error|
|[AL143](diagnostic-al143.md)|Cannot apply indexing with [] to an expression of type '{0}'.|Error|
|[AL144](diagnostic-al144.md)|Wrong number of indices inside []; expected {0}.|Error|
|[AL145](diagnostic-al145.md)|Assignment is not valid for arrays.|Error|
|[AL146](diagnostic-al146.md)|The maximum number of array elements is {0}. Actual number is {1}.|Error|
|[AL147](diagnostic-al147.md)|An array dimension must be a positive number.|Error|
|[AL148](diagnostic-al148.md)|The table filter is not valid.|Error|
|[AL149](diagnostic-al149.md)|There is an 'ELSE' statement without an 'IF' in property {0}.|Error|
|[AL150](diagnostic-al150.md)|Invalid CONST expression. A valid integer or an identifier is expected.|Error|
|[AL151](diagnostic-al151.md)|Expression must be an Option.|Error|
|[AL152](diagnostic-al152.md)|The value '{0}' is used more than once.|Error|
|[AL153](diagnostic-al153.md)|The property '{0}' cannot be blank.|Error|
|[AL154](diagnostic-al154.md)|The maximum length for a field of type '{0}' is {1}.|Error|
|[AL155](diagnostic-al155.md)|A member of type {0} with name '{1}' is already defined in {2} '{3}' by the extension '{4}'.|Error|
|[AL156](diagnostic-al156.md)|'{0}' is not a valid field type.|Error|
|[AL157](diagnostic-al157.md)|'{0}' is not a valid variable type.|Error|
|[AL158](diagnostic-al158.md)|'{0}' is not a valid parameter type.|Error|
|[AL159](diagnostic-al159.md)|'{0}' is not a valid return type.|Error|
|[AL160](diagnostic-al160.md)|'{0}' is not a valid language identifier.|Error|
|[AL161](diagnostic-al161.md)|'{0}' is inaccessible due to its protection level.|Error|
|[AL162](diagnostic-al162.md)|'{0}' is not a valid trigger.|Error|
|[AL163](diagnostic-al163.md)|Wrong signature. Correct signature for '{0}' is '{1}'.|Error|
|[AL164](diagnostic-al164.md)|The trigger '{0}' is already defined.|Error|
|[AL165](diagnostic-al165.md)|Triggers cannot be called directly.|Error|
|[AL166](diagnostic-al166.md)|Argument {0}: must be a member.|Error|
|[AL167](diagnostic-al167.md)|The property '{0}' can only be set if the property '{1}' is set with any of the values of :'{2}'.|Error|
|[AL168](diagnostic-al168.md)|The property '{0}' can only be set if the property '{1}' is set.|Error|
|[AL169](diagnostic-al169.md)|The option value '{0}' is not valid.|Error|
|[AL170](diagnostic-al170.md)|An '=' is expected for property {0}.|Error|
|[AL171](diagnostic-al171.md)|The property value '{0}' on property '{1}' is not valid.|Error|
|[AL172](diagnostic-al172.md)|Operator '{0}' is ambiguous on an operand of type '{1}'.|Error|
|[AL173](diagnostic-al173.md)|Operator '{0}' cannot be applied to an operand of type '{1}'.|Error|
|[AL174](diagnostic-al174.md)|Operator '{0}' is ambiguous on operands of type '{1}' and '{2}'.|Error|
|[AL175](diagnostic-al175.md)|Operator '{0}' cannot be applied to operands of type '{1}' and '{2}'.|Error|
|[AL176](diagnostic-al176.md)|Expected one of the calculation formula methods (Average,Count,Exist,Min,Max,Lookup,Sum).|Error|
|[AL177](diagnostic-al177.md)|Invalid application object identifier. A number or an application object name is expected.|Error|
|[AL178](diagnostic-al178.md)|A 'FILTER' keyword or an identifier is expected.|Error|
|[AL179](diagnostic-al179.md)|An identifier or a member access expression is expected.|Error|
|[AL180](diagnostic-al180.md)|A 'FILTER' keyword is expected.|Error|
|[AL181](diagnostic-al181.md)|Invalid filter expression.|Error|
|[AL182](diagnostic-al182.md)|An identifier or a literal is expected as the value of a filter expression.|Error|
|[AL183](diagnostic-al183.md)|Unexpected character '{0}'.|Error|
|[AL184](diagnostic-al184.md)|The expression '{0}' is not valid.|Error|
|[AL185](diagnostic-al185.md)|{0} '{1}' is missing.|Error|
|[AL186](diagnostic-al186.md)|Reference '{0}' in application object '{1}' does not exist.|Error|
|[AL187](diagnostic-al187.md)|Attribute '{0}' is valid only for {1}.|Error|
|[AL189](diagnostic-al189.md)|Attribute '{0}' cannot be specified, because '{1}' is already specified.|Error|
|[AL190](diagnostic-al190.md)|Constant value '{0}' is outside the range for a Time.|Error|
|[AL191](diagnostic-al191.md)|Constant value '{0}' is outside the range for a Date. The syntax for defining Date format is yyyymmddD, where D is a mandatory letter. For example, 20180325D, read as the 25th of March, 2018.|Error|
|[AL192](diagnostic-al192.md)|The return value must be used for the method '{0}'.|Error|
|[AL193](diagnostic-al193.md)|Argument {0}: cannot convert from '{1}' to the type of Argument 1 '{2}'.|Error|
|[AL195](diagnostic-al195.md)|Invalid permission kind. Expected: '{0}'.|Error|
|[AL196](diagnostic-al196.md)|The call is ambiguous between the method '{0}' defined in {1} '{2}' by the extension '{3}' and the method '{4}' defined in {5} '{6}' by the extension '{7}'.|Error|
|[AL197](diagnostic-al197.md)|An application object of type '{0}' with name '{1}' is already declared by the extension '{2}'.|Error|
|[AL198](diagnostic-al198.md)|Expected one of the application object keywords ({0}).|Error|
|[AL199](diagnostic-al199.md)|The type of the sum index field '{0}' must be numeric (Decimal, BigInteger, Integer, or Duration).|Error|
|[AL200](diagnostic-al200.md)|Property '{0}' is obsolete and will be removed in a future version.|Warning|
|[AL201](diagnostic-al201.md)|The {0} FlowField is not a Boolean field. If a FlowField CalcFormula starts with 'Exist', then the FlowField must be a Boolean type field.|Error|
|[AL202](diagnostic-al202.md)|The {0} FlowField is not an Integer field. If a FlowField CalcFormula starts with 'Count', then the FlowField must be an Integer type field.|Error|
|[AL203](diagnostic-al203.md)|Cannot calculate Sum or Average for the field {0} because it is not a numeric field (Decimal, BigInteger, Integer, or Duration data type).|Error|
|[AL204](diagnostic-al204.md)|Field type {0} is not convertible to field type {1}.|Error|
|[AL206](diagnostic-al206.md)|A field with ID {0} is already defined in {1} '{2}' by the extension '{3}'.|Error|
|[AL207](diagnostic-al207.md)|The expression must be of Text type.|Error|
|[AL208](diagnostic-al208.md)|The expression must be of Boolean type.|Error|
|[AL210](diagnostic-al210.md)|A control with ID = {0} is already defined.|Error|
|[AL211](diagnostic-al211.md)|Unknown area type '{0}'.|Error|
|[AL212](diagnostic-al212.md)|An area of type '{0}' is already defined.|Error|
|[AL213](diagnostic-al213.md)|An area of type '{0}' is only valid on pages of type '{1}'.|Error|
|[AL214](diagnostic-al214.md)|An area of type 'FactBoxes' is not valid on Part type pages.|Error|
|[AL215](diagnostic-al215.md)|A Part type page cannot contain other parts.|Error|
|[AL216](diagnostic-al216.md)|Only parts are valid in an area of type 'FactBoxes'.|Error|
|[AL217](diagnostic-al217.md)|Only parts and groups are valid in an area of type 'RoleCenter'.|Error|
|[AL218](diagnostic-al218.md)|An integer literal value is expected for property {0}.|Error|
|[AL219](diagnostic-al219.md)|Syntax error, string literal expected.|Error|
|[AL220](diagnostic-al220.md)|Syntax error, boolean literal expected.|Error|
|[AL221](diagnostic-al221.md)|The value '{0}' is not valid. The valid range is {1}..{2}.|Error|
|[AL222](diagnostic-al222.md)|The ID '{0}' is not valid. ID's must be greater than zero.|Error|
|[AL223](diagnostic-al223.md)|The property '{0}' can only be set if the property '{1}' is set to '{2}'.|Error|
|[AL224](diagnostic-al224.md)|Expression expected.|Error|
|[AL227](diagnostic-al227.md)|A key with ID {0} is already defined.|Error|
|[AL228](diagnostic-al228.md)|A field group with ID {0} is already defined.|Error|
|[AL229](diagnostic-al229.md)|The data type on the {0} field is not valid because the ExtendedDatatype property is set to Ratio. Valid data types are Integer, BigInteger and Decimal.|Error|
|[AL230](diagnostic-al230.md)|The data type on the {0} field is not valid because the ExtendedDatatype property is set to PhoneNo, URL or Email. Valid data types are Code and Text.|Error|
|[AL231](diagnostic-al231.md)|A member with ID '{0}' is already defined in {1} '{2}' by the extension '{3}'.|Error|
|[AL232](diagnostic-al232.md)|The property value on field '{0}' must be positive or zero.|Error|
|[AL234](diagnostic-al234.md)|An action with ID = {0} is already defined.|Error|
|[AL235](diagnostic-al235.md)|The expression CONST() on the option value '{0}' is obsolete. Use CONST(" ") to refer to the empty option value.|Warning|
|[AL236](diagnostic-al236.md)|An empty CONST() expression is not allowed on field '{0}' of type '{1}'.|Error|
|[AL238](diagnostic-al238.md)|No overload for attribute '{0}' expects {1} arguments.|Error|
|[AL239](diagnostic-al239.md)|Attribute {0} is specified multiple times.|Error|
|[AL240](diagnostic-al240.md)|The signature of procedure '{0}' does not match the signature required by attribute '{1}': parameter {2} is expected to be of type '{3}' but found type '{4}'. The expected signature is: {5}.|Error|
|[AL241](diagnostic-al241.md)|The signature of procedure '{0}' does not match the signature required by attribute '{1}'. The expected signature is: {2}.|Error|
|[AL242](diagnostic-al242.md)|Invalid attribute argument syntax: '{0}'.|Error|
|[AL243](diagnostic-al243.md)|Attribute {0} can only be used within a codeunit of subtype {1}.|Error|
|[AL244](diagnostic-al244.md)|The signature of procedure '{0}' does not match the signature required by attribute '{1}': return value is expected to be of type '{2}' but found type '{3}'. The expected signature is: {4}.|Error|
|[AL245](diagnostic-al245.md)|The signature of procedure '{0}' does not match the signature required by attribute '{1}': procedure cannot be local.|Error|
|[AL246](diagnostic-al246.md)|The property '{0}' cannot be customized.|Error|
|[AL247](diagnostic-al247.md)|The target {0} {1} for the extension object is not found.|Error|
|[AL249](diagnostic-al249.md)|The Page '{0}' is not found.|Error|
|[AL250](diagnostic-al250.md)|The data type on the {0} field is not valid because the ExtendedDatatype property is set to Person. Valid data types are Media and MediaSet.|Error|
|[AL251](diagnostic-al251.md)|Application object '{0}' is missing.|Warning|
|[AL252](diagnostic-al252.md)|Expected 'Ascending' or 'Descending' value.|Error|
|[AL254](diagnostic-al254.md)|Sorting field '{0}' should be part of the keys for table '{1}'.|Warning|
|[AL255](diagnostic-al255.md)|Property '{0}' requires an application object reference for the 'RunObject' property.|Error|
|[AL256](diagnostic-al256.md)|The flowfield '{0}' cannot be part of the keys for table '{1}'.|Error|
|[AL257](diagnostic-al257.md)|Constant value '{0}' is outside the range for a DateTime data type, only 0 is valid.|Error|
|[AL259](diagnostic-al259.md)|A SQLIndex defined for the primary key must contain the same fields as the key for table '{0}'.|Error|
|[AL260](diagnostic-al260.md)|The key '{0}' on table '{1}' cannot start with the fields defined for the primary key. The server will append these to any alternate key.|Error|
|[AL261](diagnostic-al261.md)|The identifier '{0}' can only be specified in the list once.|Error|
|[AL262](diagnostic-al262.md)|The clustered key '{0}' has already been defined for table '{1}'.|Error|
|[AL263](diagnostic-al263.md)|The primary key '{0}' on table '{1}' (the first one in the key list) must be enabled.|Error|
|[AL264](diagnostic-al264.md)|An application object of type '{0}' with ID '{1}' is already declared by the extension '{2}'.|Error|
|[AL266](diagnostic-al266.md)|Pages of types 'CardPart' and 'ListPart' can only contain Processing areas.|Error|
|[AL267](diagnostic-al267.md)|Actions are not allowed on the control type.|Error|
|[AL268](diagnostic-al268.md)|Grouping of actions is not allowed.|Error|
|[AL269](diagnostic-al269.md)|The referenced page '{0}' should be a list part or a card part.|Warning (Future Error)|
|[AL270](diagnostic-al270.md)|The control '{0}' is not found in the target '{1}'.|Error|
|[AL271](diagnostic-al271.md)|The action '{0}' is not found in the target '{1}'.|Error|
|[AL272](diagnostic-al272.md)|The anchoring symbol '{0}' must be a grouping symbol.|Error|
|[AL273](diagnostic-al273.md)|The name '{0}' is an Area type. Using an Area type name may limit extensibility.|Warning|
|[AL274](diagnostic-al274.md)|The anchoring symbol '{0}' cannot be an area.|Error|
|[AL275](diagnostic-al275.md)|'{0}' is an ambiguous reference between '{1}' defined by the extension '{2}' and '{3}' defined by the extension '{4}'.|Error|
|[AL276](diagnostic-al276.md)|A Time literal value is expected for property {0}.|Error|
|[AL277](diagnostic-al277.md)|A Date literal value is expected for property {0}.|Error|
|[AL278](diagnostic-al278.md)|A DateTime literal value is expected for property {0}.|Error|
|[AL279](diagnostic-al279.md)|The key '{0}' on table '{1}' contains too many fields.|Error|
|[AL280](diagnostic-al280.md)|The event '{0}' is not found in the target.|Error|
|[AL281](diagnostic-al281.md)|Object member '{0}' is not an event.|Error|
|[AL282](diagnostic-al282.md)|The member referenced by event subscriber '{0}' parameter '{1}' is not found.|Error|
|[AL283](diagnostic-al283.md)|The event '{0}' must not have a return value.|Error|
|[AL284](diagnostic-al284.md)|The type of the parameter '{1}' on the event subscriber '{0}' does not match the expected type '{2}'.|Error|
|[AL285](diagnostic-al285.md)|The event '{0}' must not have a parameter name 'sender' when it specifies to include sender.|Error|
|[AL286](diagnostic-al286.md)|The event '{0}' can't contain code.|Error|
|[AL287](diagnostic-al287.md)|The event '{0}' can't contain local variables.|Error|
|[AL288](diagnostic-al288.md)|Parameter '{0}' is only allowed to be 'var' if the publisher parameter is 'var'.|Error|
|[AL290](diagnostic-al290.md)|Element name is not allowed for the event '{0}' and must be empty.|Error|
|[AL291](diagnostic-al291.md)|Event trigger '{0}' can only be used if the page specifies the 'SourceTable' property.|Error|
|[AL292](diagnostic-al292.md)|'FIELD', 'CONST' or 'FILTER' keyword is expected.|Error|
|[AL293](diagnostic-al293.md)|Property value {0} is not in the field's OptionMembers.|Error|
|[AL294](diagnostic-al294.md)|The type of property value {0} does not match the field’s type.|Error|
|[AL295](diagnostic-al295.md)|The field '{0}' is not found in the target '{1}'.|Error|
|[AL296](diagnostic-al296.md)|The application object or method '{0}' has scope '{1}' and cannot be used for '{2}' development. For more information, see: [Compilation Scope Overview](https://docs.microsoft.com/dynamics365/business-central/dev-itpro/developer/devenv-compilation-scope-overview).|Error|
|[AL297](diagnostic-al297.md)|The application object identifier '{0}' is not valid. It must be within the allowed ranges '{1}'.|Error|
|[AL298](diagnostic-al298.md)|The data type of the expression assigned to the 'StyleExpr' property is not valid. Valid data types are Boolean, Text, or Code.|Error|
|[AL299](diagnostic-al299.md)|Member name '{0}' is only allowed on triggers.|Warning (Future Error)|
|[AL300](diagnostic-al300.md)|The property '{0}' is used as a method.|Error|
|[AL301](diagnostic-al301.md)|A list must end with a member; not a separator {0}.|Error|
|[AL302](diagnostic-al302.md)|Cannot use '{0}' in {1} '{2}' before it is declared.|Error|
|[AL303](diagnostic-al303.md)|Attributes can only be defined on variables and methods.|Error|
|[AL304](diagnostic-al304.md)|Length of the identifier '{0}' cannot exceed {1} characters.|Error|
|[AL305](diagnostic-al305.md)|The length of the application object identifier '{0}' cannot exceed {1} characters.|Error|
|[AL306](diagnostic-al306.md)|A field list has to contain at least one field.|Error|
|[AL307](diagnostic-al307.md)|Property value cannot be validated because the source table is unreachable.|Error|
|[AL308](diagnostic-al308.md)|The primary key '{0}' on table '{1}' (the first one in the key list) must have the MaintainSqlIndex property set to true.|Error|
|[AL309](diagnostic-al309.md)|Table '{0}' contains too many keys.|Error|
|[AL310](diagnostic-al310.md)|An instance is required for the non-static member '{0}'.|Error|
|[AL311](diagnostic-al311.md)|Member '{0}' cannot be accessed with an instance reference; qualify it with '{1}' instead.|Error|
|[AL313](diagnostic-al313.md)|Attribute {0} can only be used within {1}.|Error|
|[AL314](diagnostic-al314.md)|The property '{0}' is only valid in controls of type '{1}'.|Error|
|[AL315](diagnostic-al315.md)|Control '{0}' does not exist in group '{1}'.|Error|
|[AL316](diagnostic-al316.md)|The expression must be of Integer type.|Error|
|[AL317](diagnostic-al317.md)|A property with the same name has already been declared.|Error|
|[AL318](diagnostic-al318.md)|The value assigned to the 'RunObject' property is not valid. Valid object types are codeunit, page, xmlport, report, and query.|Error|
|[AL319](diagnostic-al319.md)|At least one target has to be specified for the move.|Error|
|[AL320](diagnostic-al320.md)|The referenced page '{0}' must specify a 'SourceTable'.|Error|
|[AL321](diagnostic-al321.md)|Variable {0} cannot be included in the data set.|Error|
|[AL322](diagnostic-al322.md)|{0} is not valid for client expressions.|Error|
|[AL323](diagnostic-al323.md)|The value assigned to the SystemPart type is not valid. Valid values are {0}.|Error|
|[AL324](diagnostic-al324.md)|The language {0} must only be specified one time.|Error|
|[AL325](diagnostic-al325.md)|The field '{0}' in the table '{1}' cannot be included in a key because its type is '{2}'.|Error|
|[AL326](diagnostic-al326.md)|'{0}' is not a valid column type.|Error|
|[AL327](diagnostic-al327.md)|Missing file '{0}'.|Error|
|[AL329](diagnostic-al329.md)|The {0} property must reference a top-level DataItem.|Error|
|[AL331](diagnostic-al331.md)|The property 'DataItemLink' cannot be set on a top-level DataItem.|Error|
|[AL332](diagnostic-al332.md)|The control {0} must be of type {1}.|Error|
|[AL333](diagnostic-al333.md)|The syntax for accessing fields is not valid. Specify target field with 'tableName.fieldName' syntax.|Error|
|[AL334](diagnostic-al334.md)|The extension object '{0}' cannot be declared. Another extension for target '{1}' or the target itself is already declared in this module.|Error|
|[AL335](diagnostic-al335.md)|Attributes must be specified before elements inside of an element.|Error|
|[AL336](diagnostic-al336.md)|There must be exactly one root node and it has to be an element.|Error|
|[AL337](diagnostic-al337.md)|None of the specified parent table elements has the name {0}.|Error|
|[AL338](diagnostic-al338.md)|Event trigger '{0}' can only be used if the page specifies 'SourceTable'. Table '{1}' is missing.|Error|
|[AL340](diagnostic-al340.md)|Page '{0}' should be of type 'RoleCenter'.|Error|
|[AL341](diagnostic-al341.md)|'{0}' property is missing.|Error|
|[AL342](diagnostic-al342.md)|You cannot combine two DataItems at the same level because unions are not supported.|Error|
|[AL343](diagnostic-al343.md)|Queries must define a top-level DataItem.|Error|
|[AL344](diagnostic-al344.md)|The property 'DataItemLink' must be set.|Error|
|[AL345](diagnostic-al345.md)|The source of a Column or Filter must be a field defined on the table referenced by its parent DataItem.|Error|
|[AL346](diagnostic-al346.md)|The methods '{0}' can only be used on Columns that have a Date or DateTime type.|Error|
|[AL347](diagnostic-al347.md)|The methods '{0}' can only be used on Columns that have a Decimal, BigInteger, Integer, or Duration type.|Error|
|[AL349](diagnostic-al349.md)|Column '{0}' does not exist in application object '{1}'.|Error|
|[AL350](diagnostic-al350.md)|The column '{0}' cannot be used multiple times when defining the order of the resulting dataset.|Error|
|[AL351](diagnostic-al351.md)|The property 'DataItemLink' can only reference fields on ancestor data items.|Error|
|[AL352](diagnostic-al352.md)|Queries must define at least one Column.|Error|
|[AL353](diagnostic-al353.md)|A Column must have a valid data source or have the 'Method' property set to 'Count'.|Error|
|[AL354](diagnostic-al354.md)|Cannot move element '{0}' relative to itself in page '{1}'.|Error|
|[AL355](diagnostic-al355.md)|Cannot move the {0} '{1}' multiple times inside of a single move operation.|Error|
|[AL356](diagnostic-al356.md)|Cannot modify the {0} '{1}' multiple times.|Error|
|[AL357](diagnostic-al357.md)|Cannot add {0} '{1}' with the same name multiple times.|Error|
|[AL358](diagnostic-al358.md)|Cannot move or modify the {0} '{1}' in the same '{2}' that you added.|Error|
|[AL359](diagnostic-al359.md)|The XML node name is not valid. {0}.|Error|
|[AL360](diagnostic-al360.md)|Text literal was not properly terminated. Use the character ' to terminate the literal.|Error|
|[AL361](diagnostic-al361.md)|Identifier was not properly terminated. Use the character " to terminate the identifier.|Error|
|[AL362](diagnostic-al362.md)|The path must be relative to the project root.|Error|
|[AL364](diagnostic-al364.md)|Option members must be accessed with ::.|Error|
|[AL365](diagnostic-al365.md)|The property '{0}' cannot be set if the property '{1}' is set to '{2}'.|Error|
|[AL366](diagnostic-al366.md)|A table has to have at least one Normal field.|Error|
|[AL367](diagnostic-al367.md)|An array must have at least one dimension.|Error|
|[AL368](diagnostic-al368.md)|The maximum number of array dimensions is {0}.|Error|
|[AL369](diagnostic-al369.md)|Constant value '{0}' cannot be converted to a '{1}'.|Error|
|[AL370](diagnostic-al370.md)|Division by constant zero.|Error|
|[AL371](diagnostic-al371.md)|The operation overflows at compile time.|Error|
|[AL372](diagnostic-al372.md)|The length of the String constant exceeds the current memory limit.|Error|
|[AL373](diagnostic-al373.md)|The XML name cannot be empty.|Error|
|[AL374](diagnostic-al374.md)|The use of a unique ID has been deprecated and the ID can be removed.|Warning|
|[AL375](diagnostic-al375.md)|Option members cannot contain comma.|Error|
|[AL376](diagnostic-al376.md)|A control of type '{0}' is not allowed in a parent control of type '{1}'.|Error|
|[AL377](diagnostic-al377.md)|'{0}' is not a valid value for the '{1}' attribute on variables of type '{2}'.|Error|
|[AL378](diagnostic-al378.md)|A page of type Role Center cannot have triggers.|Error|
|[AL379](diagnostic-al379.md)|The name '{0}' cannot be used as an identifier because it does not comply with the Common Language Specification.|Error|
|[AL380](diagnostic-al380.md)|Cannot move symbol '{0}' from '{1}' area to '{2}' area.|Error|
|[AL381](diagnostic-al381.md)|The keys '{0}' and '{1}' have an identical list of fields.|Error|
|[AL382](diagnostic-al382.md)|The option value '{0}' is defined more than once on field '{1}'.|Error|
|[AL383](diagnostic-al383.md)|The option value '{0}' is not defined on field '{1}'.|Error|
|[AL384](diagnostic-al384.md)|The name of all the columns and all the labels defined in a report must be unique.|Error|
|[AL385](diagnostic-al385.md)|IncludeCaption can be set to true only if the source of the column is a named field.|Error|
|[AL386](diagnostic-al386.md)|A required package dependency could not be found. Make sure that you have downloaded all the referenced packages and their dependencies.|Error|
|[AL387](diagnostic-al387.md)|Namespace '{0}' is already specified.|Error|
|[AL388](diagnostic-al388.md)|The date formula '{0}' must include plus (+) or minus (-).|Error|
|[AL389](diagnostic-al389.md)|The date formula '{0}' contains a number that is too large. The number must be in the range {1} - {2}.|Error|
|[AL390](diagnostic-al390.md)|The date formula '{0}' must include a time unit. Time units can be: D,WD,W,M,Q, or Y. C specifies the current time unit based on date and can be used as a prefix to any of the time units.|Error|
|[AL391](diagnostic-al391.md)|The date formula '{0}' must include a number.|Error|
|[AL392](diagnostic-al392.md)|The input cannot be longer than {0}.|Error|
|[AL393](diagnostic-al393.md)|Application object {0} is already referenced.|Error|
|[AL395](diagnostic-al395.md)|You can only specify Move and Modify actions in the layout section of a page customization.|Error|
|[AL396](diagnostic-al396.md)|Procedures and triggers are not allowed on page customizations.|Error|
|[AL397](diagnostic-al397.md)|The name '{0}' clashes with '{1}' column's format column name.|Error|
|[AL398](diagnostic-al398.md)|Constant value '{0}' is outside of the valid ordinal range for this {1} type.|Error|
|[AL399](diagnostic-al399.md)|Global variables are not allowed on page customizations.|Error|
|[AL401](diagnostic-al401.md)|Multiple page customizations have been specified for the same page {0} within the same profile.|Error|
|[AL402](diagnostic-al402.md)|Expression {0} cannot be specified more than once in a case statement.|Error|
|[AL403](diagnostic-al403.md)|To modify '{0}' you must add at least one property or trigger.|Error|
|[AL404](diagnostic-al404.md)|Property '{0}' is not allowed on a table extension.|Error|
|[AL405](diagnostic-al405.md)|An option value is expected.|Error|
|[AL406](diagnostic-al406.md)|The type for {0} is not valid. Expected {1}, but found {2}.|Error|
|[AL407](diagnostic-al407.md)|The generic '{0}' type expects {1} type arguments.|Error|
|[AL408](diagnostic-al408.md)|The type '{0}' cannot be used as a type argument in this context.|Error|
|[AL409](diagnostic-al409.md)|The '{0}' type is not a generic type.|Error|
|[AL410](diagnostic-al410.md)|The report '{0}' doesn't contain a Request Page.|Error|
|[AL411](diagnostic-al411.md)|{0} can be specified only once.|Error|
|[AL412](diagnostic-al412.md)|Member '{0}' could not be declared in an object of type '{1}'.|Error|
|[AL413](diagnostic-al413.md)|Procedure '{0}' cannot have a body.|Error|
|[AL414](diagnostic-al414.md)|Procedure '{0}' must declare a body.|Error|
|[AL415](diagnostic-al415.md)|Keyword 'local' cannot be specified for procedure '{0}'.|Error|
|[AL416](diagnostic-al416.md)|Method '{0}' cannot have a return value.|Error|
|[AL417](diagnostic-al417.md)|Control add-in '{0}' not found.|Error|
|[AL418](diagnostic-al418.md)|The format of resource '{0}' is not valid. Resources in the control add-in should either be relative to the project root, or reference external files using the HTTP or HTTPS protocol.|Error|
|[AL419](diagnostic-al419.md)|The event subscriber '{0}' is missing a parameter of type '{1}'.|Error|
|[AL420](diagnostic-al420.md)|Parameter '{0}' cannot be 'var'.|Error|
|[AL421](diagnostic-al421.md)|A ‘foreach’ statement can only be used with an expression of an enumerable type.|Error|
|[AL422](diagnostic-al422.md)|Constant value {0} is not a valid value for APIVersion. Valid values are 'beta' or of type 'vX.Y' where X and Y represent positive integers.|Error|
|[AL423](diagnostic-al423.md)|The property '{0}' can only be set if the specified fields are from the same table.|Error|
|[AL424](diagnostic-al424.md)|The multilanguage syntax is being deprecated. Please update to the new syntax.|Warning|
|[AL425](diagnostic-al425.md)|The '{0}' trigger can only be used on codeunits that have the Subtype property set to '{1}'.|Error|
|[AL426](diagnostic-al426.md)|The APIVersion {0} is specified multiple times.|Error|
|[AL427](diagnostic-al427.md)|Field {0} cannot be converted to type {1}.|Error|
|[AL428](diagnostic-al428.md)|Cannot specify {0} and {1} property at the same time. Use only the {1} property.|Error|
|[AL429](diagnostic-al429.md)|A repeater control can only be added to pages that have a source table.|Error|
|[AL430](diagnostic-al430.md)|The parameter '{0}' has a type which is not serializable and therefore cannot be used in the given context.|Error|
|[AL432](diagnostic-al432.md)|{0} '{1}' is marked for removal. {2}.|Warning|
|[AL433](diagnostic-al433.md)|{0} '{1}' is removed. {2}.|Error|
|[AL434](diagnostic-al434.md)|Syntax error, numeric literal expected.|Error|
|[AL435](diagnostic-al435.md)|Syntax error, literal expected.|Error|
|[AL436](diagnostic-al436.md)|The value of the property '{0}' cannot be empty.|Error|
|[AL437](diagnostic-al437.md)|The value of the '{0}' property cannot include empty members.|Error|
|[AL438](diagnostic-al438.md)|The type of value {0} does not match the field’s type.|Error|
|[AL439](diagnostic-al439.md)|The label's property is not valid. Possible properties are: {0}.|Error|
|[AL440](diagnostic-al440.md)|The '{0}' already defines a method called '{1}' with the same parameter types in '{2}'.|Error|
|[AL441](diagnostic-al441.md)|Parameter {0} is only available when the page specifies a 'SourceTable'.|Error|
|[AL442](diagnostic-al442.md)|Parameter {0} is only available when the page specifies a 'SourceTable'. Table '{1}' is missing.|Error|
|[AL443](diagnostic-al443.md)|The system object provided is not one of the valid system objects.|Error|
|[AL444](diagnostic-al444.md)|Malformed {0} report layout at location '{1}'. The issue is: '{2}'.|Error|
|[AL445](diagnostic-al445.md)|The file '{0}' is opened in another application. Close the application to be able to compile.|Error|
|[AL447](diagnostic-al447.md)|The value '{0}' for the property '{1}' cannot be used for '{2}' development.|Error|
|[AL448](diagnostic-al448.md)|Member is not allowed in this context.|Error|
|[AL449](diagnostic-al449.md)|The alias '{0}' is already declared.|Error|
|[AL450](diagnostic-al450.md)|Field '{0}' is removed and cannot be used in an active key.|Error|
|[AL451](diagnostic-al451.md)|An assembly named '{0}' could not be found in the assembly probing paths '{1}'.|Error|
|[AL452](diagnostic-al452.md)|The type '{0}' could not be found in assembly '{1}'.|Error|
|[AL453](diagnostic-al453.md)|This feature is under development. It can be enabled by using the '{0}' feature flag.|Error|
|[AL454](diagnostic-al454.md)|The {0} {1} of type {2} cannot be extended.|Error|
|[AL455](diagnostic-al455.md)|Option ordinal value '{0}' is not valid. Valid values are -1 and positive integers.|Error|
|[AL456](diagnostic-al456.md)|The number of option ordinal values is not valid. There must be as many option ordinal values as there are option members.|Error|
|[AL457](diagnostic-al457.md)|The label syntax is not correct. Please move the '{0}' to its designated attribute.|Warning|
|[AL458](diagnostic-al458.md)|'{0}' is not a valid attribute on variables of type '{1}'.|Error|
|[AL459](diagnostic-al459.md)|The attribute '{0}' is only allowed on global variables.|Error|
|[AL460](diagnostic-al460.md)|Client-side events are supported only on pages and page extensions.|Error|
|[AL461](diagnostic-al461.md)|'{0}' is not a valid event publisher.|Error|
|[AL462](diagnostic-al462.md)|The publisher '{0}' does not have any public events named '{1}'.|Error|
|[AL463](diagnostic-al463.md)|Parameter '{0}' must be 'var' if and only if the publisher parameter is 'var'.|Error|
|[AL464](diagnostic-al464.md)|Could not determine a suitable default primary key for table '{0}'. Please specify a primary key for the table.|Error|
|[AL465](diagnostic-al465.md)|The property '{0}' does not accept references to external files.|Error|
|[AL466](diagnostic-al466.md)|Cannot access file '{0}'. The file is most likely read-only.|Error|
|[AL467](diagnostic-al467.md)|Cannot access file '{0}'. The file is most likely read-only.|Warning|
|[AL468](diagnostic-al468.md)|Length of the table field name '{0}' must not exceed {1} characters. Longer field names are prone to cause SQL errors.|Warning (Future Error)|
|[AL470](diagnostic-al470.md)|The referenced page '{0}' of PageType 'HeadlinePart' is only allowed inside pages of PageType 'RoleCenter'.|Error|
|[AL471](diagnostic-al471.md)|The format of link '{0}' is not valid. It should be using the HTTP or HTTPS protocol.|Error|
|[AL472](diagnostic-al472.md)|The source of the translation item does not match the label value. Ignoring the translation item.|Warning|
|[AL473](diagnostic-al473.md)|The translated string of the translation item is too long. Trimming the translated string.|Warning|
|[AL474](diagnostic-al474.md)|The attribute '{0}' is only allowed on local variables.|Error|
|[AL475](diagnostic-al475.md)|The attribute '{0}' cannot be used on variables of array type.|Error|
|[AL476](diagnostic-al476.md)|The trigger '{0}' can only be used if the property '{1}' of '{2}' is set.|Error|
|[AL477](diagnostic-al477.md)|The trigger '{0}' can only be used if the property '{1}' of '{2}' is set to '{3}'.|Error|
|[AL478](diagnostic-al478.md)|The trigger '{0}' can only be used if the property '{1}' of '{2}' is set with any of the values of :'{3}'.|Error|
|[AL479](diagnostic-al479.md)|There must be only one translation item for each ID.|Warning|
|[AL480](diagnostic-al480.md)|Attributes cannot have nested elements.|Error|
|[AL481](diagnostic-al481.md)|The property Image can only be used on fields that are contained in a CueGroup control.|Warning (Future Error)|
|[AL482](diagnostic-al482.md)|The image {0} is not valid in this context.|Warning|
|[AL483](diagnostic-al483.md)|The property Image cannot be used on nested Action Groups inside the 'Sections' area.|Warning|
|[AL484](diagnostic-al484.md)|The property '{0}' must be alphanumeric.|Error|
|[AL485](diagnostic-al485.md)|The property '{0}' is mandatory for objects of type API.|Error|
|[AL486](diagnostic-al486.md)|A member of type {0} with name '{1}' is already defined in {2} '{3}' by the extension '{4}'.|Warning (Future Error)|
|[AL487](diagnostic-al487.md)|The field '{0}' is not of field class 'Normal' and thus cannot be part of the {1} list.|Error|
|[AL488](diagnostic-al488.md)|ControlAddIn name must not contain characters {0}.|Error|
|[AL489](diagnostic-al489.md)|The property expression is not valid. A CONST or FILTER expression is expected.|Error|
|[AL490](diagnostic-al490.md)|The property expression is not valid. A CONST, FIELD, or FILTER expression is expected.|Error|
|[AL491](diagnostic-al491.md)|The property expression is not valid. One of the following expressions is expected : CONST,FIELD,FILTER,FIELD(FILTER(Identifier)),FIELD(UPPERLIMIT(Identifier)),or FIELD(UPPERLIMIT(FILTER(Identifier))).|Error|
|[AL492](diagnostic-al492.md)|The RunObject property value of actions defined in the '{0}' area must only reference pages of type 'List'.|Error|
|[AL493](diagnostic-al493.md)|The RunObject property value of actions defined in the '{0}' area must only reference pages of type 'List'.|Warning (Future Error)|
|[AL494](diagnostic-al494.md)|The action area '{0}' can only directly contain groups.|Error|
|[AL495](diagnostic-al495.md)|A member with ID '{0}' is already defined. Change the member name to generate a new ID.|Error|
|[AL496](diagnostic-al496.md)|Attributes cannot be defined in this context.|Error|
|[AL498](diagnostic-al498.md)|The attribute '{0}' can only be used on procedures that have the attribute '{1}'.|Error|
|[AL499](diagnostic-al499.md)|The handler function {0} was not found. Make sure the procedure is defined and has a handler attribute.|Error|
|[AL500](diagnostic-al500.md)|The HandlerFunctions attribute only accepts a string representing a comma separated list of procedure names without spaces.|Error|
|[AL501](diagnostic-al501.md)|Eventsubscribers in test codeunits must use manual binding. Set the property EventSubscriberInstance to Manual.|Error|
|[AL502](diagnostic-al502.md)|The LinkTable property must reference a table element node of the current XMLPort.|Error|
|[AL503](diagnostic-al503.md)|Reference '{0}' in application object '{1}' is ambiguous.|Error|
|[AL504](diagnostic-al504.md)|The enum '{0}' is not extensible.|Error|
|[AL505](diagnostic-al505.md)|Pages of type API must have the DelayedInsert property set to true, unless the 'Editable' property or the 'InsertAllowed' property is set to false.|Error|
|[AL509](diagnostic-al509.md)|Constant value '{0}' is outside of the valid ordinal range for this option type.|Warning|
|[AL510](diagnostic-al510.md)|The .NET type '{0}' is not a valid control add-in.|Error|
|[AL511](diagnostic-al511.md)|The property 'IsControlAddIn' must be set on the .NET type '{0}' if the type represents a .NET control add-in.|Error|
|[AL512](diagnostic-al512.md)|The manifest should define the 'supportedLocales' manifest property in order to use a placeholder in the '{0}' property.|Error|
|[AL513](diagnostic-al513.md)|The FieldGroup '{0}' is not found in the target '{1}'.|Error|
|[AL514](diagnostic-al514.md)|The symbol file is not valid. An enum with ID '{0}' is already defined with a different name in module '{1}'.|Error|
|[AL515](diagnostic-al515.md)|The symbol file is not valid. An enum with name '{0}' is already defined with a different ID in module '{1}'.|Error|
|[AL516](diagnostic-al516.md)|The symbol file is not valid. An enum with ID '{0}' and name '{1}' is already defined in module '{2}', but with different values (OptionString).|Error|
|[AL517](diagnostic-al517.md)|The link '{0}' specified in the HelpLink property must either contain one placeholder with value 0 for the user locale, or no placeholders.|Error|
|[AL518](diagnostic-al518.md)|A method with name '{0}' possessing one Handler attribute is already defined in this test codeunit.|Error|
|[AL519](diagnostic-al519.md)|'{0}' is not valid value in this context.|Error|
|[AL520](diagnostic-al520.md)|{0} '{1}' is removed. {2}.|Warning|
|[AL521](diagnostic-al521.md)|The primary key '{0}' on table '{1}' (the first one in the key list) must not have the Unique property set.|Error|
|[AL522](diagnostic-al522.md)|Property value {0} is not in the values for enum '{1}'.|Error|
|[AL523](diagnostic-al523.md)|The '{0}' already defines a method called '{1}' with the same parameter types in '{2}'.|Warning (Future Error)|
|[AL524](diagnostic-al524.md)|The base type already defines a method called '{0}' with the same parameter types.|Warning (Future Error)|
|[AL525](diagnostic-al525.md)|The system or virtual table '{0}' cannot be extended.|Error|
|[AL526](diagnostic-al526.md)|The referenced page '{0}' of type 'API' is only allowed inside pages of PageType 'API'.|Error|
|[AL527](diagnostic-al527.md)|The SQL timestamp field '{0}' cannot be part of the keys for table '{1}'.|Error|
|[AL528](diagnostic-al528.md)|The name of field controls in pages of the type API must be alphanumeric.|Error|
|[AL529](diagnostic-al529.md)|The name of columns in queries of the type API must be alphanumeric.|Error|
|[AL530](diagnostic-al530.md)|The maximum length for the type '{0}' is {1}.|Error|
|[AL531](diagnostic-al531.md)|The page '{1}' of type 'API' and its subpage '{2}' of type 'API' in the control '{0}' of type 'Part' must have the same value of property '{3}'.|Error|
|[AL532](diagnostic-al532.md)|The page '{1}' of type 'API' and its control '{0}' of type 'Part' must have the same value of property '{2}'.|Error|
|[AL533](diagnostic-al533.md)|The view '{0}' is not found in the target '{1}'.|Error|
|[AL534](diagnostic-al534.md)|Length of the table key name '{0}' must not exceed {1} characters. Longer key names are prone to cause SQL errors.|Warning (Future Error)|
|[AL535](diagnostic-al535.md)|The referenced page '{0}' must be a List part, a Card part, or an API page.|Error|
|[AL536](diagnostic-al536.md)|Adding new controls in a view is not allowed.|Error|
|[AL537](diagnostic-al537.md)|Declaring views is only supported on pages of type {0}.|Error|
|[AL538](diagnostic-al538.md)|Views only support setting one sorting direction on table fields.|Error|
|[AL539](diagnostic-al539.md)|The field '{0}' cannot be used multiple times when defining the order of the page view.|Error|
|[AL540](diagnostic-al540.md)|The view name '{0}' is not valid.|Error|
|[AL541](diagnostic-al541.md)|The use of the variable '{0}' in the property value of '{1}' in view '{2}' is not allowed.|Error|
|[AL542](diagnostic-al542.md)|The property {0} cannot be used on page '{1}' because this page does not have a source table.|Error|
|[AL543](diagnostic-al543.md)|The manifest property 'contextSensitiveHelpUrl' must be set in order to use the property 'ContextSensitiveHelpPage'.|Error|
|[AL544](diagnostic-al544.md)|The property 'ContextSensitiveHelpPage' cannot contain a placeholder.|Error|
|[AL545](diagnostic-al545.md)|An area of type '{0}' is not valid on pages of type '{1}'.|Warning (Future Error)|
|[AL546](diagnostic-al546.md)|The control '{0}' cannot be modified in a view context because views only support modifying controls defined in the Content area.|Error|
|[AL547](diagnostic-al547.md)|The event '{0}' should not expose global variables.|Warning (Future Error)|
|[AL548](diagnostic-al548.md)|Cannot move symbol '{0}' from '{1}' area to '{2}' area.|Warning (Future Error)|
|[AL549](diagnostic-al549.md)|Procedures and triggers are not allowed on page views.|Error|
|[AL550](diagnostic-al550.md)|Groups defined in the action area '{0}' should only contain actions.|Warning (Future Error)|
|[AL551](diagnostic-al551.md)|The action area '{0}' can only contain actions.|Warning (Future Error)|
|[AL552](diagnostic-al552.md)|The action area '{0}' can only directly contain groups.|Warning (Future Error)|
|[AL553](diagnostic-al553.md)|You can only specify Move and Modify actions in the '{0}' area of the actions section of a page customization.|Error|
|[AL554](diagnostic-al554.md)|You can only specify Move and Modify actions in the actions section of a page customization.|Error|
|[AL555](diagnostic-al555.md)|The RunObject property value of actions defined in the '{0}' area must only reference objects of type {1}.|Error|
|[AL556](diagnostic-al556.md)|The RunObject property value of actions defined in the '{0}' area must only reference objects of type {1}.|Warning (Future Error)|
|[AL557](diagnostic-al557.md)|The name of the codeunit local variable '{0}' is identical to a field in table '{1}' and will shadow that table field.|Warning|
|[AL558](diagnostic-al558.md)|The name of the codeunit global variable '{0}' is identical to a field in table '{1}'.|Warning|
|[AL559](diagnostic-al559.md)|A Part type page cannot contain other parts.|Warning (Future Error)|
|[AL560](diagnostic-al560.md)|Only parts and groups are valid in an area of type 'RoleCenter'.|Warning (Future Error)|
|[AL561](diagnostic-al561.md)|Only parts are valid in an area of type 'FactBoxes'.|Warning (Future Error)|
|[AL562](diagnostic-al562.md)|The value assigned to the SystemPart type is not valid. Valid values are {0}.|Warning (Future Error)|
|[AL563](diagnostic-al563.md)|A control of type '{0}' is not allowed in a parent control of type '{1}'.|Warning (Future Error)|
|[AL564](diagnostic-al564.md)|The object {0} '{1}' is not extensible.|Error|
|[AL565](diagnostic-al565.md)|Fast publishing requires a built application file to be present. The '{0}' application file contains a manifest which is not valid. Please rebuild the application file before continuing with fast publishing.|Error|
|[AL566](diagnostic-al566.md)|The field '{0}' is using an Id {1} that is reserved for system fields.|Error|
|[AL567](diagnostic-al567.md)|The field '{0}' is using the same name as a system-provided field and will shadow that field.|Warning|
|[AL568](diagnostic-al568.md)|Groups defined in the action area '{0}' should only contain actions or groups.|Warning (Future Error)|
|[AL569](diagnostic-al569.md)|A page of type Role Center cannot have procedures.|Warning (Future Error)|
|[AL570](diagnostic-al570.md)|The symbol '{0}' results in the same translation ID as one or more other symbols. Rename symbol to resolve the problem.|Error|
|[AL571](diagnostic-al571.md)|The property 'Description' should only be used for internal comments. Use the property 'Caption' or 'CaptionML' in order to specify the profile caption displayed to end users.|Warning (Future Error)|
|[AL572](diagnostic-al572.md)|I/O operations on the file or folder '{0}' resulted in an exception with the Windows 32 error code '{1}'.|Error|
|[AL573](diagnostic-al573.md)|{0} is not valid for client expressions.|Warning (Future Error)|
|[AL574](diagnostic-al574.md)|This feature is under development and cannot be used in an extension.|Error|
|[AL575](diagnostic-al575.md)|You cannot modify the {0} '{1}' because it is defined in the page customization '{2}'.|Error|
|[AL576](diagnostic-al576.md)|The profile name '{0}' is not valid because it contains leading or trailing spaces.|Error|
|[AL577](diagnostic-al577.md)|The view '{0}' cannot define layout changes because its property '{1}' is not set to false.|Error|
|[AL578](diagnostic-al578.md)|The value for the property '{0}' is not valid because its length exceeds {1} characters ({2} characters).|Error|
|[AL579](diagnostic-al579.md)|The value for the property '{0}' for the language code '{1}' is not valid because its length exceeds {2} characters ({3} characters).|Error|
|[AL580](diagnostic-al580.md)|The field '{0}' is used by the system and cannot be specified as a table key.|Error|
|[AL581](diagnostic-al581.md)|The length for the type '{0}' must be positive.|Error|
|[AL582](diagnostic-al582.md)|'{0}' does not implement the interface member '{1}'.|Error|
|[AL584](diagnostic-al584.md)|An interface member cannot have any variables.|Error|
|[AL585](diagnostic-al585.md)|An interface cannot have any variables.|Error|
|[AL586](diagnostic-al586.md)|The identifier contains characters that are not valid: {0}.|Warning (Future Error)|
|[AL587](diagnostic-al587.md)|'{0}' is already listed in the interface list.|Error|
|[AL588](diagnostic-al588.md)|The type of parameter '{1}' on event subscriber '{0}' is of type 'Option', but the expected type is '{2}'. Please update the subscriber type to match the publisher.|Warning|
|[AL589](diagnostic-al589.md)|The name '{0}' is used across multiple columns and data items. This will prevent extensibility of this column or data item.|Warning (Future Error)|
|[AL590](diagnostic-al590.md)|The property {0} is only supported on {1}.|Warning (Future Error)|
|[AL591](diagnostic-al591.md)|The property {0} is only supported on {1}.|Error|
|[AL592](diagnostic-al592.md)|Compatibility: {0}.|Warning|
|[AL593](diagnostic-al593.md)|The type of the parameter '{0}' on the event subscriber '{1}' has a smaller capacity than the parameter type '{2}' on the publisher.|Warning (Future Error)|
|[AL594](diagnostic-al594.md)|An error occurred during XML serialization of metadata for symbol: '{0}'. Error: {1}.|Error|
|[AL595](diagnostic-al595.md)|'{0}' does not implement {1}.|Error|
|[AL596](diagnostic-al596.md)|Value '{0}' does not implement interface '{1}' and there is no default implementation for the mentioned interface.|Error|
|[AL598](diagnostic-al598.md)|Cannot move or modify the {0} '{1}' in the same '{2}' that you added.|Warning (Future Error)|
|[AL599](diagnostic-al599.md)|A control add-in with the same internal name '{0}' is already defined.|Error|
|[AL600](diagnostic-al600.md)|The property '{0}' can only be set on elements of type Option.|Warning (Future Error)|
|[AL601](diagnostic-al601.md)|{0} '{1}' is removed. {2}.|Warning (Future Error)|
|[AL602](diagnostic-al602.md)|'{0}' is inaccessible due to its protection level.|Warning (Future Error)|
|[AL603](diagnostic-al603.md)|An implicit conversion is being performed from a value of type '{0}' to a value of type '{1}'. This conversion can lead to unexpected runtime issues.|Warning (Future Error)|
|[AL604](diagnostic-al604.md)|Use of implicit 'with' will be removed in the future. Qualify with '{0}'.|Warning (Future Error)|
|[AL605](diagnostic-al605.md)|Use of implicit 'with' will be removed in the future. Qualify with '{0}'.|Hidden|
|[AL606](diagnostic-al606.md)|The 'with' statement is deprecated and will be removed for cloud development in a future release.|Warning (Future Error)|
|[AL607](diagnostic-al607.md)|The 'with' statement is deprecated and will be removed for cloud development in a future release.|Hidden|
|[AL608](diagnostic-al608.md)|The OrderBy property must specify at least one field on which to sort the data.|Warning (Future Error)|
|[AL609](diagnostic-al609.md)|Adding actions to CueGroups is not supported.|Warning|
|[AL610](diagnostic-al610.md)|Moving actions in CueGroups is not supported.|Warning|
|[AL611](diagnostic-al611.md)|Modifying actions in CueGroups is not supported.|Warning|
|[AL612](diagnostic-al612.md)|An interface member must be a 'procedure'.|Error|
|[AL613](diagnostic-al613.md)|Wrong signature. Correct signature for '{0}' is '{1}'.|Warning (Future Error)|
|[AL614](diagnostic-al614.md)|The value '{0}' is not allowed for property '{1}'.|Warning (Future Error)|
|[AL615](diagnostic-al615.md)|Field '{0}' is not specified as a source expression on page '{1}'. All fields specified in ODataKeyFields must be used as the source expression in a page control.|Warning (Future Error)|
|[AL616](diagnostic-al616.md)|Defining the contract '{0}' on interface '{1}' is not allowed because it is matching a built-in procedure for codeunits.|Error|
|[AL617](diagnostic-al617.md)|Event trigger 'OnBeforeActionEvent' cannot be used because the action '{0}' specifies the 'RunObject' property.|Warning (Future Error)|
|[AL619](diagnostic-al619.md)|The attribute '{0}' on procedure '{1}' is not allowed. Add attribute 'ServiceEnabled' to the procedure or move it into an application object of type API.|Error|
|[AL620](diagnostic-al620.md)|Preprocessor directives must appear as the first non-whitespace character on a line.|Error|
|[AL621](diagnostic-al621.md)|Preprocessor directive expected.|Error|
|[AL622](diagnostic-al622.md)|#endregion directive expected.|Error|
|[AL623](diagnostic-al623.md)|#endif directive expected.|Error|
|[AL624](diagnostic-al624.md)|Unexpected preprocessor directive.|Error|
|[AL625](diagnostic-al625.md)|Cannot define/undefine preprocessor symbols after first token in file.|Error|
|[AL626](diagnostic-al626.md)|Expected identifier or numeric literal.|Warning|
|[AL627](diagnostic-al627.md)|Expected 'disable' or 'restore' keyword.|Warning|
|[AL628](diagnostic-al628.md)|Unrecognized #pragma directive.|Warning|
|[AL629](diagnostic-al629.md)|Preprocessor expression is not valid.|Error|
|[AL630](diagnostic-al630.md)|Unrecognized escape sequence.|Error|
|[AL631](diagnostic-al631.md)|Single-line comment or end-of-line expected.|Error|
|[AL632](diagnostic-al632.md)|Closing parenthesis ')' expected.|Error|
|[AL633](diagnostic-al633.md)|Expected 'disable', 'enable' or 'restore' keyword.|Warning|
|[AL634](diagnostic-al634.md)|Single-line comment or end-of-line expected.|Warning|
|[AL635](diagnostic-al635.md)|A method with 'OnPrem' scope cannot be used as event subscriber. It will fail at runtime when the publisher has 'Cloud' scope.|Warning (Future Error)|
|[AL636](diagnostic-al636.md)|The data type on the field '{0}' is not valid because the ExtendedDatatype property is set to RichText. Valid data types are Text, BigText and Blob.|Error|
|[AL637](diagnostic-al637.md)|The property 'NavigationPageId' must be defined on a page of pagetype 'API'.|Error|
|[AL638](diagnostic-al638.md)|'Variant' is not a valid column type for column '{0}' in report '{1}'.|Error|
|[AL639](diagnostic-al639.md)|'Variant' is not a valid column type for column '{0}' in report '{1}'.|Warning (Future Error)|
|[AL640](diagnostic-al640.md)|XML comment has badly formed XML -- '{0}'.|Warning|
|[AL641](diagnostic-al641.md)|Parameter '{0}' has no matching param tag in the XML comment for '{1}' (but other parameters do).|Warning|
|[AL642](diagnostic-al642.md)|Missing XML comment for publicly visible type or member '{0}'.|Warning|
|[AL643](diagnostic-al643.md)|XML comment is not placed on a valid language element.|Warning|
|[AL644](diagnostic-al644.md)|XML comment has a param tag for '{0}', but there is no parameter by that name.|Warning|
|[AL645](diagnostic-al645.md)|XML comment on '{1}' has a paramref tag for '{0}', but there is no parameter by that name.|Warning|
|[AL646](diagnostic-al646.md)|XML comment has a duplicate param tag for '{0}'.|Warning|
|[AL647](diagnostic-al647.md)|{0}. See also error AL{1}.|Warning|
|[AL648](diagnostic-al648.md)|End-of-file found, '*/' expected.|Error|
|[AL649](diagnostic-al649.md)|Comma is not supported in enum value names or in captions. Enum Value = '{0}', Property = '{1}'.|Warning (Future Error)|
|[AL650](diagnostic-al650.md)|The text with a length of {0} is longer than the MaxLength of {1} which means that the text will be trimmed.|Warning (Future Error)|
|[AL651](diagnostic-al651.md)|'{0}' cannot be contained since it causes a circular reference.|Error|
|[AL652](diagnostic-al652.md)|The permission set '{0}' cannot contain itself.|Error|
|[AL653](diagnostic-al653.md)|Ids are not supported as object reference.|Error|
|[AL654](diagnostic-al654.md)|The property value contains an unexpected file extension: {0}. The expected extensions are {1}.|Error|
|[AL655](diagnostic-al655.md)|The property DataItemLinkReference can only refer to an ancestor DataItem.|Warning (Future Error)|
|[AL656](diagnostic-al656.md)|The {0} '{1}' cannot be used as an anchor because it is already defined in the same '{2}'.|Error|
|[AL657](diagnostic-al657.md)|The property {0} is mandatory for ListParts and PageParts.|Error|
|[AL658](diagnostic-al658.md)|Member name '{0}' is only allowed on triggers.|Error|
|[AL659](diagnostic-al659.md)|The length of the enum identifier '{0}' should not exceed {1} characters as it may result in runtime issues in cases where there are other enums with the same first {1} characters.|Warning|
|[AL660](diagnostic-al660.md)|The property '{0}' cannot be customized.|Warning (Future Error)|
|[AL665](diagnostic-al665.md)|'{0}' is not a valid return type in runtime version '{1}'. The supported runtime versions are: {2}.|Error|
|[AL666](diagnostic-al666.md)|'{0}' is not available in runtime version '{1}'. The supported runtime versions are: {2}.|Error|
|[AL667](diagnostic-al667.md)|'{0}' is being deprecated in the versions: {1} {2}.|Warning (Future Error)|
|[AL668](diagnostic-al668.md)|This feature is not available on cross-platform builds of the AL compiler.|Error|
|[AL670](diagnostic-al670.md)|Fast publishing failed because the RAD file has specified a non-existing application object of type : '{0}' name: '{1}' ID: '{2}' to be added or modified. Please do a full publishing before issuing a fast publishing again.|Error|
|[AL671](diagnostic-al671.md)|Fast publishing failed because the RAD file has specified an existing application object of type: '{0}' name: '{1}' ID: '{2}' to be deleted. Please do a full publishing before issuing a fast publishing again.|Error|
|[AL672](diagnostic-al672.md)|Filtering is only allowed on fields where FieldClass is set to Normal. Create a Filter column and specify the filter by using the 'ColumnFilter' property.|Error|
|[AL673](diagnostic-al673.md)|The property '{0}' is required.|Error|
|[AL674](diagnostic-al674.md)|The property '{0}' is required when property '{1}' is set to '{2}'.|Error|
|[AL675](diagnostic-al675.md)|An implementation for the interface '{0}' is already specified in this list.|Error|
|[AL676](diagnostic-al676.md)|The member '{0}' in object '{1}' cannot be declared as protected in object type '{2}'.|Error|
|[AL677](diagnostic-al677.md)|The member '{0}' in object '{1}' cannot be declared as protected in object type '{2}'.|Warning (Future Error)|
|[AL679](diagnostic-al679.md)|The application object '{0}' is not included in any entitlement and will therefore not be accessible in the cloud.|Warning|
|[AL680](diagnostic-al680.md)|Cannot use addBefore or addAfter on a top-level data item. The anchor {0} is a top level data item.|Error|
|[AL681](diagnostic-al681.md)|A DataItem with name '{0}' could not be found in the target {1}.|Error|
|[AL682](diagnostic-al682.md)|A DataItem or Column with name '{0}' could not be found in the target {1}.|Error|
|[AL683](diagnostic-al683.md)|The permissionset '{0}' belongs to a different module and cannot be used when defining entitlements.|Error|
|[AL684](diagnostic-al684.md)|The permissionset '{0}' contains permissionsets or permission for objects from other module. Permissions on objects from other modules will be ignored.|Warning|
|[AL685](diagnostic-al685.md)|The length '{0}' of the calculation formula's target field '{1}' is greater than the length '{2}' of the source flow field '{3}'. This could result in a runtime error. Please make sure that the target field's length is less than equal to the source field length.|Warning (Future Error)|
|[AL686](diagnostic-al686.md)|The base type already defines a method called '{0}' with the same parameter types.|Error|
|[AL687](diagnostic-al687.md)|The key '{0}' on table '{1}' cannot contain the fields defined for the primary key in the IncludeFields property.|Error|
|[AL688](diagnostic-al688.md)|The key '{0}' on table '{1}' cannot contain the fields defined for the key in the IncludeFields property.|Error|
|[AL689](diagnostic-al689.md)|The key '{0}' on table '{1}' cannot contain the fields defined for the SqlIndex in the IncludeFields property.|Error|
|[AL690](diagnostic-al690.md)|The primary key '{0}' on table '{1}' (the first one in the key list) must not have the IncludedFields property set.|Error|
|[AL691](diagnostic-al691.md)|The primary key '{0}' on table '{1}' cannot be obsolete. All related properties will have no effect.|Error|
|[AL692](diagnostic-al692.md)|The primary key '{0}' on table '{1}' cannot be obsolete. All related properties will have no effect.|Warning (Future Error)|
|[AL693](diagnostic-al693.md)|The field '{0}' which is part of the primary key of table '{1}' cannot be obsolete. All related properties will have no effect.|Error|
|[AL694](diagnostic-al694.md)|The field '{0}' which is part of the primary key of table '{1}' cannot be obsolete. All related properties will have no effect.|Warning (Future Error)|
|[AL999](diagnostic-al999.md)|Internal error: {0}.|Error|
|[AL1000](diagnostic-al1000.md)|Ignoring /noconfig option because it was specified in a response file.|Warning|
|[AL1001](diagnostic-al1001.md)|Source file '{0}' could not be found.|Error|
|[AL1002](diagnostic-al1002.md)|Error opening response file '{0}'.|Error|
|[AL1003](diagnostic-al1003.md)|An instance of analyzer {0} cannot be created from {1} : {2}.|Warning|
|[AL1004](diagnostic-al1004.md)|The assembly {0} does not contain any analyzers.|Warning|
|[AL1005](diagnostic-al1005.md)|Unable to load Analyzer assembly {0} : {1}.|Warning|
|[AL1006](diagnostic-al1006.md)|Metadata file '{0}' could not be found.|Error|
|[AL1007](diagnostic-al1007.md)|Missing file specification for '{0}' option.|Error|
|[AL1008](diagnostic-al1008.md)|Command-line syntax error: Missing '{0}' for '{1}' option.|Error|
|[AL1009](diagnostic-al1009.md)|Unrecognized option: '{0}'.|Error|
|[AL1010](diagnostic-al1010.md)|Command-line syntax error: Missing ':<number>' for '{0}' option.|Error|
|[AL1011](diagnostic-al1011.md)|Source file '{0}' specified multiple times.|Warning|
|[AL1012](diagnostic-al1012.md)|Could not write to output file '{0}' -- '{1}'.|Error|
|[AL1013](diagnostic-al1013.md)|'{0}' is a binary file instead of a text file.|Error|
|[AL1014](diagnostic-al1014.md)|Source file '{0}' could not be opened -- {1}.|Error|
|[AL1015](diagnostic-al1015.md)|Compilation canceled by user.|Error|
|[AL1017](diagnostic-al1017.md)|The manifest file is not valid. {0}.|Error|
|[AL1018](diagnostic-al1018.md)|Directory '{0}' could not be found.|Error|
|[AL1019](diagnostic-al1019.md)|One or more dependencies defined in the project manifest are not valid. One or more of the required attributes: 'publisher', 'name', 'version', and 'id' are either missing or not valid.|Error|
|[AL1021](diagnostic-al1021.md)|The package cache path has not been specified.|Error|
|[AL1022](diagnostic-al1022.md)|A package with publisher '{0}', name '{1}', and a version compatible with '{2}' could not be found in the package cache folder '{3}'.|Error|
|[AL1023](diagnostic-al1023.md)|The package file {0} is not valid.|Error|
|[AL1024](diagnostic-al1024.md)|A package with publisher '{0}', name '{1}', and a version compatible with '{2}' could not be loaded. {3}.|Error|
|[AL1025](diagnostic-al1025.md)|The file at location '{0}' does not match any definition.|Warning|
|[AL1026](diagnostic-al1026.md)|A warning occurred during XML validation: '{0}'.|Warning|
|[AL1028](diagnostic-al1028.md)|An IO exception has happened when trying to write to output file '{0}' -- '{1}'.|Error|
|[AL1029](diagnostic-al1029.md)|Translation file '{0}' has invalid target language '{1}'.|Warning|
|[AL1030](diagnostic-al1030.md)|Translation file '{0}' is missing a target language.|Warning|
|[AL1031](diagnostic-al1031.md)|Successfully included translations for: {0}.|Information|
|[AL1032](diagnostic-al1032.md)|Translation file '{0}' has the same target language as another translation file.|Error|
|[AL1033](diagnostic-al1033.md)|An error occurred while loading the included rule set file {0} - {1}.|Error|
|[AL1034](diagnostic-al1034.md)|The link '{0}' must contain a placeholder with value 0 for the user locale.|Error|
|[AL1035](diagnostic-al1035.md)|The manifest properties 'baseHelpUrl' and 'supportedLocales' must both be specified and have values.|Error|
|[AL1036](diagnostic-al1036.md)|The locale '{0}' is not valid.|Error|
|[AL1037](diagnostic-al1037.md)|The locale '{0}' is already defined.|Error|
|[AL1038](diagnostic-al1038.md)|The version number '{0}' for the property '{1}' does not match the expected format: W.X.Y.Z where W, X, Y, and Z represent positive integers.|Error|
|[AL1039](diagnostic-al1039.md)|The version number '{0}' for the property '{1}' does not match the expected format: X.Y where X and Y represent positive integers.|Error|
|[AL1040](diagnostic-al1040.md)|The guid number '{0}' does not match the expected pattern: "^[0-9a-fA-F]{{8}}-[0-9a-fA-F]{{4}}-[0-9a-fA-F]{{4}}-[0-9a-fA-F]{{4}}-[0-9a-fA-F]{{12}}$".|Error|
|[AL1041](diagnostic-al1041.md)|The property '{0}' must be defined in the manifest.|Error|
|[AL1042](diagnostic-al1042.md)|The id '{0}' for the package with publisher '{1}', name '{2}', and version '{3}' specified in the project manifest does not match the id '{4}' of the package with the same name, publisher, and version found in the package cache folder.|Error|
|[AL1043](diagnostic-al1043.md)|The runtime version '{0}' is not supported by the AL compiler.|Error|
|[AL1044](diagnostic-al1044.md)|The value for the manifest property '{0}' is not valid. Expected type: {1}.|Error|
|[AL1045](diagnostic-al1045.md)|The package cache {0} could not be found.|Error|
|[AL1046](diagnostic-al1046.md)|The application ID ranges {0} are overlapping.|Error|
|[AL1047](diagnostic-al1047.md)|The application ID range {0} is not valid.|Error|
|[AL1048](diagnostic-al1048.md)|Both 'idRange' and 'idRanges' properties are added. You should use the 'idRanges' property and remove the 'idRange' property.|Error|
|[AL1049](diagnostic-al1049.md)|A project without a manifest must have the /out option specified.|Error|
|[AL1050](diagnostic-al1050.md)|Fast publishing requires an application file '{0}' to be build and published.|Error|
|[AL1051](diagnostic-al1051.md)|Fast publishing requires that there are no manifest changes for the application '{0}'.|Error|
|[AL1052](diagnostic-al1052.md)|The link '{0}' can only contain one placeholder with value 0 for the user locale. No other placeholder values are allowed.|Error|
|[AL1053](diagnostic-al1053.md)|The value '{0}' is not valid for the manifest property '{1}'.|Error|
|[AL1054](diagnostic-al1054.md)|Invalid reference module: {0}.|Error|
|[AL1055](diagnostic-al1055.md)|Invalid reference module: {0}.|Warning|
|[AL1056](diagnostic-al1056.md)|A package with publisher '{0}', name '{1}', and a version compatible with '{2}' could not be loaded. {3}.|Warning|
|[AL1057](diagnostic-al1057.md)|The module specification is not valid. One or more of the required attributes: 'publisher', 'name', and 'id' are either missing or not valid.|Error|
|[AL1058](diagnostic-al1058.md)|appId and Id are both specified for a dependency property. The appId value will be ignored.|Warning|
|[AL1059](diagnostic-al1059.md)|Feature '{0}' can only be enabled, if feature '{1}' is also enabled.|Warning|
|[AL1060](diagnostic-al1060.md)|The max degree of parallelism must be -1 or positive.|Error|
|[AL1061](diagnostic-al1061.md)|An error occurred during file validation: '{0}'.|Error|
|[AL1062](diagnostic-al1062.md)|Too many key vault URLs specified.|Error|
|[AL1063](diagnostic-al1063.md)|Key vault URL is too long.|Error|
|[AL1064](diagnostic-al1064.md)|Key vault URL is not a valid URL.|Error|
|[AL1065](diagnostic-al1065.md)|Key vault URL should not have a path or query string.|Error|
|[AL1066](diagnostic-al1066.md)|Duplicate package dependency with application ID '{0}', publisher '{1}', and name '{2}'. Remove duplicate dependencies in the application manifest.|Error|
|[AL1067](diagnostic-al1067.md)|Duplicate package dependency with publisher '{0}', and name '{1}'. Remove duplicate dependencies in the application manifest.|Error|
|[AL1068](diagnostic-al1068.md)|Duplicate package dependency with application ID '{0}', and publisher '{1}'. Remove duplicate dependencies in the application manifest.|Error|
|[AL1069](diagnostic-al1069.md)|Duplicate package dependency with application ID '{0}', and name '{1}'. Remove duplicate dependencies in the application manifest.|Error|
|[AL1070](diagnostic-al1070.md)|Duplicate package dependency with application ID '{0}'. Remove duplicate dependencies in the application manifest.|Error|
|[AL1071](diagnostic-al1071.md)|Error writing to XML documentation file: {0}.|Error|
|[AL1072](diagnostic-al1072.md)|The name for the preprocessing symbol is not valid; '{0}' is not a valid identifier.|Warning|
|[AL1073](diagnostic-al1073.md)|The procedure with name {0} has the same name as a declared trigger.|Error|
|[AL1074](diagnostic-al1074.md)|Both 'applicationInsightsKey' and 'applicationInsightsConnectionString' are added. You should use the 'applicationInsightsConnectionString' property and remove the 'applicationInsightsKey' property.|Error|
|[AL1075](diagnostic-al1075.md)|Both 'ShowMyCode' and 'ResourceExposurePolicy' properties are added. You should use the 'ResourceExposurePolicy' property and remove the 'ShowMyCode' property.|Error|
|[AL1076](diagnostic-al1076.md)|A package that satisfies the dependency on app with ID {0} with name '{1}' and publisher '{2}' was found, but the name or publisher has changed. New name '{3}' and new publisher '{4}'. Consider updating the dependency reference to the new name/publisher.|Information|
|[AL1100](diagnostic-al1100.md)|File name '{0}' is empty, contains invalid characters, has a drive specification without an absolute path, or is too long.|Fatal Error|
|[AL1101](diagnostic-al1101.md)|Target must specify one of: 'internal', 'solution', 'extension'.|Fatal Error|
|[AL1130](diagnostic-al1130.md)|The format of property '{0}' must be a timeout duration specified as '[d.]hh:mm:ss[.fffffff]'.|Error|
|[AL1150](diagnostic-al1150.md)|The link in parameter '{0}' ({1}) is not valid. {2}.|Error|
|[AL1151](diagnostic-al1151.md)|Cannot create a manifest for Extension "{0}" because the Name and Publisher are the same as one or more dependencies.|Error|
|[AL1401](diagnostic-al1401.md)|Reference '{0}' in application object '{1}' does not exist.|Designer Customization Warning|
|[AL1402](diagnostic-al1402.md)|{0} '{1}' is missing.|Designer Customization Warning|
|[AL1403](diagnostic-al1403.md)|'{0}' is an ambiguous reference between '{1}' defined by the extension '{2}' and '{3}' defined by the extension '{4}'.|Designer Customization Warning|
|[AL1404](diagnostic-al1404.md)|The action '{0}' is not found in the target '{1}'.|Designer Customization Warning|
|[AL1405](diagnostic-al1405.md)|The control '{0}' is not found in the target '{1}'.|Designer Customization Warning|
|[AL1406](diagnostic-al1406.md)|The view '{0}' is not found in the target '{1}'.|Designer Customization Warning|
|[AL1407](diagnostic-al1407.md)|At least one target has to be specified for the move.|Designer Customization Warning|
|[AL1408](diagnostic-al1408.md)|Invalid application object identifier. A number or an application object name is expected.|Designer Customization Warning|
|[AL1409](diagnostic-al1409.md)|Page '{0}' should be of type 'RoleCenter'.|Designer Customization Warning|
|[AL1410](diagnostic-al1410.md)|The target {0} {1} for the extension object is not found.|Designer Customization Warning|
|[AL1411](diagnostic-al1411.md)|Multiple page customizations have been specified for the same page {0} within the same profile.|Designer Customization Warning|
|[AL1412](diagnostic-al1412.md)|{0} '{1}' is marked for removal. {2}.|Designer Customization Warning|
|[AL1413](diagnostic-al1413.md)|A member of type {0} with name '{1}' is already defined in {2} '{3}' by the extension '{4}'.|Designer Customization Warning|
|[AL1414](diagnostic-al1414.md)|The page customization for page '{0}' does not make any modifications, so it can be removed without affecting any profiles or user personalization.|Designer Customization Information|
|[AL1415](diagnostic-al1415.md)|{0} '{1}' is removed. {2}.|Designer Customization Warning|
|[AL1416](diagnostic-al1416.md)|The {0} '{1}' cannot be moved relatively to '{2}' because '{2}' is missing. This move is ignored.|Designer Customization Information|
|[AL1417](diagnostic-al1417.md)|The {0} '{1}' cannot be added relatively to '{2}' because '{2}' is missing. '{1}' is added at a default location instead.|Designer Customization Information|
|[AL1418](diagnostic-al1418.md)|A DataItem with name '{0}' could not be found in the target {1}.|Designer Customization Warning|
|[AL1419](diagnostic-al1419.md)|A DataItem or Column with name '{0}' could not be found in the target {1}.|Designer Customization Warning|

[//]: # (IMPORTANT: END>DO_NOT_EDIT)
## See Also  
[Getting Started with AL](../devenv-get-started.md)  
[Developing Extensions](../devenv-dev-overview.md)  <|MERGE_RESOLUTION|>--- conflicted
+++ resolved
@@ -3,11 +3,7 @@
 description: ""
 ms.author: solsen
 ms.custom: na
-<<<<<<< HEAD
-ms.date: 10/08/2021
-=======
 ms.date: 10/14/2021
->>>>>>> 3aed7b14
 ms.reviewer: na
 ms.suite: na
 ms.tgt_pltfrm: na
