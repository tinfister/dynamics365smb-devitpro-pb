---
title: "Compiler Warning AL557"
description: "The name of the codeunit local variable '{0}' is identical to a field in table '{1}' and will shadow that table field."
ms.author: solsen
ms.custom: na
ms.date: 10/14/2021
ms.reviewer: na
ms.suite: na
ms.tgt_pltfrm: na
ms.topic: reference
ms.service: "dynamics365-business-central"
author: SusanneWindfeldPedersen
---
[//]: # (START>DO_NOT_EDIT)
[//]: # (IMPORTANT:Do not edit any of the content between here and the END>DO_NOT_EDIT.)
[//]: # (Any modifications should be made in the .xml files in the ModernDev repo.)
# Compiler Warning AL557
<<<<<<< HEAD

[!INCLUDE[banner_preview](../includes/banner_preview.md)]

The name of the codeunit local variable '{0}' is identical to a field in table '{1}' and will shadow that table field.
=======
>>>>>>> 3aed7b14

[!INCLUDE[banner_preview](../includes/banner_preview.md)]

The name of the codeunit local variable '{0}' is identical to a field in table '{1}' and will shadow that table field.

[//]: # (IMPORTANT: END>DO_NOT_EDIT)
## See Also  
[Getting Started with AL](../devenv-get-started.md)  
[Developing Extensions](../devenv-dev-overview.md)  <|MERGE_RESOLUTION|>--- conflicted
+++ resolved
@@ -15,13 +15,6 @@
 [//]: # (IMPORTANT:Do not edit any of the content between here and the END>DO_NOT_EDIT.)
 [//]: # (Any modifications should be made in the .xml files in the ModernDev repo.)
 # Compiler Warning AL557
-<<<<<<< HEAD
-
-[!INCLUDE[banner_preview](../includes/banner_preview.md)]
-
-The name of the codeunit local variable '{0}' is identical to a field in table '{1}' and will shadow that table field.
-=======
->>>>>>> 3aed7b14
 
 [!INCLUDE[banner_preview](../includes/banner_preview.md)]
 
