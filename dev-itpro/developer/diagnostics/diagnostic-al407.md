--- conflicted
+++ resolved
@@ -15,13 +15,6 @@
 [//]: # (IMPORTANT:Do not edit any of the content between here and the END>DO_NOT_EDIT.)
 [//]: # (Any modifications should be made in the .xml files in the ModernDev repo.)
 # Compiler Error AL407
-<<<<<<< HEAD
-
-[!INCLUDE[banner_preview](../includes/banner_preview.md)]
-
-The generic '{0}' type expects {1} type arguments.
-=======
->>>>>>> 3aed7b14
 
 [!INCLUDE[banner_preview](../includes/banner_preview.md)]
 
