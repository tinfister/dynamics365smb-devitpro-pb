---
title: "Compiler Warning (Future Error) AL569"
description: "A page of type Role Center cannot have procedures."
ms.author: solsen
ms.custom: na
ms.date: 10/14/2021
ms.reviewer: na
ms.suite: na
ms.tgt_pltfrm: na
ms.topic: reference
ms.service: "dynamics365-business-central"
author: SusanneWindfeldPedersen
---
[//]: # (START>DO_NOT_EDIT)
[//]: # (IMPORTANT:Do not edit any of the content between here and the END>DO_NOT_EDIT.)
[//]: # (Any modifications should be made in the .xml files in the ModernDev repo.)
# Compiler Warning (Future Error) AL569
<<<<<<< HEAD

[!INCLUDE[banner_preview](../includes/banner_preview.md)]

A page of type Role Center cannot have procedures.
=======
>>>>>>> 3aed7b14

[!INCLUDE[banner_preview](../includes/banner_preview.md)]

A page of type Role Center cannot have procedures.

[//]: # (IMPORTANT: END>DO_NOT_EDIT)
## See Also  
[Getting Started with AL](../devenv-get-started.md)  
[Developing Extensions](../devenv-dev-overview.md)  <|MERGE_RESOLUTION|>--- conflicted
+++ resolved
@@ -15,13 +15,6 @@
 [//]: # (IMPORTANT:Do not edit any of the content between here and the END>DO_NOT_EDIT.)
 [//]: # (Any modifications should be made in the .xml files in the ModernDev repo.)
 # Compiler Warning (Future Error) AL569
-<<<<<<< HEAD
-
-[!INCLUDE[banner_preview](../includes/banner_preview.md)]
-
-A page of type Role Center cannot have procedures.
-=======
->>>>>>> 3aed7b14
 
 [!INCLUDE[banner_preview](../includes/banner_preview.md)]
 
