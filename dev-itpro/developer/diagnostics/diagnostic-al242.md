---
title: "Compiler Error AL242"
description: "Invalid attribute argument syntax: '{0}'."
ms.author: solsen
ms.custom: na
ms.date: 10/14/2021
ms.reviewer: na
ms.suite: na
ms.tgt_pltfrm: na
ms.topic: reference
ms.service: "dynamics365-business-central"
author: SusanneWindfeldPedersen
---
[//]: # (START>DO_NOT_EDIT)
[//]: # (IMPORTANT:Do not edit any of the content between here and the END>DO_NOT_EDIT.)
[//]: # (Any modifications should be made in the .xml files in the ModernDev repo.)
# Compiler Error AL242
<<<<<<< HEAD

[!INCLUDE[banner_preview](../includes/banner_preview.md)]

Invalid attribute argument syntax: '{0}'.
=======
>>>>>>> 3aed7b14

[!INCLUDE[banner_preview](../includes/banner_preview.md)]

Invalid attribute argument syntax: '{0}'.

## Description
The attribute argument syntax is not valid. For more information, see the attribute's documentation.
[//]: # (IMPORTANT: END>DO_NOT_EDIT)
## See Also  
[Getting Started with AL](../devenv-get-started.md)  
[Developing Extensions](../devenv-dev-overview.md)  <|MERGE_RESOLUTION|>--- conflicted
+++ resolved
@@ -15,13 +15,6 @@
 [//]: # (IMPORTANT:Do not edit any of the content between here and the END>DO_NOT_EDIT.)
 [//]: # (Any modifications should be made in the .xml files in the ModernDev repo.)
 # Compiler Error AL242
-<<<<<<< HEAD
-
-[!INCLUDE[banner_preview](../includes/banner_preview.md)]
-
-Invalid attribute argument syntax: '{0}'.
-=======
->>>>>>> 3aed7b14
 
 [!INCLUDE[banner_preview](../includes/banner_preview.md)]
 
