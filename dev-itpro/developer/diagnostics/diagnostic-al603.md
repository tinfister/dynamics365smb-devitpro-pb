---
title: "Compiler Warning (Future Error) AL603"
description: "An implicit conversion is being performed from a value of type '{0}' to a value of type '{1}'."
ms.author: solsen
ms.custom: na
ms.date: 10/14/2021
ms.reviewer: na
ms.suite: na
ms.tgt_pltfrm: na
ms.topic: reference
ms.service: "dynamics365-business-central"
author: SusanneWindfeldPedersen
---
[//]: # (START>DO_NOT_EDIT)
[//]: # (IMPORTANT:Do not edit any of the content between here and the END>DO_NOT_EDIT.)
[//]: # (Any modifications should be made in the .xml files in the ModernDev repo.)
# Compiler Warning (Future Error) AL603
<<<<<<< HEAD

[!INCLUDE[banner_preview](../includes/banner_preview.md)]

An implicit conversion is being performed from a value of type '{0}' to a value of type '{1}'. This conversion can lead to unexpected runtime issues.
=======
>>>>>>> 3aed7b14

[!INCLUDE[banner_preview](../includes/banner_preview.md)]

An implicit conversion is being performed from a value of type '{0}' to a value of type '{1}'. This conversion can lead to unexpected runtime issues.

[//]: # (IMPORTANT: END>DO_NOT_EDIT)
## See Also  
[Getting Started with AL](../devenv-get-started.md)  
[Developing Extensions](../devenv-dev-overview.md)  <|MERGE_RESOLUTION|>--- conflicted
+++ resolved
@@ -15,13 +15,6 @@
 [//]: # (IMPORTANT:Do not edit any of the content between here and the END>DO_NOT_EDIT.)
 [//]: # (Any modifications should be made in the .xml files in the ModernDev repo.)
 # Compiler Warning (Future Error) AL603
-<<<<<<< HEAD
-
-[!INCLUDE[banner_preview](../includes/banner_preview.md)]
-
-An implicit conversion is being performed from a value of type '{0}' to a value of type '{1}'. This conversion can lead to unexpected runtime issues.
-=======
->>>>>>> 3aed7b14
 
 [!INCLUDE[banner_preview](../includes/banner_preview.md)]
 
