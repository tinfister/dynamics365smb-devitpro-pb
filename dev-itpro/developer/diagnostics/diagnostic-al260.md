--- conflicted
+++ resolved
@@ -15,13 +15,6 @@
 [//]: # (IMPORTANT:Do not edit any of the content between here and the END>DO_NOT_EDIT.)
 [//]: # (Any modifications should be made in the .xml files in the ModernDev repo.)
 # Compiler Error AL260
-<<<<<<< HEAD
-
-[!INCLUDE[banner_preview](../includes/banner_preview.md)]
-
-The key '{0}' on table '{1}' cannot start with the fields defined for the primary key. The server will append these to any alternate key.
-=======
->>>>>>> 3aed7b14
 
 [!INCLUDE[banner_preview](../includes/banner_preview.md)]
 
