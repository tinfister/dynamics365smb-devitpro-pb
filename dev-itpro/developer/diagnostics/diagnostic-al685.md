---
title: "Compiler Warning (Future Error) AL685"
description: "The length '{0}' of the calculation formula's target field '{1}' is greater than the length '{2}' of the source flow field '{3}'."
ms.author: solsen
ms.custom: na
ms.date: 10/14/2021
ms.reviewer: na
ms.suite: na
ms.tgt_pltfrm: na
ms.topic: reference
ms.service: "dynamics365-business-central"
author: SusanneWindfeldPedersen
---
[//]: # (START>DO_NOT_EDIT)
[//]: # (IMPORTANT:Do not edit any of the content between here and the END>DO_NOT_EDIT.)
[//]: # (Any modifications should be made in the .xml files in the ModernDev repo.)
# Compiler Warning (Future Error) AL685
<<<<<<< HEAD

[!INCLUDE[banner_preview](../includes/banner_preview.md)]

The length '{0}' of the calculation formula's target field '{1}' is greater than the length '{2}' of the source flow field '{3}'. This could result in a runtime error. Please make sure that the target field's length is less than equal to the source field length.
=======
>>>>>>> 3aed7b14

[!INCLUDE[banner_preview](../includes/banner_preview.md)]

The length '{0}' of the calculation formula's target field '{1}' is greater than the length '{2}' of the source flow field '{3}'. This could result in a runtime error. Please make sure that the target field's length is less than equal to the source field length.

[//]: # (IMPORTANT: END>DO_NOT_EDIT)
## See Also  
[Getting Started with AL](../devenv-get-started.md)  
[Developing Extensions](../devenv-dev-overview.md)  <|MERGE_RESOLUTION|>--- conflicted
+++ resolved
@@ -15,13 +15,6 @@
 [//]: # (IMPORTANT:Do not edit any of the content between here and the END>DO_NOT_EDIT.)
 [//]: # (Any modifications should be made in the .xml files in the ModernDev repo.)
 # Compiler Warning (Future Error) AL685
-<<<<<<< HEAD
-
-[!INCLUDE[banner_preview](../includes/banner_preview.md)]
-
-The length '{0}' of the calculation formula's target field '{1}' is greater than the length '{2}' of the source flow field '{3}'. This could result in a runtime error. Please make sure that the target field's length is less than equal to the source field length.
-=======
->>>>>>> 3aed7b14
 
 [!INCLUDE[banner_preview](../includes/banner_preview.md)]
 
