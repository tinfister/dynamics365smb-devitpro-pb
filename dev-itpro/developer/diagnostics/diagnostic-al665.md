--- conflicted
+++ resolved
@@ -15,13 +15,6 @@
 [//]: # (IMPORTANT:Do not edit any of the content between here and the END>DO_NOT_EDIT.)
 [//]: # (Any modifications should be made in the .xml files in the ModernDev repo.)
 # Compiler Error AL665
-<<<<<<< HEAD
-
-[!INCLUDE[banner_preview](../includes/banner_preview.md)]
-
-'{0}' is not a valid return type in runtime version '{1}'. The supported runtime versions are: {2}.
-=======
->>>>>>> 3aed7b14
 
 [!INCLUDE[banner_preview](../includes/banner_preview.md)]
 
