--- conflicted
+++ resolved
@@ -15,13 +15,6 @@
 [//]: # (IMPORTANT:Do not edit any of the content between here and the END>DO_NOT_EDIT.)
 [//]: # (Any modifications should be made in the .xml files in the ModernDev repo.)
 # Compiler Error AL500
-<<<<<<< HEAD
-
-[!INCLUDE[banner_preview](../includes/banner_preview.md)]
-
-The HandlerFunctions attribute only accepts a string representing a comma separated list of procedure names without spaces.
-=======
->>>>>>> 3aed7b14
 
 [!INCLUDE[banner_preview](../includes/banner_preview.md)]
 
