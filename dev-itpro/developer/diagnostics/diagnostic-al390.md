--- conflicted
+++ resolved
@@ -15,13 +15,6 @@
 [//]: # (IMPORTANT:Do not edit any of the content between here and the END>DO_NOT_EDIT.)
 [//]: # (Any modifications should be made in the .xml files in the ModernDev repo.)
 # Compiler Error AL390
-<<<<<<< HEAD
-
-[!INCLUDE[banner_preview](../includes/banner_preview.md)]
-
-The date formula '{0}' must include a time unit. Time units can be: D,WD,W,M,Q, or Y. C specifies the current time unit based on date and can be used as a prefix to any of the time units.
-=======
->>>>>>> 3aed7b14
 
 [!INCLUDE[banner_preview](../includes/banner_preview.md)]
 
