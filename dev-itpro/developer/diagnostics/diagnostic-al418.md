---
title: "Compiler Error AL418"
description: "The format of resource '{0}' is not valid."
ms.author: solsen
ms.custom: na
ms.date: 10/14/2021
ms.reviewer: na
ms.suite: na
ms.tgt_pltfrm: na
ms.topic: reference
ms.service: "dynamics365-business-central"
author: SusanneWindfeldPedersen
---
[//]: # (START>DO_NOT_EDIT)
[//]: # (IMPORTANT:Do not edit any of the content between here and the END>DO_NOT_EDIT.)
[//]: # (Any modifications should be made in the .xml files in the ModernDev repo.)
# Compiler Error AL418
<<<<<<< HEAD

[!INCLUDE[banner_preview](../includes/banner_preview.md)]

The format of resource '{0}' is not valid. Resources in the control add-in should either be relative to the project root, or reference external files using the HTTP or HTTPS protocol.
=======
>>>>>>> 3aed7b14

[!INCLUDE[banner_preview](../includes/banner_preview.md)]

The format of resource '{0}' is not valid. Resources in the control add-in should either be relative to the project root, or reference external files using the HTTP or HTTPS protocol.

[//]: # (IMPORTANT: END>DO_NOT_EDIT)
## See Also  
[Getting Started with AL](../devenv-get-started.md)  
[Developing Extensions](../devenv-dev-overview.md)  <|MERGE_RESOLUTION|>--- conflicted
+++ resolved
@@ -15,13 +15,6 @@
 [//]: # (IMPORTANT:Do not edit any of the content between here and the END>DO_NOT_EDIT.)
 [//]: # (Any modifications should be made in the .xml files in the ModernDev repo.)
 # Compiler Error AL418
-<<<<<<< HEAD
-
-[!INCLUDE[banner_preview](../includes/banner_preview.md)]
-
-The format of resource '{0}' is not valid. Resources in the control add-in should either be relative to the project root, or reference external files using the HTTP or HTTPS protocol.
-=======
->>>>>>> 3aed7b14
 
 [!INCLUDE[banner_preview](../includes/banner_preview.md)]
 
