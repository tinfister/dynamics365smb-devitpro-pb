---
title: "Compiler Error AL579"
description: "The value for the property '{0}' for the language code '{1}' is not valid because its length exceeds {2} characters ({3} characters)."
ms.author: solsen
ms.custom: na
ms.date: 10/14/2021
ms.reviewer: na
ms.suite: na
ms.tgt_pltfrm: na
ms.topic: reference
ms.service: "dynamics365-business-central"
author: SusanneWindfeldPedersen
---
[//]: # (START>DO_NOT_EDIT)
[//]: # (IMPORTANT:Do not edit any of the content between here and the END>DO_NOT_EDIT.)
[//]: # (Any modifications should be made in the .xml files in the ModernDev repo.)
# Compiler Error AL579
<<<<<<< HEAD

[!INCLUDE[banner_preview](../includes/banner_preview.md)]

The value for the property '{0}' for the language code '{1}' is not valid because its length exceeds {2} characters ({3} characters).
=======
>>>>>>> 3aed7b14

[!INCLUDE[banner_preview](../includes/banner_preview.md)]

The value for the property '{0}' for the language code '{1}' is not valid because its length exceeds {2} characters ({3} characters).

## Description
The length of the value for any language code in a multilanguage property defined in a profile or profile extension should not exceed 100 characters.
[//]: # (IMPORTANT: END>DO_NOT_EDIT)
## See Also  
[Getting Started with AL](../devenv-get-started.md)  
[Developing Extensions](../devenv-dev-overview.md)  <|MERGE_RESOLUTION|>--- conflicted
+++ resolved
@@ -15,13 +15,6 @@
 [//]: # (IMPORTANT:Do not edit any of the content between here and the END>DO_NOT_EDIT.)
 [//]: # (Any modifications should be made in the .xml files in the ModernDev repo.)
 # Compiler Error AL579
-<<<<<<< HEAD
-
-[!INCLUDE[banner_preview](../includes/banner_preview.md)]
-
-The value for the property '{0}' for the language code '{1}' is not valid because its length exceeds {2} characters ({3} characters).
-=======
->>>>>>> 3aed7b14
 
 [!INCLUDE[banner_preview](../includes/banner_preview.md)]
 
