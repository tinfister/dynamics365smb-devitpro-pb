--- conflicted
+++ resolved
@@ -15,13 +15,6 @@
 [//]: # (IMPORTANT:Do not edit any of the content between here and the END>DO_NOT_EDIT.)
 [//]: # (Any modifications should be made in the .xml files in the ModernDev repo.)
 # Compiler Warning (Future Error) AL486
-<<<<<<< HEAD
-
-[!INCLUDE[banner_preview](../includes/banner_preview.md)]
-
-A member of type {0} with name '{1}' is already defined in {2} '{3}' by the extension '{4}'.
-=======
->>>>>>> 3aed7b14
 
 [!INCLUDE[banner_preview](../includes/banner_preview.md)]
 
