---
title: "Compiler Warning (Future Error) AL534"
description: "Length of the table key name '{0}' must not exceed {1} characters."
ms.author: solsen
ms.custom: na
ms.date: 10/14/2021
ms.reviewer: na
ms.suite: na
ms.tgt_pltfrm: na
ms.topic: reference
ms.service: "dynamics365-business-central"
author: SusanneWindfeldPedersen
---
[//]: # (START>DO_NOT_EDIT)
[//]: # (IMPORTANT:Do not edit any of the content between here and the END>DO_NOT_EDIT.)
[//]: # (Any modifications should be made in the .xml files in the ModernDev repo.)
# Compiler Warning (Future Error) AL534
<<<<<<< HEAD

[!INCLUDE[banner_preview](../includes/banner_preview.md)]

Length of the table key name '{0}' must not exceed {1} characters. Longer key names are prone to cause SQL errors.
=======
>>>>>>> 3aed7b14

[!INCLUDE[banner_preview](../includes/banner_preview.md)]

Length of the table key name '{0}' must not exceed {1} characters. Longer key names are prone to cause SQL errors.

## Description
The length of a table key name must not exceed 28 characters. Longer key names are prone to cause SQL errors.
[//]: # (IMPORTANT: END>DO_NOT_EDIT)
## See Also  
[Getting Started with AL](../devenv-get-started.md)  
[Developing Extensions](../devenv-dev-overview.md)  <|MERGE_RESOLUTION|>--- conflicted
+++ resolved
@@ -15,13 +15,6 @@
 [//]: # (IMPORTANT:Do not edit any of the content between here and the END>DO_NOT_EDIT.)
 [//]: # (Any modifications should be made in the .xml files in the ModernDev repo.)
 # Compiler Warning (Future Error) AL534
-<<<<<<< HEAD
-
-[!INCLUDE[banner_preview](../includes/banner_preview.md)]
-
-Length of the table key name '{0}' must not exceed {1} characters. Longer key names are prone to cause SQL errors.
-=======
->>>>>>> 3aed7b14
 
 [!INCLUDE[banner_preview](../includes/banner_preview.md)]
 
