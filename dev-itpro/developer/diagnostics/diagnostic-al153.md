---
title: "Compiler Error AL153"
description: "The property '{0}' cannot be blank."
ms.author: solsen
ms.custom: na
ms.date: 10/14/2021
ms.reviewer: na
ms.suite: na
ms.tgt_pltfrm: na
ms.topic: reference
ms.service: "dynamics365-business-central"
author: SusanneWindfeldPedersen
---
[//]: # (START>DO_NOT_EDIT)
[//]: # (IMPORTANT:Do not edit any of the content between here and the END>DO_NOT_EDIT.)
[//]: # (Any modifications should be made in the .xml files in the ModernDev repo.)
# Compiler Error AL153
<<<<<<< HEAD

[!INCLUDE[banner_preview](../includes/banner_preview.md)]

The property '{0}' cannot be blank.
=======
>>>>>>> 3aed7b14

[!INCLUDE[banner_preview](../includes/banner_preview.md)]

The property '{0}' cannot be blank.

## Description
A property value cannot be blank.
[//]: # (IMPORTANT: END>DO_NOT_EDIT)
## See Also  
[Getting Started with AL](../devenv-get-started.md)  
[Developing Extensions](../devenv-dev-overview.md)  <|MERGE_RESOLUTION|>--- conflicted
+++ resolved
@@ -15,13 +15,6 @@
 [//]: # (IMPORTANT:Do not edit any of the content between here and the END>DO_NOT_EDIT.)
 [//]: # (Any modifications should be made in the .xml files in the ModernDev repo.)
 # Compiler Error AL153
-<<<<<<< HEAD
-
-[!INCLUDE[banner_preview](../includes/banner_preview.md)]
-
-The property '{0}' cannot be blank.
-=======
->>>>>>> 3aed7b14
 
 [!INCLUDE[banner_preview](../includes/banner_preview.md)]
 
