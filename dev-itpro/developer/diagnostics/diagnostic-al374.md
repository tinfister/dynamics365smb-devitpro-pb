--- conflicted
+++ resolved
@@ -15,13 +15,6 @@
 [//]: # (IMPORTANT:Do not edit any of the content between here and the END>DO_NOT_EDIT.)
 [//]: # (Any modifications should be made in the .xml files in the ModernDev repo.)
 # Compiler Warning AL374
-<<<<<<< HEAD
-
-[!INCLUDE[banner_preview](../includes/banner_preview.md)]
-
-The use of a unique ID has been deprecated and the ID can be removed.
-=======
->>>>>>> 3aed7b14
 
 [!INCLUDE[banner_preview](../includes/banner_preview.md)]
 
