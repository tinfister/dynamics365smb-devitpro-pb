--- conflicted
+++ resolved
@@ -15,13 +15,6 @@
 [//]: # (IMPORTANT:Do not edit any of the content between here and the END>DO_NOT_EDIT.)
 [//]: # (Any modifications should be made in the .xml files in the ModernDev repo.)
 # Compiler Error AL619
-<<<<<<< HEAD
-
-[!INCLUDE[banner_preview](../includes/banner_preview.md)]
-
-The attribute '{0}' on procedure '{1}' is not allowed. Add attribute 'ServiceEnabled' to the procedure or move it into an application object of type API.
-=======
->>>>>>> 3aed7b14
 
 [!INCLUDE[banner_preview](../includes/banner_preview.md)]
 
