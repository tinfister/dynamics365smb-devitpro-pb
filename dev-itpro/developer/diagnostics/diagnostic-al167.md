--- conflicted
+++ resolved
@@ -15,13 +15,6 @@
 [//]: # (IMPORTANT:Do not edit any of the content between here and the END>DO_NOT_EDIT.)
 [//]: # (Any modifications should be made in the .xml files in the ModernDev repo.)
 # Compiler Error AL167
-<<<<<<< HEAD
-
-[!INCLUDE[banner_preview](../includes/banner_preview.md)]
-
-The property '{0}' can only be set if the property '{1}' is set with any of the values of :'{2}'.
-=======
->>>>>>> 3aed7b14
 
 [!INCLUDE[banner_preview](../includes/banner_preview.md)]
 
