--- conflicted
+++ resolved
@@ -15,13 +15,6 @@
 [//]: # (IMPORTANT:Do not edit any of the content between here and the END>DO_NOT_EDIT.)
 [//]: # (Any modifications should be made in the .xml files in the ModernDev repo.)
 # Compiler Warning AL588
-<<<<<<< HEAD
-
-[!INCLUDE[banner_preview](../includes/banner_preview.md)]
-
-The type of parameter '{1}' on event subscriber '{0}' is of type 'Option', but the expected type is '{2}'. Please update the subscriber type to match the publisher.
-=======
->>>>>>> 3aed7b14
 
 [!INCLUDE[banner_preview](../includes/banner_preview.md)]
 
