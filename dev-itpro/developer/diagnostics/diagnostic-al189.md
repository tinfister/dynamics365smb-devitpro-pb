---
title: "Compiler Error AL189"
description: "Attribute '{0}' cannot be specified, because '{1}' is already specified."
ms.author: solsen
ms.custom: na
ms.date: 10/14/2021
ms.reviewer: na
ms.suite: na
ms.tgt_pltfrm: na
ms.topic: reference
ms.service: "dynamics365-business-central"
author: SusanneWindfeldPedersen
---
[//]: # (START>DO_NOT_EDIT)
[//]: # (IMPORTANT:Do not edit any of the content between here and the END>DO_NOT_EDIT.)
[//]: # (Any modifications should be made in the .xml files in the ModernDev repo.)
# Compiler Error AL189
<<<<<<< HEAD

[!INCLUDE[banner_preview](../includes/banner_preview.md)]

Attribute '{0}' cannot be specified, because '{1}' is already specified.
=======
>>>>>>> 3aed7b14

[!INCLUDE[banner_preview](../includes/banner_preview.md)]

Attribute '{0}' cannot be specified, because '{1}' is already specified.

## Description
Mutually exclusive attributes have been specified on the same variable or method. This is the case for handler attributes and event attributes, where only one attribute of each kind can be set on the same procedure.
[//]: # (IMPORTANT: END>DO_NOT_EDIT)
## See Also  
[Getting Started with AL](../devenv-get-started.md)  
[Developing Extensions](../devenv-dev-overview.md)  <|MERGE_RESOLUTION|>--- conflicted
+++ resolved
@@ -15,13 +15,6 @@
 [//]: # (IMPORTANT:Do not edit any of the content between here and the END>DO_NOT_EDIT.)
 [//]: # (Any modifications should be made in the .xml files in the ModernDev repo.)
 # Compiler Error AL189
-<<<<<<< HEAD
-
-[!INCLUDE[banner_preview](../includes/banner_preview.md)]
-
-Attribute '{0}' cannot be specified, because '{1}' is already specified.
-=======
->>>>>>> 3aed7b14
 
 [!INCLUDE[banner_preview](../includes/banner_preview.md)]
 
