---
title: "Compiler Error AL1040"
description: "The guid number '{0}' does not match the expected pattern: ^[0-9a-fA-F]{{8}}-[0-9a-fA-F]{{4}}-[0-9a-fA-F]{{4}}-[0-9a-fA-F]{{4}}-[0-9a-fA-F]{{12}}$."
ms.author: solsen
ms.custom: na
ms.date: 10/14/2021
ms.reviewer: na
ms.suite: na
ms.tgt_pltfrm: na
ms.topic: reference
ms.service: "dynamics365-business-central"
author: SusanneWindfeldPedersen
---
[//]: # (START>DO_NOT_EDIT)
[//]: # (IMPORTANT:Do not edit any of the content between here and the END>DO_NOT_EDIT.)
[//]: # (Any modifications should be made in the .xml files in the ModernDev repo.)
# Compiler Error AL1040
<<<<<<< HEAD

[!INCLUDE[banner_preview](../includes/banner_preview.md)]

The guid number '{0}' does not match the expected pattern: "^[0-9a-fA-F]{{8}}-[0-9a-fA-F]{{4}}-[0-9a-fA-F]{{4}}-[0-9a-fA-F]{{4}}-[0-9a-fA-F]{{12}}$".
=======
>>>>>>> 3aed7b14

[!INCLUDE[banner_preview](../includes/banner_preview.md)]

The guid number '{0}' does not match the expected pattern: "^[0-9a-fA-F]{{8}}-[0-9a-fA-F]{{4}}-[0-9a-fA-F]{{4}}-[0-9a-fA-F]{{4}}-[0-9a-fA-F]{{12}}$".

[//]: # (IMPORTANT: END>DO_NOT_EDIT)
## See Also  
[Getting Started with AL](../devenv-get-started.md)  
[Developing Extensions](../devenv-dev-overview.md)  <|MERGE_RESOLUTION|>--- conflicted
+++ resolved
@@ -15,13 +15,6 @@
 [//]: # (IMPORTANT:Do not edit any of the content between here and the END>DO_NOT_EDIT.)
 [//]: # (Any modifications should be made in the .xml files in the ModernDev repo.)
 # Compiler Error AL1040
-<<<<<<< HEAD
-
-[!INCLUDE[banner_preview](../includes/banner_preview.md)]
-
-The guid number '{0}' does not match the expected pattern: "^[0-9a-fA-F]{{8}}-[0-9a-fA-F]{{4}}-[0-9a-fA-F]{{4}}-[0-9a-fA-F]{{4}}-[0-9a-fA-F]{{12}}$".
-=======
->>>>>>> 3aed7b14
 
 [!INCLUDE[banner_preview](../includes/banner_preview.md)]
 
