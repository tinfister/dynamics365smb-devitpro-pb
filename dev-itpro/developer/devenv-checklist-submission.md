--- conflicted
+++ resolved
@@ -3,11 +3,7 @@
 description: Describing the steps you must go through to successfully submit your app to AppSource using AppSourceCop.
 author: SusanneWindfeldPedersen
 ms.custom: na
-<<<<<<< HEAD
-ms.date: 10/04/2021
-=======
 ms.date: 10/08/2021
->>>>>>> 1096f234
 ms.reviewer: solsen
 ms.suite: na
 ms.topic: conceptual
