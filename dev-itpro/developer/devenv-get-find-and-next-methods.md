---
title: "Get, Find, and Next Methods"
<<<<<<< HEAD
description: Explains the Get, Find, and Next methods for records in Business Central
=======
description: Learn about the Get, Find, and Next methods in Business Central for searching records
>>>>>>> 924ee5be
ms.author: solsen
ms.custom: na
ms.date: 04/01/2020
ms.reviewer: na
ms.suite: na
ms.tgt_pltfrm: na
ms.topic: article
ms.service: "dynamics365-business-central"
author: SusanneWindfeldPedersen
---

# Get, Find, and Next Methods

The following methods are used to search for records:  
  
- `Get`
- `Find`  
- `Next`  
  
These methods are some of the most frequently used AL methods. When you search for records, you must know the difference between Get and Find and to know how to use Find and Next in conjunction.

> [!TIP]
> When using these methods, consider using the partial records methods to improve performance, especially when looping through several records or when table extensions are defined on the table. For more information, see [Using Partial Records](../developer/devenv-partial-records.md).

## Get method  

The [Get Method (Record)](methods-auto/record/record-get-method.md) retrieves one record based on values of the primary key fields.  
  
Get has the following syntax.  
  
```  
[Ok :=] Record.Get([Value],...)  
```  
  
For example, if the **No.** field is the primary key of the **Customer** table and if you have created a record variable called **CustomerRec** that has a subtype of Customer, then you can use Get in the following way.  
  
```  
CustomerRec.Get('4711');  
```  
  
The result is that the record of customer 4711 is retrieved.  
  
Get produces a run-time error if it fails and the return value is not checked by the code. In the previous example, the actual code that you write should resemble the following.  
  
```  
if CustomerRec.GET('4711') then
.... // Do some processing.  
else  
.... // Do some error processing.  
```  
  
Get searches for the records, regardless of the current filters, and it does not change any filters. Get always searches through all the records in a table.  

## GetBySystemId method

[!INCLUDE[2019_releasewave2](../includes/2019_releasewave2.md)]

The [GetBySystemId(Guid)](methods-auto/record/record-getbysystemid-method.md) retrieves a record based on the value of its **SystemId** field.   
  
GetBySystemId has the following syntax:  
  
```
RecordExists :=   Record.GetBySystemId(SystemId: Guid)
``` 
  
The following example gets the record that has the SystemId `5286305A-08A3-E911-8180-001DD8B7338E`:

```
var
    Customer: Record Customer;
    Text000: Label 'Customer was found.';
begin
    If Customer.GetBySystemId('{5286305A-08A3-E911-8180-001DD8B7338E}') then
    Message(Text000);
end;
```  

## Find methods  

The [Find Method (Record)](methods-auto/record/record-find-method.md) locates a record in a table that is based on the values stored in the keys.  
  
Find has the following syntax.  
  
```  
Ok := Record.Find([Which])  
```  
  
The *Which* parameter specifies how to perform the search. You can search for values that are greater than, less than, or equal to the key value, or for the first or last record in a table.  
  
The important differences between Get and Find are as follows:  
  
- Find uses the current filters.  
  
- Find can look for records where the key value is equal to, greater than, or smaller than the search string.  
  
- Find can find the first or the last record, depending on the sort order defined by the current key.  
  
When you are developing applications in a relational database, there are often one-to-many relationships defined between tables. An example could be the relationship between an **Item** table, which registers items, and a **Sales Line** table, which registers the detailed lines from sales orders. One record in the **Sales Line** table can only be related to one item, but each item can be related to any number of sales line records. You would not want an item record to be deleted as long as there are still open sales orders that include the item. You can use Find to check for open sales orders.  
  
The OnDelete trigger of the **Item** table includes the following code that illustrates using Find.  
  
```  
SalesOrderLine.SetCurrentKey(Type,"No.");  
SalesOrderLine.SetRange(Type,SalesOrderLine.Type::Item);  
SalesOrderLine.SetRange("No.","No.");  
if SalesOrderLine.Find('-') then  
    Error(Text001,TableCaption,"No.",SalesOrderLine."Document Type");  
```  
  
If you want to find the first record in a table or set, then use the [FindFirst Method (Record)](methods-auto/record/record-findfirst-method.md). If you want to find the last record in a table or set, then use the [FindLast Method (Record)](methods-auto/record/record-findlast-method.md).  
  
## Next method  

The [Next Method (Record)](methods-auto/record/record-next-method.md) is often used with FIND to step through the records of a table.  
  
Next has the following syntax.  
  
```  
Steps := Record.Next([Steps])  
```  
  
In the following example, Find is used to go to the first record of the table. Next is used to step through every record, until there are no more. When there are no more records, Next returns 0 (zero).  
  
```  
if (Rec.FindSet) then
repeat
  // process record  
until (Rec.Next = 0);  
```

## See Also

[AL Methods](methods-auto/library.md)  
[SystemId Field](devenv-table-system-fields.md#systemid)<|MERGE_RESOLUTION|>--- conflicted
+++ resolved
@@ -1,10 +1,6 @@
 ---
 title: "Get, Find, and Next Methods"
-<<<<<<< HEAD
-description: Explains the Get, Find, and Next methods for records in Business Central
-=======
 description: Learn about the Get, Find, and Next methods in Business Central for searching records
->>>>>>> 924ee5be
 ms.author: solsen
 ms.custom: na
 ms.date: 04/01/2020
