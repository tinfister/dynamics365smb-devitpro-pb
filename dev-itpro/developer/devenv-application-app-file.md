--- conflicted
+++ resolved
@@ -25,11 +25,7 @@
 > The partner who redefines the application must ensure that extensions that are dependent on the `Application` compile and work. This can be ensured, for example, by not introducing any breaking changes.
 
 > [!IMPORTANT]  
-<<<<<<< HEAD
-> If you have modified the `Microsoft_Application.app` file, you can rename the file name, and change information about the `publisher`, but it is important to keep `"name": "Application"` in the extension, which is what is being checked for in terms of symbol references. It is also important to keep the `propagateDependencies` set to `true`. The `version` must be set to the version of the Microsoft base application with which it is compatible.
-=======
 > If you have modified the `Microsoft_Application.app` file, you can rename the file name, and change information about the `publisher`, but it is important to keep `"name": "Application"` in the extension, which is what is being checked for in terms of symbols references. It is also important to keep the `propagateDependencies` set to `true`. The `version` must be set to the version of the Microsoft base application with which it is compatible. The `id` must be changed to reference the app ID of the code-customized base application.
->>>>>>> d7dcd69c
 
 ## Changing the app.json file for a code-customized base application
 
