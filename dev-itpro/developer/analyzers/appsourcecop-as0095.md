---
title: "AppSourceCop Rule AS0095"
description: "The access modifier of a table field cannot be changed to a value that provides less access because it will break dependent extensions."
ms.author: solsen
ms.custom: na
ms.date: 10/01/2021
ms.reviewer: na
ms.suite: na
ms.tgt_pltfrm: na
ms.topic: reference
ms.service: "dynamics365-business-central"
author: SusanneWindfeldPedersen
---
[//]: # (START>DO_NOT_EDIT)
[//]: # (IMPORTANT:Do not edit any of the content between here and the END>DO_NOT_EDIT.)
[//]: # (Any modifications should be made in the .xml files in the ModernDev repo.)
# AppSourceCop Rule AS0095
The access modifier of a table field cannot be changed to a value that provides less access.

## Description
The access modifier of a table field cannot be changed to a value that provides less access because it will break dependent extensions. You can only change the accessibility to provide more access.

[//]: # (IMPORTANT: END>DO_NOT_EDIT)
<<<<<<< HEAD
=======

>>>>>>> 47fe66ee
## Remarks
This rule verifies that the `Access` property of a field in a table or table extension has not been reduced between revisions. This rule only validates table fields if the table `Access` property is set to `Public` in the baseline extension. For more information about different access levels for both fields and tables, see [Using Access Modifiers in AL](../devenv-using-access-modifiers.md).

## Code examples triggering the rule

### Example 1: Reducing the Access Level to lower than Public

Version 1.0 of the extension:

```AL
table 50122 MyTable
{
    Access = Public; // If omitted the default value is Public
    fields
    {
        field(1; FirstField; Code[1])
        {
            Access = Public;
        }
    }
}

```

Version 2.0 of the extension:

```AL
table 50122 MyTable
{
    Access = Public; // If omitted the default value is Public
    fields
    {
        field(1; FirstField; Code[1])
        {
            Access = Protected; // or Local, Internal
        }
    }
}
```

Reducing the `Access` of a field in a `Table` will result in breaking extensions that are already using the field.

### Example 2: Reducing the Access Level to lower than Protected

Version 1.0 of the extension:

```AL
table 50122 MyTable
{
    Access = Public; // If omitted the default value is Public
    fields
    {
        field(1; FirstField; Code[1])
        {
            Access = Protected;
        }
    }
}

```

Version 2.0 of the extension:

```AL
table 50122 MyTable
{
    Access = Public; // If omitted the default value is Public
    fields
    {
        field(1; FirstField; Code[1])
        {
            Access = Local; // or Internal
        }
    }
}
```

Reducing the `Access` level of the field might result in breaking existing scenarios where a dependent table extension defined in other application extension references this field. This will result in compilation error `AL0161`. The same rule applies to fields defined in a table extension.

### Example 3: Reducing the Access Level to lower than Public of a field defined in TableExtension

Version 1.0 of the extension:

```AL
tableextension 50126 MyTableExtension extends MyTable
{
    fields
    {
        field(2; OtherField; Integer)
        {
            Access = Public;
        }
    }
}
```

Version 2.0 of the extension:

```AL
tableextension 50126 MyTableExtension extends MyTable
{
    fields
    {
        field(2; OtherField; Integer)
        {
            Access = Protected; // or Local, Internal
        }
    }
}
```

## Code Examples that don't trigger the rule

### Example 1: Exposing the table for the first time

Version 1.0 of the extension:

```AL
table 50122 MyTable
{
    Access = Internal;
    fields
    {
        field(1; FirstField; Code[1])
        {
            Access = Public;
        }
    }
}
```
Version 2.0 of the extension:

```AL
table 50122 MyTable
{
    Access = Public;
    fields
    {
        field(1; FirstField; Code[1])
        {
            Access = Protected; // or any other access modifier
        }
    }
}
```
Changing the `Access` level from `Internal` to `Public` on `MyTable` means that we are exposing the table for first time, so we cannot reduce the access level of the field since it has already indirectly been `Internal`.

### Example 2: Changing the Access level from Local to Internal or vice versa

Version 1.0 of the extension:

```AL
table 50122 MyTable
{
    Access = Public;
    fields
    {
        field(1; FirstField; Code[1])
        {
            Access = Local;
        }
    }
}
```
Version 2.0 of the extension:

```AL
table 50122 MyTable
{
    Access = Public;
    fields
    {
        field(1; FirstField; Code[1])
        {
            Access = Internal;
        }
    }
}
```

Changing `Access` level from `Local` to `Internal` or vice versa will not trigger the rule.

### Example 3: Changing the Access Level to Public or Protected from lower Access Level

Version 1.0 of the extension:

```AL
table 50122 MyTable
{
    Access = Public;
    fields
    {
        field(1; FirstField; Code[1])
        {
            Access = Local; // or Internal
        }
    }
}
```
Version 2.0 of the extension:

```AL
table 50122 MyTable
{
    Access = Public;
    fields
    {
        field(1; FirstField; Code[1])
        {
            Access = Public; // or Protected
        }
    }
}
```

### Example 4: Changing the Access Level to Public from Protected

Version 1.0 of the extension:

```AL
table 50122 MyTable
{
    Access = Public;
    fields
    {
        field(1; FirstField; Code[1])
        {
            Access = Protected;
        }
    }
}
```
Version 2.0 of the extension:

```AL
table 50122 MyTable
{
    Access = Public;
    fields
    {
        field(1; FirstField; Code[1])
        {
            Access = Public;
        }
    }
}
```

### Example 5: Changing the Access Level to Public or Protected from a lower access level in a table extension

Version 1.0 of the extension:

```AL
tableextension 50126 MyTableExtension extends MyTable
{
    fields
    {
        field(2; OtherField; Integer)
        {
            Access = Local; // or Internal
        }
    }
}
```

Version 2.0 of the extension:

```AL
tableextension 50126 MyTableExtension extends MyTable
{
    fields
    {
        field(2; OtherField; Integer)
        {
            Access = Public; // or Protected
        }
    }
}
```

### Example 6: Changing the Access Level to Public from Protected in a table extension

Version 1.0 of the extension:
```AL
tableextension 50126 MyTableExtension extends MyTable
{
    fields
    {
        field(2; OtherField; Integer)
        {
            Access = Protected;
        }
    }
}
```

Version 2.0 of the extension:

```AL
tableextension 50126 MyTableExtension extends MyTable
{
    fields
    {
        field(2; OtherField; Integer)
        {
            Access = Public;
        }
    }
}
```


## See Also  
[AppSourceCop Analyzer](appsourcecop.md)  
[Getting Started with AL](../devenv-get-started.md)  
[Developing Extensions](../devenv-dev-overview.md)  <|MERGE_RESOLUTION|>--- conflicted
+++ resolved
@@ -21,10 +21,7 @@
 The access modifier of a table field cannot be changed to a value that provides less access because it will break dependent extensions. You can only change the accessibility to provide more access.
 
 [//]: # (IMPORTANT: END>DO_NOT_EDIT)
-<<<<<<< HEAD
-=======
-
->>>>>>> 47fe66ee
+
 ## Remarks
 This rule verifies that the `Access` property of a field in a table or table extension has not been reduced between revisions. This rule only validates table fields if the table `Access` property is set to `Public` in the baseline extension. For more information about different access levels for both fields and tables, see [Using Access Modifiers in AL](../devenv-using-access-modifiers.md).
 
