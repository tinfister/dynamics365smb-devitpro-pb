---
title: "When using 'OnInstallPerCompany' you should also add 'Company - Initialize'::'OnCompanyInitialize' event subscriber."
<<<<<<< HEAD
ms.author: solsen
ms.custom: na
ms.date: 10/13/2020
=======
description: Explains CodeCop Rule AA0235.
ms.author: solsen
ms.custom: na
ms.date: 10/01/2020
>>>>>>> 0134a6ed
ms.reviewer: na
ms.suite: na
ms.tgt_pltfrm: na
ms.topic: article
ms.service: "dynamics365-business-central"
author: SusanneWindfeldPedersen
---
[//]: # (START>DO_NOT_EDIT)
[//]: # (IMPORTANT:Do not edit any of the content between here and the END>DO_NOT_EDIT.)
[//]: # (Any modifications should be made in the .xml files in the ModernDev repo.)
# CodeCop Rule AA0235
When using 'OnInstallPerCompany' you should also add 'Company - Initialize'::'OnCompanyInitialize' event subscriber.  

## Description
When using trigger 'OnInstallPerCompany' in a codeunit with 'Subtype = Install' you should also add a 'Company - Initialize'::'OnCompanyInitialize' event subscriber to ensure that new companies also have the correct setup.

[//]: # (IMPORTANT: END>DO_NOT_EDIT)

## Reason for the rule
'OnInstallAppPerCompany' is only run on companies that exist when installing the extension. Many extensions were missing a 'OnCompanyInitialize' subscription, so companies that were created after the extension installation were missing setup that the extension should do. For example, insertion of records in some tables was done only for existing companies and not for new ones.

## Bad code example
```AL
codeunit 1160 "AP Install"
{
   Subtype = Install;

   trigger OnInstallAppPerCompany()

   begin
   ...
   end;
}
```

## Good code example
```AL
codeunit 1160 "AP Install"
{
   Subtype = Install;

   trigger OnInstallAppPerCompany()

   begin
   ...
   end;

   [EventSubscriber(ObjectType::Codeunit, Codeunit::""Company - Initialize"", 'OnCompanyInitialize', '', false, false)]
   local procedure CompanyInitialize()
   begin
   ...
   end;
}
```

## See Also  
[CodeCop Analyzer](codecop.md)  
[Getting Started with AL](../devenv-get-started.md)  
[Developing Extensions](../devenv-dev-overview.md)  <|MERGE_RESOLUTION|>--- conflicted
+++ resolved
@@ -1,15 +1,9 @@
 ---
 title: "When using 'OnInstallPerCompany' you should also add 'Company - Initialize'::'OnCompanyInitialize' event subscriber."
-<<<<<<< HEAD
-ms.author: solsen
-ms.custom: na
-ms.date: 10/13/2020
-=======
 description: Explains CodeCop Rule AA0235.
 ms.author: solsen
 ms.custom: na
 ms.date: 10/01/2020
->>>>>>> 0134a6ed
 ms.reviewer: na
 ms.suite: na
 ms.tgt_pltfrm: na
