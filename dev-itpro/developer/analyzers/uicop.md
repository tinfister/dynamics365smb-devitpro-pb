--- conflicted
+++ resolved
@@ -1,10 +1,6 @@
 ---
 title: "UICop Analyzer"
-<<<<<<< HEAD
-description: Overview of the UICop analyzer rules.
-=======
 description: "The UICop analyzer enforces rules that must be respected by extensions that customize the Web client for Business Central."
->>>>>>> a58de5ec
 ms.author: solsen
 ms.custom: na
 ms.date: 08/25/2020
