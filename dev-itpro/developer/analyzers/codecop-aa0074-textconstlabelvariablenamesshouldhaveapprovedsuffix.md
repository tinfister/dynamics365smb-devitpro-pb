---
title: "TextConst and Label variable names should have an approved suffix."
ms.author: solsen
ms.custom: na
ms.date: 10/01/2020
ms.reviewer: na
ms.suite: na
ms.tgt_pltfrm: na
ms.topic: article
ms.service: "dynamics365-business-central"
author: SusanneWindfeldPedersen
---
[//]: # (START>DO_NOT_EDIT)
[//]: # (IMPORTANT:Do not edit any of the content between here and the END>DO_NOT_EDIT.)
[//]: # (Any modifications should be made in the .xml files in the ModernDev repo.)
# CodeCop Rule AA0074
TextConst and Label variable names should have an approved suffix.  

## Description
TextConst and Label variable names should have a suffix (an approved three-letter suffix: Msg, Tok, Err, Qst, Lbl, Txt) describing usage.

[//]: # (IMPORTANT: END>DO_NOT_EDIT)

## Remarks

|Three-letter suffix  |Meaning  |
|---------------------|---------|
|Msg                  |Message  |
|Tok                  |Token   |
|Err                  |Error  |
|Qst                  |StrMenu or Confirm |
|Lbl                  |Label, Caption |
|Txt                  |Text |

## Example
<<<<<<< HEAD
```AL
// TextConst prefixed with Tok for Token
=======

```
// TextConst suffixed with Tok for Token
>>>>>>> 9e7a90bd
MethodGetTok : TextConst ENU = 'GET';
```

## See Also  
[CodeCop Analyzer](codecop.md)  
[Getting Started with AL](../devenv-get-started.md)  
[Developing Extensions](../devenv-dev-overview.md)  <|MERGE_RESOLUTION|>--- conflicted
+++ resolved
@@ -33,14 +33,9 @@
 |Txt                  |Text |
 
 ## Example
-<<<<<<< HEAD
+
 ```AL
-// TextConst prefixed with Tok for Token
-=======
-
-```
 // TextConst suffixed with Tok for Token
->>>>>>> 9e7a90bd
 MethodGetTok : TextConst ENU = 'GET';
 ```
 
