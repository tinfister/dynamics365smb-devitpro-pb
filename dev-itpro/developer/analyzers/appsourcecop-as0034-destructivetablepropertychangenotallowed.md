--- conflicted
+++ resolved
@@ -2,11 +2,7 @@
 title: "Property changes that cause destructive changes are not allowed"
 ms.author: solsen
 ms.custom: na
-<<<<<<< HEAD
-ms.date: 04/03/2020
-=======
 ms.date: 04/15/2020
->>>>>>> fcf8f703
 ms.reviewer: na
 ms.suite: na
 ms.tgt_pltfrm: na
