--- conflicted
+++ resolved
@@ -2,11 +2,7 @@
 title: "The country codes specified in the 'supportedCountries' property must be valid ISO 3166-1 alpha-2 codes"
 ms.author: solsen
 ms.custom: na
-<<<<<<< HEAD
-ms.date: 04/03/2020
-=======
 ms.date: 04/15/2020
->>>>>>> fcf8f703
 ms.reviewer: na
 ms.suite: na
 ms.tgt_pltfrm: na
