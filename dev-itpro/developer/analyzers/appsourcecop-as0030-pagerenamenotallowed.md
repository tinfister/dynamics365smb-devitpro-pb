--- conflicted
+++ resolved
@@ -2,11 +2,7 @@
 title: "Pages that have been published must not be renamed."
 ms.author: solsen
 ms.custom: na
-<<<<<<< HEAD
-ms.date: 03/08/2021
-=======
 ms.date: 03/16/2021
->>>>>>> 35d8d7e8
 ms.reviewer: na
 ms.suite: na
 ms.tgt_pltfrm: na
