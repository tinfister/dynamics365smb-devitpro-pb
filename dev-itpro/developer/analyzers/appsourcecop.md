---
title: "AppSourceCop Analyzer"
ms.author: SusanneWindfeldPedersen
ms.custom: na
<<<<<<< HEAD
ms.date: 04/03/2020
=======
ms.date: 04/15/2020
>>>>>>> fcf8f703
ms.reviewer: na
ms.suite: na
ms.tgt_pltfrm: na
ms.topic: article
ms.service: "dynamics365-business-central"
author: SusanneWindfeldPedersen
---
[//]: # (START>DO_NOT_EDIT)
[//]: # (IMPORTANT:Do not edit any of the content between here and the END>DO_NOT_EDIT.)
[//]: # (Any modifications should be made in the .xml files in the ModernDev repo.)
# AppSourceCop Analyzer Rules
AppSourceCop is an analyzer that enforces rules that must be respected by extensions meant to be published to Microsoft AppSource.

## Rules

|Id|Title|Description|MessageFormat|Category|Default Severity|IsEnabledbyDefault|
|--|-----|-----------|-------------|--------|----------------|------------------|
<<<<<<< HEAD
|[AS0001](appsourcecop-as0001-tabledeletionnotallowed.md)|Tables and table extensions that have been published must not be deleted, since dependent extensions may break|Tables and table extensions that have been published must not be deleted.|'{0}' has been deleted.|Upgrade|Error|true|
|[AS0002](appsourcecop-as0002-fielddeletionnotallowed.md)|Fields must not be deleted, since dependent extensions may break|Fields must not be deleted.|Field '{0}' has been deleted from table '{1}'.|Upgrade|Error|true|
=======
|[AS0001](appsourcecop-as0001-tabledeletionnotallowed.md)|Tables and table extensions that have been published must not be deleted.|Tables and table extensions that have been published must not be deleted. This might break the upgrade of existing installations and dependent extensions.|The {0} with name '{1}' and ID '{2}' was found in the previous version, but is missing in the current extension. This might break the upgrade of existing installations.|Upgrade|Error|true|
|[AS0002](appsourcecop-as0002-fielddeletionnotallowed.md)|Fields must not be deleted.|Fields must not be deleted. This might break the upgrade of existing installations and dependent extensions.|The field with name '{0}' and ID '{1}' was found in the previous version, but is missing in the current extension. This might break the upgrade of existing installations.|Upgrade|Error|true|
>>>>>>> fcf8f703
|[AS0003](appsourcecop-as0003-previousversionnotfound.md)|The previous version of the extension could not be found.|The previous version of the extension, used as a baseline for detecting breaking changes, could not be found in the package cache folder.|The version '{0}' of the extension with publisher '{1}' and name '{2}' could not be found in the package cache folder.|Upgrade|Warning|true|
|[AS0004](appsourcecop-as0004-fieldtypechangenotallowed.md)|Fields must not change type, since dependent extensions may break|Fields must not change type.|Field '{0}' has changed type from '{1}' to '{2}'. Type changes are not allowed.|Upgrade|Error|true|
|[AS0005](appsourcecop-as0005-fieldnamechangenotallowed.md)|Fields must not change name|Fields must not change name. This might break the upgrade of existing installations and dependent extensions.|The field with ID '{0}' was renamed from '{1}' to '{2}'. Name changes are not allowed because this might break upgrade of existing installations.|Upgrade|Error|true|
|[AS0006](appsourcecop-as0006-tablenamechangenotallowed.md)|Tables that have been published must not change name.|Tables that have been published must not change name. This might break the upgrade of existing installations and dependent extensions.|The table with ID '{0}' was renamed from '{1}' to '{2}'. Name changes are not allowed because this might break upgrade of existing installations.|Upgrade|Error|true|
|[AS0007](appsourcecop-as0007-propertyvaluechangenotallowed.md)|Properties must not change value.|Properties must not change value. This might break the upgrade of existing installations and dependent extensions.|The property '{0}' has changed value. Value change is not allowed for this property.|Upgrade|Error|true|
|[AS0009](appsourcecop-as0009-keyfieldschangenotallowed.md)|Key fields must not be changed|Key fields must not be changed.|The field list for key '{0}' has changed from '{1}' to '{2}'. Changes to the field list are not allowed as that might break upgrade of existing installations.|Upgrade|Error|true|
|[AS0010](appsourcecop-as0010-primarykeydeletenotallowed.md)|Keys must not be deleted, since dependent extensions may break|The primary key must not be deleted.|Key '{0}' has been deleted. The primary key may not be deleted.|Upgrade|Error|true|
|[AS0011](appsourcecop-as0011-identifiersmusthaveaffix.md)|An affix is required|An affix is required.|The identifier '{0}' must have at least one of the mandatory affixes '{1}'.|Extensibility|Error|true|
|[AS0013](appsourcecop-as0013-fieldidmustbewithinallocatedrange.md)|The field identifier must be within the allowed range|The field identifier must be within the allowed range and outside the range allocated to per-tenant customizations.|The field identifier '{0}' is not valid. It must be within the range '{1}', which is allocated to the application, and outside the range '{2}', which is allocated to per-tenant customizations .|Extensibility|Error|true|
|[AS0014](appsourcecop-as0014-projectmanifestmustspecifyidrange.md)|The project manifest must contain the allocated identifier range|The project manifest must contain the allocated identifier range.|The project manifest must contain the allocated identifier range.|Extensibility|Error|true|
|[AS0015](appsourcecop-as0015-translationsmustbeenabled.md)|TranslationFile must be enabled.|The "TranslationFile" flag must be added to the "features" array in the app.json file.|The "TranslationFile" flag must be added to the "features" array in the app.json file.|Extensibility|Error|true|
|[AS0016](appsourcecop-as0016-dataclassificationmustbespecified.md)|Fields of field class 'Normal' must use the DataClassification property and its value should be different from ToBeClassified|Fields of field class 'Normal' must use the DataClassification property and its value must be different from ToBeClassified. FlowFields and FlowFilter fields are automatically set to the SystemMetadata data classification.|Field with name '{0}' must use the DataClassification property and its value should be different from ToBeClassified.|Extensibility|Error|true|
|[AS0018](appsourcecop-as0018-publicapiprocedureremovalnotallowed.md)|A procedure belonging to a public API cannot be modified|A procedure belonging to a public API cannot be modified.|Procedure '{0}' has been modified in '{1} {2}'. A procedure belonging to a public API must not be removed.|Upgrade|Error|true|
|[AS0019](appsourcecop-as0019-eventattributecannotberemoved.md)|Event attributes cannot be removed|Removing Event attributes such as IntegrationEvent or BusinessEvent is not allowed because it will break dependent extensions that have subscribed to this event.|An '{0}' attribute has been removed from '{1}'. This is not allowed because it will break dependent extensions that have subscribed to this event.|Upgrade|Error|true|
|[AS0020](appsourcecop-as0020-eventattributetypecannotbechanged.md)|The type of events cannot be changed.|The event attribute type cannot be changed because it might break dependent extensions.|The event attribute cannot be changed from '{0}' to '{1}' on '{2}' because it might break dependent extensions.|Upgrade|Error|true|
|[AS0021](appsourcecop-as0021-argumentineventattributecannotbechangedtofalse.md)|An argument in an event attribute cannot be changed to false.|An argument in an event attribute cannot be changed to false. This is not allowed because it may break dependent extensions that have subscribed to this event.|The argument '{0}' for the event attribute '{1}' on '{2}' must not be changed to false because it may break dependent extensions that have subscribed to this event.|Upgrade|Error|true|
|[AS0022](appsourcecop-as0022-externalscopecannotberemoved.md)|An external scope cannot be removed|An external scope cannot be removed.|The external scope in '{0}' cannot be removed or changed to 'internal' because it will break dependent extensions. Note that adding 'local' overrides the argument in 'Scope'.|Upgrade|Error|true|
|[AS0023](appsourcecop-as0023-returntypecannotbemodifiedinpublicapi.md)|A return type cannot be modified in events and external procedures|A return type cannot be modified in events and external procedures.|The return type in '{0}' has changed from '{1}' to '{2}'. This will break dependent extensions.|Upgrade|Error|true|
|[AS0024](appsourcecop-as0024-parameterscannotberemovedoraddedinexternalprocedures.md)|Parameters cannot be removed or added in external procedures|Parameters cannot be removed or added in external procedures, because it will break dependent extensions.|The number of parameters in the external procedure '{0}' has changed from '{1}' to '{2}'. This will break dependent extensions.|Upgrade|Error|true|
|[AS0025](appsourcecop-as0025-parameterscannotbemodifiedorremovedfromevents.md)|Parameters cannot be modified, renamed, or removed from events.|Parameters cannot be modified, renamed, or removed from Business type and Integration type events, because it will break dependent extensions.|The signature of the event '{0}' has changed from '{1}' to '{2}'. This will break dependent extensions subscribing to this event.|Upgrade|Error|true|
|[AS0026](appsourcecop-as0026-parametertypesubtypecannotbemodifiedinpublicapi.md)|The type and subtype of parameters cannot be modified in events and external procedures|The type and subtype of parameters cannot be modified in events and external procedures.|The type or subtype of '{0}' has been modified from '{1}' to '{2}'. This is not allowed in events and external procedures because it will break dependent extensions.|Upgrade|Error|true|
|[AS0027](appsourcecop-as0027-modifyingarraysizeofparameterinpublicapi.md)|Modifying the array size of a parameter in events and external procedures is not allowed|Modifying the array size of a parameter in events and external procedures is not allowed.|The array size of a parameter in '{0}' has been modified, this should be avoided in events and external procedures.|Upgrade|Error|true|
|[AS0028](appsourcecop-as0028-reducingarraysizeofparameterinpublicapi.md)|Reducing the array size of a parameter in events and external procedures is not allowed|Reducing the array size of a parameter in events and external procedures is not allowed.|The array size of a parameter in '{0}' has been reduced, this should be avoided in events and external procedures.|Upgrade|Error|true|
|[AS0029](appsourcecop-as0029-pagedeletionnotallowed.md)|Pages and PageExtensions that have been published must not be deleted, since dependent extensions may break|Pages and PageExtensions that have been published must not be deleted.|The {0} with name '{1}' and ID '{2}' was found in the previous version, but is missing in the current extension. This will break dependent extensions.|Upgrade|Error|true|
|[AS0030](appsourcecop-as0030-pagerenamenotallowed.md)|Pages that have been published must not be renamed.|Pages that have been published must not be renamed because it will break dependent extensions.|The {0} with name '{1}' and ID {2} has been renamed to '{3}'. Name changes are not allowed because this will break dependent extensions.|Upgrade|Error|true|
|[AS0031](appsourcecop-as0031-actiondeletionnotallowed.md)|Actions that have been published must not be deleted.|Actions that have been published must not be deleted, because it will break dependent extensions.|The action with name '{0}' defined in {1} '{2}' was found in the previous version, but is missing in the current extension. This will break dependent extensions.|Upgrade|Error|true|
|[AS0032](appsourcecop-as0032-controldeletionnotallowed.md)|Controls that have been published must not be deleted/|Controls that have been published must not be deleted, because it will break dependent extensions.|The control with name '{0}' defined in {1} '{2}' was found in the previous version, but is missing in the current extension. This will break dependent extensions.|Upgrade|Error|true|
|[AS0033](appsourcecop-as0033-viewdeletionnotallowed.md)|Views that have been published must not be deleted.|Views that have been published must not be deleted, because it will break dependent extensions.|The view with name '{0}' defined in {1} '{2}' was found in the previous version, but is missing in the current extension. This will break dependent extensions.|Upgrade|Error|true|
|[AS0034](appsourcecop-as0034-destructivetablepropertychangenotallowed.md)|Property changes that cause destructive changes are not allowed|Destructive table properties that have been published must not be modified.|Property '{0}' has changed value from '{1}' to '{2}', this is a destructive change.|Upgrade|Error|true|
|[AS0036](appsourcecop-as0036-destructivetablefieldpropertychangenotallowed.md)|Property changes that cause destructive changes are not allowed|Destructive field properties that have been published must not be modified.|Property '{0}' has changed value from '{1}' to '{2}', this is a destructive change.|Upgrade|Error|true|
|[AS0038](appsourcecop-as0038-destructivekeypropertychangenotallowed.md)|Property changes that cause destructive changes are not allowed|Destructive key properties that have been published must not be modified.|Property '{0}' has changed value from '{1}' to '{2}', this is a destructive change.|Upgrade|Error|true|
|[AS0039](appsourcecop-as0039-destructivetablepropertyremovenotallowed.md)|Removing properties that cause destructive changes is not allowed|Destructive table properties that have been published must not be removed.|Property '{0}' has been removed, this is a destructive change.|Upgrade|Error|true|
|[AS0041](appsourcecop-as0041-destructivetablefieldpropertyremovenotallowed.md)|Table field property changes that cause destructive changes must not be removed|Table field property changes that cause destructive changes must not be removed.|Property '{0}' has been removed, this is a destructive change.|Upgrade|Error|true|
|[AS0042](appsourcecop-as0042-destructivekeypropertyremovenotallowed.md)|Table key property changes that cause destructive changes must not be removed|Table key property changes that cause destructive changes must not be removed.|Property '{0}' has been removed, this is a destructive change.|Upgrade|Error|true|
|[AS0043](appsourcecop-as0043-uniquekeydeletenotallowed.md)|Unique keys must not be deleted|Unique keys must not be deleted.|Key '{0}' has been deleted. Unique key deletions are not allowed.|Upgrade|Error|true|
|[AS0044](appsourcecop-as0044-destructivetablefieldpropertyoptionmemberschangenotallowed.md)|Property changes that cause destructive changes are not allowed|Destructive field properties that have been published must not be modified.|OptionMembers has changed value from '{0}' to '{1}', this is a destructive change, only appending new OptionMembers is allowed.|Upgrade|Error|true|
|[AS0047](appsourcecop-as0047-extensionnamelengthmustnotexceedlimit.md)|The extension name length must not exceed the specified limit|The extension name length must not exceed the specified limit.|The length of the extension name must not exceed {0} characters.|Extensibility|Error|true|
|[AS0048](appsourcecop-as0048-extensionpublisherlengthmustnotexceedlimit.md)|The extension publisher length must not exceed the specified limit|The extension publisher length must not exceed the specified limit.|The length of the extension publisher must not exceed {0} characters.|Extensibility|Error|true|
|[AS0049](appsourcecop-as0049-applicationobjectaccessibilitychangenotallowed.md)|The access modifier of an application object cannot be changed to a value that provides less access|The access modifier of an application object cannot be changed to a value that provides less access.|The access modifier of the {0} '{1}' cannot be changed to a value that provides less access.|Extensibility|Error|true|
|[AS0050](appsourcecop-as0050-applicationobjectextensibilitychangenotallowed.md)|The extensibility of an application object cannot be removed|The extensibility of an application object cannot be removed.|The extensibility of the {0} '{1}' cannot be removed.|Extensibility|Error|true|
|[AS0051](appsourcecop-as0051-applicationmanifestpropertymustbespecified.md)|Manifest property is required for AppSource submission|The property must be specified and contain a meaningful value. The value of the property might be displayed to users in the AppSource marketplace.|The property '{0}' must be specified.|Extensibility|Error|true|
|[AS0052](appsourcecop-as0052-applicationmanifestmustspecifyurl.md)|The property 'url' must be set to a valid URL|The property 'url' must be set to a valid URL.|The property 'url' must be set to a valid URL.|Extensibility|Error|true|
|[AS0053](appsourcecop-as0053-applicationmanifestcompilationtargetmustbecloud.md)|The compilation target of an application must be a value that is allowed in a multi-tenant SaaS environment|The compilation target of an application must be a value that is allowed in a multi-tenant SaaS environment.|The compilation target is set to '{0}', but it must be set to 'Cloud' or 'Extension'.|Extensibility|Error|true|
|[AS0054](appsourcecop-as0054-appsourcecopconfigurationmustspecifyaffixes.md)|The AppSourceCop configuration must specify the set of affixes used by the application|The AppSourceCop configuration must specify one of the following properties: 'mandatorySuffix', 'mandatoryPrefix', or 'mandatoryAffixes'. The use of these affixes is validated by the AppSourceCop analyzer and helps prevent conflicts between different AppSource applications.|The AppSourceCop configuration must specify one of the following properties: 'mandatorySuffix', 'mandatoryPrefix', or 'mandatoryAffixes'|Configuration|Error|true|
|[AS0055](appsourcecop-as0055-appsourcecopconfigurationshouldspecifysupportedcountries.md)|The AppSourceCop configuration must specify the list of countries targeted by the application|The AppSourceCop configuration must specify the list of countries targeted by the application.|The AppSourceCop configuration must specify the list of countries targeted by the application.|Configuration|Hidden|true|
|[AS0056](appsourcecop-as0056-appsourcecopconfigurationsupportedcountriesmustbevalidcountrycode.md)|The country codes specified in the 'supportedCountries' property must be valid ISO 3166-1 alpha-2 codes|The country codes specified in the 'supportedCountries' property must be valid ISO 3166-1 alpha-2 codes. Each country code must correspond to a country for which the product allows AppSource submissions. See [Country/Regional availability and Supported Translations](https://docs.microsoft.com/en-us/dynamics365/business-central/dev-itpro/compliance/apptest-countries-and-translations) for more information.|The code '{0}' is not a valid ISO 3166-1 alpha-2 code for a country supported by the product.|Configuration|Warning|true|
|[AS0057](appsourcecop-as0057-translationsnotprovidedforlocale.md)|Translations must be provided for all the locales in which the application will be available|Translations must be provided for all the locales in which the application will be available.|Translations must be provided for the following language codes: {0}|Extensibility|Hidden|true|
|[AS0058](appsourcecop-as0058-onlyuseasserterrorintestcodeunits.md)|Only use AssertError in Test Codeunits|Only use AssertError in Test Codeunits.|Only use AssertError in Test Codeunits.|Extensibility|Error|true|
|[AS0059](appsourcecop-as0059-databasetablesarereadonly.md)|Reserved database tables are read-only in a multi-tenant environment|Application database tables and reserved application tables should be used only as temporary tables in a multi-tenant environment. Writing to these tables can lead to runtime errors or unexpected behavior.|The table '{0}' cannot be modified because it is part of the read-only application database or because it will result in undefined behavior.|Extensibility|Error|true|
|[AS0060](appsourcecop-as0060-unsafemethodinvocationisnotallowed.md)|Unsafe methods cannot be invoked in an AppSource application|The method cannot be invoked in an AppSource application because it can lead to runtime errors or undefined behavior.|The method '{0}' cannot be invoked in an AppSource application.|Extensibility|Error|true|
|[AS0061](appsourcecop-as0061-donotsubscribetooncompanyopenevents.md)|Procedures must not subscribe to CompanyOpen events|Procedures must not subscribe to CompanyOpen events.|Procedure '{0}' subscribes to '{1}'.|Extensibility|Error|true|
|[AS0062](appsourcecop-as0062-useapplicationareaproperty.md)|Page controls must use the ApplicationArea property|Page controls must use the ApplicationArea property.|Control '{0}' must have a value for the ApplicationArea property.|Extensibility|Error|true|
|[AS0063](appsourcecop-as0063-changingvarparamatermodifier.md)|Adding or removing a var modifier in events and external procedures is not allowed|Adding or removing a var modifier in events and external procedures is not allowed.|A var modifier in '{0}' has been modified, this should be avoided in events and external procedures.|Upgrade|Error|true|
|[AS0064](appsourcecop-as0064-interfaceimplementationdeletionnotallowed.md)|Interface implementations that have been published must not be deleted.|An interface implementation that has been published must not be deleted, because dependent extensions may break.|Implementation of interface '{0}' has been deleted.|Upgrade|Error|true|
|[AS0065](appsourcecop-as0065-interfacedeletionnotallowed.md)|Interfaces that have been published must not be deleted.|An interface that has been published must not be deleted, because dependent extensions may break.|Interface '{0}' has been deleted.|Upgrade|Error|true|
|[AS0066](appsourcecop-as0066-addingpublicapiprocedurenotallowed.md)|A new method to an interface that has been published must not be added.|A new method to an interface that has been published must not be added, because dependent extensions may break|Procedure '{0}' has been added in '{1} {2}'. A procedure must not be added to a public API.|Upgrade|Error|true|
|[AS0067](appsourcecop-as0067-addinginterfacetoenumwithoutdefaultimplementationnotallowed.md)|Adding an interface to an enum that has been published must have a default implementation.|Adding an interface to an enum that has been published must have a default implementation, because dependent enum extensions don't implement the new interface and may break.|Interface '{0}' has been added to the implemented interfaces by enum '{1}' without adding a default implemention.|Upgrade|Error|true|
|[AS0068](appsourcecop-as0068-changingtableextensiontargetnotallowed.md)|Changing a table extension's target is not allowed.|Changing the target of a table extension that has been published is not allowed because dependent extensions may break.|The target table of table extension '{0}' has changed from '{1}' to '{2}'. Changing the target of a table extension that has been published is not allowed.|Upgrade|Error|true|
|[AS0069](appsourcecop-as0069-invalidoptiontoenumconversionnumberofenumvalues.md)|An enum field replacing an option field should have at least the same number of members.|An enum field replacing an option field should have at least the same number of members.|The enum '{0}' does not have the same number of values as option '{1}' used to have for field '{2}' (Enum: '{3}' - Option: '{4}').|Upgrade|Warning|true|
|[AS0070](appsourcecop-as0070-invalidoptiontoenumconversionvaluerenamed.md)|An enum field replacing an option field should preserve the member names.|An enum field replacing an option field should preserve the member names.|The option value '{0}' has been renamed to '{1}' in the enum '{2}' for field '{3}'.|Upgrade|Warning|true|
|[AS0071](appsourcecop-as0071-invalidoptiontoenumconversionmissingordinalvalue.md)|An enum field replacing an option field should preserve the member ordinal values.|An enum field replacing an option field should preserve the member ordinal values.|The enum '{0}' does not declare a value with ordinal value '{1}' and name '{2}' anymore.|Upgrade|Warning|true|
|[AS0072](appsourcecop-as0072-obsoletetagpreviousversionnotallowed.md)|The ObsoleteTag property and the Tag in the Obsolete attribute must be set to the next release version.|The ObsoleteTag property and the Tag in the Obsolete attribute must be set to the next release version (Major.Minor). This rule is only relevant if the Major.Minor format is set.|The Obsolete Tag {0} in {1} {2} is not allowed. Expected tag for this branch: {3}.|Design|Hidden|true|
|[AS0073](appsourcecop-as0073-obsoletetagmissingnotallowed.md)|The ObsoleteTag property and the Tag in the Obsolete attribute must be set.|The ObsoleteTag property and the Tag in the Obsolete attribute must be set.|The ObsoleteTag property and the Tag in the Obsolete attribute must be set.|Design|Hidden|true|
|[AS0074](appsourcecop-as0074-obsoletetagdifferentfrombaselinenotallowed.md)|The Obsolete Tag must be the same across branches.|The Obsolete Tag must be the same across branches. This rule is only relevant only if the Major.Minor format is set.|Found Obsolete Tag with value {0} in the baseline and value {1} in currenct branch. Obsolete Tag must be the same across branches.|Design|Hidden|true|
|[AS0075](appsourcecop-as0075-obsoletereasonmissingnotallowed.md)|Obsolete Reason must be set.|Obsolete Reason must be set.|The {0} {1} must have specified the reason of Obsoletion.|Design|Hidden|true|
|[AS0076](appsourcecop-as0076-obsoletetagformatnotallowed.md)|Obsolete Tag format.|Obsolete Tag must have a specific format.|Obsolete Tag must be formated {0}. Current Value: {1}|Design|Hidden|true|

[//]: # (IMPORTANT: END>DO_NOT_EDIT)

> [!NOTE]  
> Several rules enforced by the AppSourceCop analyzer are incompatible with rules enforced by the PerTenantExtensionCop. Make sure to enable only one of these at a time.

## Configuration
The AppSourceCop analyzer can be further configured by adding a file named `AppSourceCop.json` in the project's root folder. The AL Language extension will offer IntelliSense for this file.

The following table describes the settings in the `AppSourceCop.json` file:

|Setting|Mandatory|Value|
|-------|---------|-----|
|name|No|The name of a previous version of this package with which you want to compare the current package for breaking changes.|
|publisher|No|The publisher of a previous version of this package with which you want to compare the current package for breaking changes.|
|version|Yes|The version of a previous version of this package with which you want to compare the current package for breaking changes.|
|mandatoryAffixes|No|Affixes that must be prepended or appended to the name of all new application objects, extension objects, and fields.|
|supportedCountries|No|The set of country codes, in the alpha-2 ISO 3166 format, in which the application will be available.|

The `name`, `publisher`, `version` properties are used for specifying a previous version of the current package. This package must be located in the package cache folder of your extension. The `al.packageCachePath` setting allows you to specify the path to a folder that will act as the cache for the symbol files used by your project. AppSourceCop will compare the previous version of your extension with its current version and will report any breaking changes introduced by the current package.

The `mandatoryAffixes` property specifies strings that must be prepended or appended to the names of all new objects, extension objects and fields. By using these affixes, you can prevent clashes between objects added by your extension and objects added by other extensions.

The `supportedCountries` property specifies the codes that correspond to the countries for which the product allows AppSource submissions. For more information, see [Availability and supported Countries/Regions and Translations](../../compliance/apptest-countries-and-translations.md)

## Example
In the following example, we will configure AppSourceCop to validate that all new elements have a name that contains one of the specified affixes.

> [!NOTE]  
> Make sure that code analysis is enabled and `${AppSourceCop}` is specified in the list of enabled code analyzers. For more information see [AL Language Extension Configuration](../devenv-al-extension-configuration.md).

We start by creating the default "Hello world" extension.
```
pageextension 50100 CustomerListExt extends "Customer List"
{
    trigger OnOpenPage();
    begin
        begin
            Message('App published: Hello world');
        end;
    end;
}
```

We continue by adding the configuration file `AppSourceCop.json` in the project's root folder and setting its content to the following. 

```
{
    "mandatoryAffixes": [ "Foo", "Bar" ]
}
```

> [!IMPORTANT]  
> If you are running a multi-root workspace environment, you must have one `AppSourceCop.json` file in the root folder of each of the projects. For more information, see [Working with multiple AL project folders within one workspace](../devenv-multiroot-workspaces.md).


You are immediately greeted by the following error message:
```
AS0011: The identifier 'CustomerListExt' must have at least one of the mandatory affixes 'Foo, Bar'.
```

Prepending **Foo** to the name of the page extension object will fix this error and prevent clashes between this page extension and page extensions added by other developers.

> [!NOTE]  
> It is still possible to use the `mandatoryPrefix` and `mandatorySuffix` properties in the `AppSourceCop.json`. For more information see [AS0011](appsourcecop-as0011-identifiersmusthaveaffix.md).

## See Also  
[Using the Code Analysis Tool](../devenv-using-code-analysis-tool.md)  
[Ruleset for the Code Analysis Tool](../devenv-rule-set-syntax-for-code-analysis-tools.md)  
[Using the Code Analysis Tools with the Ruleset](../devenv-using-code-analysis-tool-with-rule-set.md)  <|MERGE_RESOLUTION|>--- conflicted
+++ resolved
@@ -1,12 +1,8 @@
 ---
 title: "AppSourceCop Analyzer"
-ms.author: SusanneWindfeldPedersen
+ms.author: solsen
 ms.custom: na
-<<<<<<< HEAD
-ms.date: 04/03/2020
-=======
 ms.date: 04/15/2020
->>>>>>> fcf8f703
 ms.reviewer: na
 ms.suite: na
 ms.tgt_pltfrm: na
@@ -24,13 +20,8 @@
 
 |Id|Title|Description|MessageFormat|Category|Default Severity|IsEnabledbyDefault|
 |--|-----|-----------|-------------|--------|----------------|------------------|
-<<<<<<< HEAD
-|[AS0001](appsourcecop-as0001-tabledeletionnotallowed.md)|Tables and table extensions that have been published must not be deleted, since dependent extensions may break|Tables and table extensions that have been published must not be deleted.|'{0}' has been deleted.|Upgrade|Error|true|
-|[AS0002](appsourcecop-as0002-fielddeletionnotallowed.md)|Fields must not be deleted, since dependent extensions may break|Fields must not be deleted.|Field '{0}' has been deleted from table '{1}'.|Upgrade|Error|true|
-=======
 |[AS0001](appsourcecop-as0001-tabledeletionnotallowed.md)|Tables and table extensions that have been published must not be deleted.|Tables and table extensions that have been published must not be deleted. This might break the upgrade of existing installations and dependent extensions.|The {0} with name '{1}' and ID '{2}' was found in the previous version, but is missing in the current extension. This might break the upgrade of existing installations.|Upgrade|Error|true|
 |[AS0002](appsourcecop-as0002-fielddeletionnotallowed.md)|Fields must not be deleted.|Fields must not be deleted. This might break the upgrade of existing installations and dependent extensions.|The field with name '{0}' and ID '{1}' was found in the previous version, but is missing in the current extension. This might break the upgrade of existing installations.|Upgrade|Error|true|
->>>>>>> fcf8f703
 |[AS0003](appsourcecop-as0003-previousversionnotfound.md)|The previous version of the extension could not be found.|The previous version of the extension, used as a baseline for detecting breaking changes, could not be found in the package cache folder.|The version '{0}' of the extension with publisher '{1}' and name '{2}' could not be found in the package cache folder.|Upgrade|Warning|true|
 |[AS0004](appsourcecop-as0004-fieldtypechangenotallowed.md)|Fields must not change type, since dependent extensions may break|Fields must not change type.|Field '{0}' has changed type from '{1}' to '{2}'. Type changes are not allowed.|Upgrade|Error|true|
 |[AS0005](appsourcecop-as0005-fieldnamechangenotallowed.md)|Fields must not change name|Fields must not change name. This might break the upgrade of existing installations and dependent extensions.|The field with ID '{0}' was renamed from '{1}' to '{2}'. Name changes are not allowed because this might break upgrade of existing installations.|Upgrade|Error|true|
