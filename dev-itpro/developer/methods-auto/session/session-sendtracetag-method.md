---
<<<<<<< HEAD
title: "Session.SendTraceTag Method"
=======
title: "SendTraceTag Method"
description: Describes the SendTraceTag method in Business Central
>>>>>>> 2e57f465
ms.author: solsen
ms.custom: na
ms.date: 09/15/2020
ms.reviewer: na
ms.suite: na
ms.tgt_pltfrm: na
ms.topic: article
ms.service: "dynamics365-business-central"
author: SusanneWindfeldPedersen
---
[//]: # (START>DO_NOT_EDIT)
[//]: # (IMPORTANT:Do not edit any of the content between here and the END>DO_NOT_EDIT.)
[//]: # (Any modifications should be made in the .xml files in the ModernDev repo.)
# Session.SendTraceTag Method
Send a trace tag to the telemetry service.

> [!NOTE]
> This method is supported only in Business Central on-premises.

## Syntax
```
 Session.SendTraceTag(Tag: String, Category: String, Verbosity: Verbosity, Message: String [, DataClassification: DataClassification])
```
> [!NOTE]  
> This method can be invoked without specifying the data type name.  
## Parameters
*Tag*  
&emsp;Type: [String](../string/string-data-type.md)  
The tag.
        
*Category*  
&emsp;Type: [String](../string/string-data-type.md)  
The category.
        
*Verbosity*  
&emsp;Type: [Verbosity](../verbosity/verbosity-option.md)  
The verbosity.
        
*Message*  
&emsp;Type: [String](../string/string-data-type.md)  
The message.
        
*DataClassification*  
&emsp;Type: [DataClassification](../dataclassification/dataclassification-option.md)  
Classification of data in message.   



[//]: # (IMPORTANT: END>DO_NOT_EDIT)

## Remarks 
You use the SENDTRACETAG method for instrumenting the application for telemetry. When the SENDTRACETAG method called, a telemetry trace event is emitted. The event can then be recorded in the Windows event log or collected by other event trace collection tools, like PerfView, Logman, and Performance Monitor. 

A telemetry event is given one of the following event IDs, depending on the `DATACLASSIFICATION`and `VERBOSITY`:

|  DATACLASSIFICATION |  VERBOSITY |  ID  |
|---------------------|------------|------|
|All except `CustomerContent` and `EndUserIdentifiableInformation`|Critical|700|
||Error|701|
||Informational|702|
||Verbose|704|
||Warning|705|
|`CustomerContent` or `EndUserIdentifiableInformation`|Critical|707|
||Error|708|
||Informational|709|
||Verbose|711 |
||Warning|712 |


<!-- For more information about instrumenting and monitoring telemetry, see [Instrumenting an Application for Telemetry](../../instrumenting-application-for-telemetry.md) and [Monitoring-Dynamics NAV Server Events](../../Monitoring-Microsoft-Dynamics-NAV-Server-Events.md). -->

> [!NOTE]
> The SENDTRACETAG method is marked as obsolete in [!INCLUDE[prodshort](../../includes/prodshort.md)] 2020 release wave 2 (v17). You can still use it, but we recommend that you send traces to Application Insights using the LOGMESSAGE method instead. For more information, see [Creating Custom Telemetry Traces for Application Insights Monitoring](../../devenv-instrument-application-for-telemetry-app-insights.md).

## Example 
The following code defines simple telemetry events for the five different severity levels. 
```  
SENDTRACETAG('Cronus-0001', 'Action', VERBOSITY::Critical, 'This is a critical message.', DATACLASSIFICATION::CustomerContent);
SENDTRACETAG('Cronus-0002', 'Action', VERBOSITY::Error, 'This is an error message.',  DATACLASSIFICATION::EndUserIdentifiableInformation);
SENDTRACETAG('Cronus-0003', 'Action', VERBOSITY::Warning, 'This is a warning message.', DATACLASSIFICATION::AccountData);
SENDTRACETAG('Cronus-0004', 'Action', VERBOSITY::Normal, 'This is an informational message.', DATACLASSIFICATION::OrganizationIdentifiableInformation);
SENDTRACETAG('Cronus-0005', 'Action', VERBOSITY::Verbose, 'This is a verbose message.', DATACLASSIFICATION::SystemMetadata);
```  

The events emitted by this code will have the events IDs (listed in the order that the are called): 707, 708, 705, 702, and 704.


## See Also
[Session Data Type](session-data-type.md)  
[Getting Started with AL](../../devenv-get-started.md)  
[Developing Extensions](../../devenv-dev-overview.md)<|MERGE_RESOLUTION|>--- conflicted
+++ resolved
@@ -1,10 +1,6 @@
 ---
-<<<<<<< HEAD
 title: "Session.SendTraceTag Method"
-=======
-title: "SendTraceTag Method"
 description: Describes the SendTraceTag method in Business Central
->>>>>>> 2e57f465
 ms.author: solsen
 ms.custom: na
 ms.date: 09/15/2020
