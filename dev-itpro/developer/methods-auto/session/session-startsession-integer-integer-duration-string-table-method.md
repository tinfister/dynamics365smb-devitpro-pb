--- conflicted
+++ resolved
@@ -3,11 +3,7 @@
 description: "Starts a session without a UI and runs the specified codeunit."
 ms.author: solsen
 ms.custom: na
-<<<<<<< HEAD
-ms.date: 07/07/2021
-=======
 ms.date: 08/10/2021
->>>>>>> efc0e084
 ms.reviewer: na
 ms.suite: na
 ms.tgt_pltfrm: na
@@ -62,12 +58,6 @@
 
 For information about how dialog boxes are handled in a background session, see [Dialog box behavior](session-startsession-integer-integer-string-table-method.md#dialog-box-behavior).  
 ## See Also
-<<<<<<< HEAD
-[Session Data Type](session-data-type.md)
-[Getting Started with AL](../../devenv-get-started.md)
-[Developing Extensions](../../devenv-dev-overview.md)
-=======
 [Session Data Type](session-data-type.md)  
 [Getting Started with AL](../devenv-get-started.md)  
-[Developing Extensions](../devenv-dev-overview.md)  
->>>>>>> efc0e084
+[Developing Extensions](../devenv-dev-overview.md)  