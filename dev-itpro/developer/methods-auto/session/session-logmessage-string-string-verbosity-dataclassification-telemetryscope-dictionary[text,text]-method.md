--- conflicted
+++ resolved
@@ -1,10 +1,6 @@
 ---
-<<<<<<< HEAD
 title: "Session.LogMessage Method"
-=======
-title: "LogMessage Method"
 description: Describes the LogMessage method for the session data type in Business Central
->>>>>>> 2e57f465
 ms.author: solsen
 ms.custom: na
 ms.date: 09/15/2020
