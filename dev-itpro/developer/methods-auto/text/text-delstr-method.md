--- conflicted
+++ resolved
@@ -61,7 +61,7 @@
     Str: Text[40];
     NewStr: Text[40];
     Position: Integer;
-    Lenght: Integer;
+    Length: Integer;
     Text000: TexConst ENU='Adjusting prices - Please wait.';
     Text001: TexConst ENU='The original string:>%1<';
     Text002: TexConst ENU='The original modified:>%2<';
@@ -69,11 +69,7 @@
     Str := Text000;  
     Position := 11; // Remove the word 'prices' and a blank.  
     Length := 7;  
-<<<<<<< HEAD
     NewStr := DelStr(Str, Position, Length);  
-=======
-    NewStr := DELSTR(Str, Position, Length);  
->>>>>>> 6505a7ce
     Message(Text001, Str);  
     Message(Text002, NewStr);  
 end;
