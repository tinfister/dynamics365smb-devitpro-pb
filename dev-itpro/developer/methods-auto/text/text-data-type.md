--- conflicted
+++ resolved
@@ -2,11 +2,7 @@
 title: "Text Data Type"
 ms.author: solsen
 ms.custom: na
-<<<<<<< HEAD
-ms.date: 12/09/2020
-=======
 ms.date: 12/10/2020
->>>>>>> 409078fa
 ms.reviewer: na
 ms.suite: na
 ms.tgt_pltfrm: na
