--- conflicted
+++ resolved
@@ -3,11 +3,7 @@
 description: "Gets a string that contains the primary key of the current record."
 ms.author: solsen
 ms.custom: na
-<<<<<<< HEAD
 ms.date: 11/03/2021
-=======
-ms.date: 10/12/2021
->>>>>>> c4aeb94b
 ms.reviewer: na
 ms.suite: na
 ms.tgt_pltfrm: na
@@ -35,11 +31,7 @@
 
 *[Optional] UseNames*  
 &emsp;Type: [Boolean](../boolean/boolean-data-type.md)  
-<<<<<<< HEAD
 Indicates whether a reference to the field caption or the field number should be returned. If set to true (default value) or empty, then the returned string contains references to field captions in the table with which the record is associated. If a field doesn't have a caption, then the name is returned. If the parameter is set to false, then field numbers are used instead.  
-=======
-Indicates whether a reference to the field caption or the field number should be returned. The UseCaptions parameter is optional. If set to true (default value) or empty, then the returned string contains references to field captions in the table with which the record is associated. If a field doesn't have a caption, then the name is returned. If the parameter is set to false, then field numbers are used instead.  
->>>>>>> c4aeb94b
 
 
 ## Return Value
