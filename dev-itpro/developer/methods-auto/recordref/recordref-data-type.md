---
title: "RecordRef Data Type"
description: "References a record in a table."
ms.author: solsen
ms.custom: na
<<<<<<< HEAD
ms.date: 05/05/2021
=======
ms.date: 05/11/2021
>>>>>>> 0d33dba7
ms.reviewer: na
ms.suite: na
ms.tgt_pltfrm: na
ms.topic: reference
ms.service: "dynamics365-business-central"
author: SusanneWindfeldPedersen
---
[//]: # (START>DO_NOT_EDIT)
[//]: # (IMPORTANT:Do not edit any of the content between here and the END>DO_NOT_EDIT.)
[//]: # (Any modifications should be made in the .xml files in the ModernDev repo.)
# RecordRef Data Type
> **Version**: _Available or changed with runtime version 1.0._

References a record in a table.



The following methods are available on instances of the RecordRef data type.

|Method name|Description|
|-----------|-----------|
|[AddLink(String [, String])](recordref-addlink-method.md)|Adds a link to a record in a table.|
|[AddLoadFields([Integer,...])](recordref-addloadfields-method.md)|Specifies additional fields to be initially loaded when the record is retrieved from its data source. Subsequent calls to AddLoadFields will not overwrite fields already selected for the initial load.|
|[AreFieldsLoaded(Integer,...)](recordref-arefieldsloaded-method.md)|Checks whether the specified fields are all initially loaded.|
|[Ascending([Boolean])](recordref-ascending-method.md)|Changes or checks the order in which a search through the table that is referred to by RecordRef will be performed.|
|[Caption()](recordref-caption-method.md)|Gets the caption of the table that is currently selected. Returns an error if no table is selected.|
|[ChangeCompany([String])](recordref-changecompany-method.md)|Redirects references to table data from one company to another.|
|[ClearMarks()](recordref-clearmarks-method.md)|Removes all the marks from a record.|
|[Close()](recordref-close-method.md)|Closes the current page or table.|
|[Copy(var Record [, Boolean])](recordref-copy-table-boolean-method.md)|Copies a specified record's filters, views, automatically calculated FlowFields, marks, fields, and keys that are associated with the record from a table or creates a reference to a record.|
|[Copy(RecordRef [, Boolean])](recordref-copy-recordref-boolean-method.md)|Copies a specified record referece's filters, views, automatically calculated FlowFields, marks, fields, and keys that are associated with the record from a table or creates a reference to a record.|
|[CopyLinks(Record)](recordref-copylinks-table-method.md)|Copies all the links from a particular record.|
|[CopyLinks(RecordRef)](recordref-copylinks-recordref-method.md)|Copies all the links from a particular record.|
|[CopyLinks(Variant)](recordref-copylinks-variant-method.md)|Copies all the links from a particular record.|
|[Count()](recordref-count-method.md)|Counts the number of records that are in the filters that are currently applied to the table referred to by the RecordRef.|
|[CountApprox()](recordref-countapprox-method.md)|Gets an approximate count of the number of records in the table|
|[CurrentCompany()](recordref-currentcompany-method.md)|Gets the current company of a database table referred to by a RecordRef.|
|[CurrentKey()](recordref-currentkey-method.md)|Gets the current key of the table referred to by the RecordRef. The current key is returned as a string.|
|[CurrentKeyIndex([Integer])](recordref-currentkeyindex-method.md)|Gets or sets the current key of the table referred to by the RecordRef. The current key is set or returned as a number. This first key = 1, and so on. If RecordRef does not have an active record, CURRENTKEYINDEX will return -1. If this value is then passed to KEYINDEX, an index out of bounds error will occur. Therefore it is important to implement a check of the RecordRef parameter.|
|[Delete([Boolean])](recordref-delete-method.md)|Deletes a record in a table.|
|[DeleteAll([Boolean])](recordref-deleteall-method.md)|Deletes all records in a table that fall within a specified range.|
|[DeleteLink(Integer)](recordref-deletelink-method.md)|Deletes a specified link from a record in a table.|
|[DeleteLinks()](recordref-deletelinks-method.md)|Deletes all of the links that have been added to a record.|
|[Duplicate()](recordref-duplicate-method.md)|Duplicates the table that contains the RecordRef.|
|[Field(Integer)](recordref-field-method.md)|Gets a FieldRef for the field that has the number FieldNo in the table that is currently selected. If no field has this number, the method returns an error.|
|[FieldCount()](recordref-fieldcount-method.md)|Gets the number of fields in the table that is currently selected or returns the number of fields that have been defined in a key. Returns an error if no table or no key is selected.|
|[FieldExist(Integer)](recordref-fieldexist-method.md)|Determines if the field that has the number FieldNo exists in the table that is referred to by the RecordRef. Returns an error if no table is currently selected.|
|[FieldIndex(Integer)](recordref-fieldindex-method.md)|Gets the FieldRef of the field that has the specified index in the table that is referred to by the RecordRef.|
|[FilterGroup([Integer])](recordref-filtergroup-method.md)|Changes the filter group that is being applied to the table. You can also use this method to return the number of the current filtergroup. You cannot return the number of the filtergroup and set a new filtergroup at the same time.|
|[Find([String])](recordref-find-method.md)|Finds a record in a table based on the values stored in the key fields.|
|[FindFirst()](recordref-findfirst-method.md)|Finds the first record in a table based on the current key and filter.|
|[FindLast()](recordref-findlast-method.md)|Finds the last record in a table based on the current key and filter.|
|[FindSet([Boolean] [, Boolean])](recordref-findset-method.md)|Finds a set of records in a table based on the current key and filter. FINDSET can only retrieve records in ascending order.|
|[Get(RecordId)](recordref-get-method.md)|Gets a record based on the ID of the record.|
|[GetBySystemId(Guid)](recordref-getbysystemid-method.md)|Gets a record based on the ID of the record. The RecordRef must already be opened.|
|[GetFilters()](recordref-getfilters-method.md)|Determines which filters have been applied to the table referred to by the RecordRef.|
|[GetPosition([Boolean])](recordref-getposition-method.md)|Gets a string that contains the primary key of the current record.|
|[GetTable(Record)](recordref-gettable-method.md)|Gets the table of a Record variable and causes the RecordRef to refer to the same table.|
|[GetView([Boolean])](recordref-getview-method.md)|Returns a string that describes the current sort order, key, and filters on a table.|
|[HasFilter()](recordref-hasfilter-method.md)|Determines whether a filter has been applied to the table that the RecordRef refers to.|
|[HasLinks()](recordref-haslinks-method.md)|Determines whether a record contains any links.|
|[Init()](recordref-init-method.md)|Initializes a record in a table.|
|[Insert()](recordref-insert--method.md)|Inserts a record into a table without executing the code in the OnInsert trigger.|
|[Insert(Boolean)](recordref-insert-boolean-method.md)|Inserts a record into a table.|
|[Insert(Boolean, Boolean)](recordref-insert-boolean-boolean-method.md)|Inserts a record into a table.|
|[IsDirty()](recordref-isdirty-method.md)|Gets a boolean value that indicates whether the current in-memory instance of a record or filtered set of records has changed since being retrieved from the database.|
|[IsEmpty()](recordref-isempty-method.md)|Determines whether any records exist in a filtered set of records in a table.|
|[IsTemporary()](recordref-istemporary-method.md)|Determines whether a RecordRef refers to a temporary table.|
|[KeyCount()](recordref-keycount-method.md)|Gets the number of keys that exist in the table that is referred to by the RecordRef. Returns an error if no table is selected.|
|[KeyIndex(Integer)](recordref-keyindex-method.md)|Gets the KeyRef of the key that has the index specified in the table that is currently selected. The key can be composed of fields of any supported data type. Data types that are not supported include BLOBs, FlowFilters, variables, and functions. If the sorting key is set to a field that is not part of a key, then the KEYINDEX is -1.|
|[LoadFields(Integer,...)](recordref-loadfields-method.md)|Accesses the table's corresponding data source and loads the values of the specified fields on the record.|
|[LockTable([Boolean] [, Boolean])](recordref-locktable-method.md)|Locks a table to protect it from write transactions that conflict with each other.|
|[Mark([Boolean])](recordref-mark-method.md)|Marks a record. You can also use this method to determine whether a record is marked.|
|[MarkedOnly([Boolean])](recordref-markedonly-method.md)|Activates a special filter. After you use this function, your view of the table includes only records marked by the Mark method (RecordRef).|
|[Modify([Boolean])](recordref-modify-method.md)|Modifies a record in a table.|
|[Name()](recordref-name-method.md)|Identifies the name of the table|
|[Next([Integer])](recordref-next-method.md)|Steps through a specified number of records and retrieves a record.|
|[Number()](recordref-number-method.md)|Gets the table ID (number) of the table that contains the record that was referred to by the RecordRef.|
|[Open(Integer [, Boolean] [, String])](recordref-open-method.md)|Causes a RecordRef variable to refer to a table, which is identified by its number in a particular company.|
|[ReadConsistency()](recordref-readconsistency-method.md)|Gets a value indicating whether read consistency is enabled.|
|[ReadPermission()](recordref-readpermission-method.md)|Determines if you can read from a table.|
|[RecordId()](recordref-recordid-method.md)|Gets the RecordID of the record that is currently selected in the table. If no table is selected, an error is generated.|
|[RecordLevelLocking()](recordref-recordlevellocking-method.md)|Gets a value indicating whether record level locking is enabled.|
|[Rename(Any [, Any,...])](recordref-rename-method.md)|Changes the value of a primary key in a table.|
|[Reset()](recordref-reset-method.md)|Removes all filters, including any special filters set by the MarkedOnly method (Record), changes fields select for loading back to all, and changes the current key to the primary key. Also removes any marks on the record and clears any AL variables defined on its table definition.|
|[SecurityFiltering([SecurityFilter])](recordref-securityfiltering-method.md)|Gets or sets how security filters are applied to the RecordRef.|
|[SetLoadFields([Integer,...])](recordref-setloadfields-method.md)|Sets the fields to be initially loaded when the record is retrieved from its data source. This will overwrite fields previously selected for initial load.|
|[SetPermissionFilter()](recordref-setpermissionfilter-method.md)|Applies the user's security filter to the referenced record. The security filter is combined with any other filters that are placed on the record with SetFilter or SetRange. The combined filter will not include any records outside the range of the security filter and this will prevent a runtime permission error from occuring when the record is read. If the permission filter is not set, an error can occur if you attempt to read a record that is outside the range of the user's security filter.|
|[SetPosition(String)](recordref-setposition-method.md)|Sets the fields in a primary key on a record to the values specified in the String parameter. The remaining fields are not changed.|
|[SetRecFilter()](recordref-setrecfilter-method.md)|Sets a filter on a record that is referred to by a RecordRef.|
|[SetTable(Record)](recordref-settable-method.md)|Sets the table to which a Record variable refers as the same table as a RecordRef variable.|
|[SetView(String)](recordref-setview-method.md)|Sets the current sort order, key, and filters on a table.|
|[SystemCreatedAtNo()](recordref-systemcreatedatno-method.md)|Gets the field number that is used by the SystemCreatedAt field. The SystemCreatedAt field is a system field that the platform adds to all table objects.|
|[SystemCreatedByNo()](recordref-systemcreatedbyno-method.md)|Gets the field number that is used by the SystemCreatedBy field. The SystemCreatedBy field is a system field that the platform adds to all table objects.|
|[SystemIdNo()](recordref-systemidno-method.md)|Gets the field number that is used by the SystemId field. The SystemId field is a system field that the platform adds to all table objects.|
|[SystemModifiedAtNo()](recordref-systemmodifiedatno-method.md)|Gets the field number that is used by the SystemModifiedAt field. The SystemModifiedAt field is a system field that the platform adds to all table objects.|
|[SystemModifiedByNo()](recordref-systemmodifiedbyno-method.md)|Gets the field number that is used by the SystemModifiedBy field. The SystemModifiedBy field is a system field that the platform adds to all table objects.|
|[WritePermission()](recordref-writepermission-method.md)|Determines if you can write to a table.|

[//]: # (IMPORTANT: END>DO_NOT_EDIT)

## Remarks 
 
The RecordRef object can refer to any table in the database. Use the [Open method](recordref-open-method.md) to use the table number to select the table that you want to access, or use the [GetTable method](recordref-gettable-method.md) to use another record variable to select the table that you want to access.  
  
If one RecordRef variable is assigned to another RecordRef variable, then they both refer to the same table instance. 

## See Also  
[Getting Started with AL](../../devenv-get-started.md)  
[Developing Extensions](../../devenv-dev-overview.md)  <|MERGE_RESOLUTION|>--- conflicted
+++ resolved
@@ -3,11 +3,7 @@
 description: "References a record in a table."
 ms.author: solsen
 ms.custom: na
-<<<<<<< HEAD
-ms.date: 05/05/2021
-=======
 ms.date: 05/11/2021
->>>>>>> 0d33dba7
 ms.reviewer: na
 ms.suite: na
 ms.tgt_pltfrm: na
