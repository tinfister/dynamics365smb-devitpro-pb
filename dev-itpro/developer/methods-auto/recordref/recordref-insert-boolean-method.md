--- conflicted
+++ resolved
@@ -1,9 +1,6 @@
 ---
 title: "RecordRef.Insert Method"
-<<<<<<< HEAD
-=======
 description: Describes the RecordRef.Insert method for recordref data types in Business Central
->>>>>>> 60647864
 ms.author: solsen
 ms.custom: na
 ms.date: 09/15/2020
