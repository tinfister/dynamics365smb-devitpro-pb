---
title: "InStream.Read Method"
ms.author: solsen
ms.custom: na
ms.date: 11/23/2020
ms.reviewer: na
ms.suite: na
ms.tgt_pltfrm: na
ms.topic: article
ms.service: "dynamics365-business-central"
author: SusanneWindfeldPedersen
---
[//]: # (START>DO_NOT_EDIT)
[//]: # (IMPORTANT:Do not edit any of the content between here and the END>DO_NOT_EDIT.)
[//]: # (Any modifications should be made in the .xml files in the ModernDev repo.)
# InStream.Read Method
> **Version**: _Available from runtime version 1.0._

Reads a specified number of bytes from an InStream object. Data is read in binary format.


## Syntax
```
[Read := ]  InStream.Read(var Variable: BigInteger [, Length: Integer])
```
## Parameters
*InStream*
&emsp;Type: [InStream](instream-data-type.md)
An instance of the [InStream](instream-data-type.md) data type.

*Variable*  
&emsp;Type: [BigInteger](../biginteger/biginteger-data-type.md)  
  
*Length*  
&emsp;Type: [Integer](../integer/integer-data-type.md)  
Describes the number of characters to be read. If you do not specify Length, the size of the variable is used. In the case of data types other than string, code, and binary, if you specify a length that differs from the size of the variable, you receive an error message.  


## Return Value
*Read*
&emsp;Type: [Integer](../integer/integer-data-type.md)
 If you omit this optional return value and the operation does not execute successfully, a runtime error will occur.  


[//]: # (IMPORTANT: END>DO_NOT_EDIT)

## Remarks
Read reads until the specified length or a zero byte. For more information about how zero bytes and line endings are read, see [WRITE, WriteText, Read, and ReadTEXT Method Behavior Regarding Line Endings and Zero Terminators](../../devenv-write-read-methods-line-break-behavior.md).
  
 If the optional return value \(*Read*\) is not present and the data being read is less than the length requested to be read, then you receive an error message.  
  
 If the return value is present, then you must verify the validity of the data that has been read.  
  
## Example  
 The following example shows how to use the **Instream.Read** method to read data in binary format. The **Find** method finds the first record from the **Company Information** table. The **CalcFields** method retrieves the **Picture** field, which is a BLOB field. The **CreateInStream** method uses the recBinaries variable to create an InStream object that is named varInstream. The **varInstream.Read** method then reads three characters from the varInstream variable and stores the binary data in the varChars variable. The number of characters that is read is stored in the numChars variable. The binary data and the number of characters that is read are displayed in a message box. 

```
 var
    recBinaries: Record "Company Information";
    varInstream: Instream;
    varChars: Text[50];
    numChars: Integer;
    Text000: Label 'Number of characters read: %1. Characters read: %2.';
begin 
<<<<<<< HEAD
    recBinaries.Find('-');  
    recBinaries.CalcFields(recBinaries.Picture);  
    recBinaries.Picture.CreateInStream(varInstream);  
    numChars := varInstream.Read(varChars,3);  
=======
    recBinaries.FIND('-');  
    recBinaries.CALCFIELDS(recBinaries.Picture);  
    recBinaries.Picture.CREATEINSTREAM(varInstream);  
    numChars := varInstream.READ(varChars,3);  
>>>>>>> 6505a7ce
    Message(Text000, numChars, varChars);  
end;
```  
  

## See Also
[InStream Data Type](instream-data-type.md)  
[Getting Started with AL](../../devenv-get-started.md)  
[Developing Extensions](../../devenv-dev-overview.md)<|MERGE_RESOLUTION|>--- conflicted
+++ resolved
@@ -54,7 +54,7 @@
 ## Example  
  The following example shows how to use the **Instream.Read** method to read data in binary format. The **Find** method finds the first record from the **Company Information** table. The **CalcFields** method retrieves the **Picture** field, which is a BLOB field. The **CreateInStream** method uses the recBinaries variable to create an InStream object that is named varInstream. The **varInstream.Read** method then reads three characters from the varInstream variable and stores the binary data in the varChars variable. The number of characters that is read is stored in the numChars variable. The binary data and the number of characters that is read are displayed in a message box. 
 
-```
+```al
  var
     recBinaries: Record "Company Information";
     varInstream: Instream;
@@ -62,17 +62,10 @@
     numChars: Integer;
     Text000: Label 'Number of characters read: %1. Characters read: %2.';
 begin 
-<<<<<<< HEAD
     recBinaries.Find('-');  
     recBinaries.CalcFields(recBinaries.Picture);  
     recBinaries.Picture.CreateInStream(varInstream);  
     numChars := varInstream.Read(varChars,3);  
-=======
-    recBinaries.FIND('-');  
-    recBinaries.CALCFIELDS(recBinaries.Picture);  
-    recBinaries.Picture.CREATEINSTREAM(varInstream);  
-    numChars := varInstream.READ(varChars,3);  
->>>>>>> 6505a7ce
     Message(Text000, numChars, varChars);  
 end;
 ```  
