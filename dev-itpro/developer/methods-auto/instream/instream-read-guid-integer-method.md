---
title: "InStream.Read Method"
ms.author: solsen
ms.custom: na
ms.date: 11/23/2020
ms.reviewer: na
ms.suite: na
ms.tgt_pltfrm: na
ms.topic: article
ms.service: "dynamics365-business-central"
author: SusanneWindfeldPedersen
---
[//]: # (START>DO_NOT_EDIT)
[//]: # (IMPORTANT:Do not edit any of the content between here and the END>DO_NOT_EDIT.)
[//]: # (Any modifications should be made in the .xml files in the ModernDev repo.)
# InStream.Read Method
> **Version**: _Available from runtime version 1.0._

Reads a specified number of bytes from an InStream object. Data is read in binary format.


## Syntax
```
[Read := ]  InStream.Read(var Variable: Guid [, Length: Integer])
```
## Parameters
*InStream*
&emsp;Type: [InStream](instream-data-type.md)
An instance of the [InStream](instream-data-type.md) data type.

*Variable*  
&emsp;Type: [Guid](../guid/guid-data-type.md)  
  
*Length*  
&emsp;Type: [Integer](../integer/integer-data-type.md)  
Describes the number of characters to be read. If you do not specify Length, the size of the variable is used. In the case of data types other than string, code, and binary, if you specify a length that differs from the size of the variable, you receive an error message.  


## Return Value
*Read*
&emsp;Type: [Integer](../integer/integer-data-type.md)
 If you omit this optional return value and the operation does not execute successfully, a runtime error will occur.  


[//]: # (IMPORTANT: END>DO_NOT_EDIT)

## Remarks

Read reads until the specified length or a zero byte. For more information about how zero bytes and line endings are read, see [WRITE, WriteText, Read, and ReadTEXT Method Behavior Regarding Line Endings and Zero Terminators](../../devenv-write-read-methods-line-break-behavior.md).
 
 If the optional return value \(*Read*\) is not present and the data being read is less than the length requested to be read, then you receive an error message.  
  
 If the return value is present, then you must verify the validity of the data that has been read.  
  
## Example  
 The following example shows how to use the **Instream.Read** method to read data in binary format. The **Find** method finds the first record from the **Company Information** table. The **CalcFields** method retrieves the **Picture** field, which is a BLOB field. The **CreateInStream** method uses the recBinaries variable to create an InStream object that is named varInstream. The **varInstream.Read** method then reads three characters from the varInstream variable and stores the binary data in the varChars variable. The number of characters that is read is stored in the numChars variable. The binary data and the number of characters that is read are displayed in a message box. 
  
```al
 var
    recBinaries: Record "Company Information";
    varInstream: Instream;
    varChars: Text[50];
    numChars: Integer;
    Text000: Label 'Number of characters read: %1. Characters read: %2.';
begin
<<<<<<< HEAD
    recBinaries.Find('-');  
    recBinaries.CalcFields(recBinaries.Picture);  
    recBinaries.Picture.CreateInStream(varInstream);  
    numChars := varInstream.Read(varChars,3);  
=======
    recBinaries.FIND('-');  
    recBinaries.CALCFIELDS(recBinaries.Picture);  
    recBinaries.Picture.CREATEINSTREAM(varInstream);  
    numChars := varInstream.READ(varChars,3);  
>>>>>>> 6505a7ce
    Message(Text000, numChars, varChars);  
end;
```  
  

## See Also
[InStream Data Type](instream-data-type.md)  
[Getting Started with AL](../../devenv-get-started.md)  
[Developing Extensions](../../devenv-dev-overview.md)<|MERGE_RESOLUTION|>--- conflicted
+++ resolved
@@ -46,7 +46,7 @@
 
 ## Remarks
 
-Read reads until the specified length or a zero byte. For more information about how zero bytes and line endings are read, see [WRITE, WriteText, Read, and ReadTEXT Method Behavior Regarding Line Endings and Zero Terminators](../../devenv-write-read-methods-line-break-behavior.md).
+Read reads until the specified length or a zero byte. For more information about how zero bytes and line endings are read, see [Write, WriteText, Read, and ReadText Method Behavior Regarding Line Endings and Zero Terminators](../../devenv-write-read-methods-line-break-behavior.md).
  
  If the optional return value \(*Read*\) is not present and the data being read is less than the length requested to be read, then you receive an error message.  
   
@@ -63,17 +63,10 @@
     numChars: Integer;
     Text000: Label 'Number of characters read: %1. Characters read: %2.';
 begin
-<<<<<<< HEAD
     recBinaries.Find('-');  
     recBinaries.CalcFields(recBinaries.Picture);  
     recBinaries.Picture.CreateInStream(varInstream);  
     numChars := varInstream.Read(varChars,3);  
-=======
-    recBinaries.FIND('-');  
-    recBinaries.CALCFIELDS(recBinaries.Picture);  
-    recBinaries.Picture.CREATEINSTREAM(varInstream);  
-    numChars := varInstream.READ(varChars,3);  
->>>>>>> 6505a7ce
     Message(Text000, numChars, varChars);  
 end;
 ```  
