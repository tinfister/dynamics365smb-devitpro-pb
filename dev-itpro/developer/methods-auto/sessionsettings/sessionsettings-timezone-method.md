--- conflicted
+++ resolved
@@ -3,11 +3,7 @@
 description: Learn how TimeZone method works.
 ms.author: solsen
 ms.custom: na
-<<<<<<< HEAD
-ms.date: 11/23/2020
-=======
 ms.date: 12/01/2020
->>>>>>> 48c4fc8d
 ms.reviewer: na
 ms.suite: na
 ms.tgt_pltfrm: na
