--- conflicted
+++ resolved
@@ -1,17 +1,9 @@
 ---
-<<<<<<< HEAD
-title: "Record.RecordId() Method"
-description: "Gets the RecordId of the record that is currently selected in the table."
-ms.author: solsen
-ms.custom: na
-ms.date: 07/07/2021
-=======
 title: "Record.RecordId Method"
 description: "Gets the RecordId of the record that is currently selected in the table. If no table is selected, an error is generated."
 ms.author: solsen
 ms.custom: na
 ms.date: 06/15/2021
->>>>>>> d3d913d0
 ms.reviewer: na
 ms.suite: na
 ms.tgt_pltfrm: na
