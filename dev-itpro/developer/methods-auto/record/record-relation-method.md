--- conflicted
+++ resolved
@@ -3,11 +3,7 @@
 description: "Determines the table relationship of a given field."
 ms.author: solsen
 ms.custom: na
-<<<<<<< HEAD
-ms.date: 07/07/2021
-=======
 ms.date: 06/22/2021
->>>>>>> d3d913d0
 ms.reviewer: na
 ms.suite: na
 ms.tgt_pltfrm: na
