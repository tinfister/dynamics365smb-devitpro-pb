--- conflicted
+++ resolved
@@ -32,11 +32,8 @@
           
 *ShareTable*  
 &emsp;Type: [Boolean](../boolean/boolean-data-type.md)  
-<<<<<<< HEAD
+
 Specifies whether the method copies filters, views, automatically calculated FlowFields, marks, fields and keys of the record or creates a reference to a temporary record. If FromRecord and Record are both temporary and ShareTable is true, then the COPY method causes Record to reference the same table as FromRecord. If ShareTable is true, then both Record and FromRecord must be temporary; otherwise an error will occur. The default value is false. If you specify false, only filters, marks, and keys are copied.
-=======
-Specifies whether the method copies filters, views, automatically calculated FlowFields, marks, fields and keys of the record or creates a reference to a temporary record. If FromRecord and Record are both temporary and ShareTable is true, then the COPY method causes Record to reference the same table as FromRecord. > If ShareTable is true, then both Record and FromRecord must be temporary; otherwise an error will occur. The default value is false. If you specify false, only filters, marks, and keys are copied.
->>>>>>> de5d388c
           
 
 
