--- conflicted
+++ resolved
@@ -3,11 +3,7 @@
 description: "Activates a special filter. After you use this function, your view of the table includes only records marked by this function."
 ms.author: solsen
 ms.custom: na
-<<<<<<< HEAD
-ms.date: 05/05/2021
-=======
 ms.date: 05/11/2021
->>>>>>> 0d33dba7
 ms.reviewer: na
 ms.suite: na
 ms.tgt_pltfrm: na
