--- conflicted
+++ resolved
@@ -1,9 +1,6 @@
 ---
 title: "Record.FieldError Method"
-<<<<<<< HEAD
-=======
 description: Explains the Record.FieldError method in Business Central
->>>>>>> 60647864
 ms.author: solsen
 ms.custom: na
 ms.date: 09/15/2020
