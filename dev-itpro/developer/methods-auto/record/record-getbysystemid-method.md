--- conflicted
+++ resolved
@@ -1,10 +1,6 @@
 ---
-<<<<<<< HEAD
 title: "Record.GetBySystemId Method"
-=======
-title: "GetBySystemId Method"
 description: Describes the GetBySystemId method in Business Central 
->>>>>>> 2e57f465
 ms.author: solsen
 ms.custom: na
 ms.date: 09/15/2020
