---
title: "RunRequestPage Method"
ms.author: solsen
ms.custom: na
<<<<<<< HEAD
ms.date: 01/06/2020
=======
ms.date: 02/03/2020
>>>>>>> cda9aecc
ms.reviewer: na
ms.suite: na
ms.tgt_pltfrm: na
ms.topic: article
ms.service: "dynamics365-business-central"
author: SusanneWindfeldPedersen
---
[//]: # (START>DO_NOT_EDIT)
[//]: # (IMPORTANT:Do not edit any of the content between here and the END>DO_NOT_EDIT.)
[//]: # (Any modifications should be made in the .xml files in the ModernDev repo.)
# RunRequestPage Method
Runs the request page for a report without running the report. Returns an XML string that contains the request page parameters that are entered on the request page.


## Syntax
```
ReportParameters :=   Report.RunRequestPage([PageParameters: String])
```
## Parameters
*Report*  
&emsp;Type: [Report](report-data-type.md)  
An instance of the [Report](report-data-type.md) data type.  

*PageParameters*  
&emsp;Type: [String](../string/string-data-type.md)  
A string of request page parameters as XML to use to run the report.  


## Return Value
*ReportParameters*  
&emsp;Type: [String](../string/string-data-type.md)  
XML string that contains the request page parameters that are entered on the request page  


[//]: # (IMPORTANT: END>DO_NOT_EDIT)

## Remarks  
 This method opens the request page for the specified report, where the user can provide parameters for the report. When the user closes the request page by choosing the **OK** button, a string that contains the parameter values that were set by the user is returned. When the user chooses the **Cancel** button, an empty string will be returned. The returned parameter string can be picked up by calling one of the following methods:  

-   [EXECUTE Method](../../methods/devenv-execute-method.md)  

-   [PRINT Method](../../methods/devenv-print-method.md)  

-   [SAVEAS Method](../../methods/devenv-saveas-method.md)  

> [!NOTE]  
>  You can use these methods to schedule reports in the job queue.  

Because the request page runs in the context of where it was invoked from, users cannot bookmark a link to this page from the user interface.  

## Example  
 This example illustrates how to use the RUNREQUESTPAGE method to run the request page for report ID 206 Sales Invoice. The request page parameters are saved to a table, and then uses the parameters with the EXECUTE, SAVEAS, and PRINT methods to preview the report, save it as a PDF file, and print it.  

 This example requires that you create a table for holding parameters that are entered on the report request page and a codeunit that runs the report methods.  

 Create a table called **Request Parameters** that has the following fields.  

```  
var
    ReportId: Integer;
    UserId: Code[100];
    Parameters: BLOB;
```  

 Create a codeunit and add the following code to the *OnRun* trigger of the codeunit.  

```  
var
    ReportParameters: Record "Report Parameters";
    XmlParameters: Text;
    OStream: OutStream;
    IStream: InStream;
    CurrentUser: Code[100];
    Content: File;
    TempFileName: Text;
begin
    // Use the REPORT.RUNREQUESTPAGE method to run the request page to get report parameters  
    XmlParameters := REPORT.RUNREQUESTPAGE(206);  
    CurrentUser := USERID;  
    
    // Save the request page parameters to the database table  
    with ReportParameters do begin  
        // Cleanup  
        if GET(206,CurrentUser) then  
        DELETE;  
    
        SETAUTOCALCFIELDS(Parameters);  
        ReportId := 206;  
        UserId := CurrentUser;  
        Parameters.CREATEOUTSTREAM(OStream,TEXTENCODING::UTF8);  
        MESSAGE(XmlParameters);  
        OStream.WRITETEXT(XmlParameters);  
    
        INSERT;  
    end;  
    
    CLEAR(ReportParameters);  
    XmlParameters := '';  
    
    // Read the request page parameters from the database table  
    with ReportParameters do begin  
        SETAUTOCALCFIELDS(Parameters);  
        GET(206,CurrentUser);  
        Parameters.CREATEINSTREAM(IStream,TEXTENCODING::UTF8);  
        IStream.READTEXT(XmlParameters);  
    end;  
    
    // Use the REPORT.SAVEAS method to save the report as a PDF file  
    Content.CREATE('TestFile.pdf');  // only supported in Business Central on-premises
    Content.CREATEOUTSTREAM(OStream);  // only supported in Business Central on-premises
    REPORT.SAVEAS(206,XmlParameters,REPORTFORMAT::Pdf,OStream);  
    Content.CLOSE;  // only supported in Business Central on-premises
    
    // Use the REPORT.EXECUTE method to preview the report  
    REPORT.EXECUTE(206,XmlParameters);  
    
    // Use the REPORT.Print method to print the report  
    REPORT.PRINT(206,XmlParameters);  
end;

```  


## See Also
[Report Data Type](report-data-type.md)  
[Getting Started with AL](../../devenv-get-started.md)  
[Developing Extensions](../../devenv-dev-overview.md)<|MERGE_RESOLUTION|>--- conflicted
+++ resolved
@@ -2,11 +2,7 @@
 title: "RunRequestPage Method"
 ms.author: solsen
 ms.custom: na
-<<<<<<< HEAD
-ms.date: 01/06/2020
-=======
 ms.date: 02/03/2020
->>>>>>> cda9aecc
 ms.reviewer: na
 ms.suite: na
 ms.tgt_pltfrm: na
