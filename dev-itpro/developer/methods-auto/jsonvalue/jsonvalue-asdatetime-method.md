---
title: "JsonValue.AsDateTime() Method"
description: "Converts the value in a JsonValue to a DateTime data type."
ms.author: solsen
ms.custom: na
ms.date: 07/07/2021
ms.reviewer: na
ms.suite: na
ms.tgt_pltfrm: na
ms.topic: reference
ms.service: "dynamics365-business-central"
author: SusanneWindfeldPedersen
---
[//]: # (START>DO_NOT_EDIT)
[//]: # (IMPORTANT:Do not edit any of the content between here and the END>DO_NOT_EDIT.)
[//]: # (Any modifications should be made in the .xml files in the ModernDev repo.)
# JsonValue.AsDateTime() Method
> **Version**: _Available or changed with runtime version 1.0._

Converts the value in a JsonValue to a DateTime data type.


## Syntax
```AL
Result :=   JsonValue.AsDateTime()
```

## Parameters
*JsonValue*  
&emsp;Type: [JsonValue](jsonvalue-data-type.md)  
An instance of the [JsonValue](jsonvalue-data-type.md) data type.  

## Return Value
*Result*  
&emsp;Type: [DateTime](../datetime/datetime-data-type.md)  



[//]: # (IMPORTANT: END>DO_NOT_EDIT)

## Remarks 
<<<<<<< HEAD
If the JsonValue does not contain a string of the round-trip ("o") format as specified here the operation will fail with a run-time error. For more information, see [The round-trip ("O", "o") format specifier](/dotnet/standard/base-types/standard-date-and-time-format-strings#the-round-trip-o-o-format-specifier).
=======
If the JsonValue does not contain a string of the round-trip ("o") format, the operation will fail with a run-time error. For more information, see [The round-trip ("O", "o") format specifier](https://docs.microsoft.com/dotnet/standard/base-types/standard-date-and-time-format-strings#the-round-trip-o-o-format-specifier).
>>>>>>> 2abce429

If there is no timezone specifier, the value will be treated as a UTC DateTime. If the timezone specifier is local, it will be treated as local to the server's timezone and converted to UTC. We recommend using UTC time to prevent unexpected behavior.

## See Also
[JsonValue Data Type](jsonvalue-data-type.md)  
[Getting Started with AL](../../devenv-get-started.md)  
[Developing Extensions](../../devenv-dev-overview.md)<|MERGE_RESOLUTION|>--- conflicted
+++ resolved
@@ -39,11 +39,7 @@
 [//]: # (IMPORTANT: END>DO_NOT_EDIT)
 
 ## Remarks 
-<<<<<<< HEAD
-If the JsonValue does not contain a string of the round-trip ("o") format as specified here the operation will fail with a run-time error. For more information, see [The round-trip ("O", "o") format specifier](/dotnet/standard/base-types/standard-date-and-time-format-strings#the-round-trip-o-o-format-specifier).
-=======
-If the JsonValue does not contain a string of the round-trip ("o") format, the operation will fail with a run-time error. For more information, see [The round-trip ("O", "o") format specifier](https://docs.microsoft.com/dotnet/standard/base-types/standard-date-and-time-format-strings#the-round-trip-o-o-format-specifier).
->>>>>>> 2abce429
+If the JsonValue does not contain a string of the round-trip ("o") format, the operation will fail with a run-time error. For more information, see [The round-trip ("O", "o") format specifier](/dotnet/standard/base-types/standard-date-and-time-format-strings#the-round-trip-o-o-format-specifier).
 
 If there is no timezone specifier, the value will be treated as a UTC DateTime. If the timezone specifier is local, it will be treated as local to the server's timezone and converted to UTC. We recommend using UTC time to prevent unexpected behavior.
 
