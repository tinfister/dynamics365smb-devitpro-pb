--- conflicted
+++ resolved
@@ -51,15 +51,9 @@
     Text001: Label 'Does the variant- contain a code variable? %1.';
 begin
     MyVariant := MyAction;  
-<<<<<<< HEAD
-    varResult := MyVariant.ISACTION;  
-    Message(Text000,varResult);  
-    varResult := MyVariant.ISCODE;  
-=======
     varResult := MyVariant.IsAction;  
     Message(Text000,varResult);  
     varResult := MyVariant.IsCode;  
->>>>>>> 6505a7ce
     Message(Text001, varResult);  
 end;
 ```  
