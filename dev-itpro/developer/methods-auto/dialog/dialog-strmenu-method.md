--- conflicted
+++ resolved
@@ -1,10 +1,6 @@
 ---
-<<<<<<< HEAD
 title: "Dialog.StrMenu Method"
-=======
-title: "StrMenu Method"
 description: Describes the StrMenu method in Business Central
->>>>>>> 2e57f465
 ms.author: solsen
 ms.custom: na
 ms.date: 09/15/2020
