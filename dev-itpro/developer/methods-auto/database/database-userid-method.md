--- conflicted
+++ resolved
@@ -43,13 +43,6 @@
 User := UserId;  
 Message('The system was started by %1', User);  
 ```
-<<<<<<< HEAD
-
-=======
-User := USERID;  
-Message('The system was started by %1', User);  
-```
->>>>>>> 6505a7ce
 The following is an example of the output of the previous code:
 
 **The system was started by cronus\simon.**
