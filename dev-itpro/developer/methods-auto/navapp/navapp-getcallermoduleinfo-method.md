---
title: "NavApp.GetCallerModuleInfo Method"
ms.author: solsen
ms.custom: na
ms.date: 12/10/2020
ms.reviewer: na
ms.suite: na
ms.tgt_pltfrm: na
ms.topic: article
ms.service: "dynamics365-business-central"
author: SusanneWindfeldPedersen
---
[//]: # (START>DO_NOT_EDIT)
[//]: # (IMPORTANT:Do not edit any of the content between here and the END>DO_NOT_EDIT.)
[//]: # (Any modifications should be made in the .xml files in the ModernDev repo.)
# NavApp.GetCallerModuleInfo Method
> **Version**: _Available from runtime version 6.0._

<<<<<<< HEAD
Gets information about the extension that contains the method that called the currently running method. For example, if method 1 (in extension A) calls method 2 (in extension B), which then calls GetCallerModuleInfo, GetCallerModuleInfo will return information about extension B. 
=======
Gets information about the extension that contains the method that called the currently running method. For example, if method 1 (in extension A) calls method 2 (in extension B), which calls GetCallerModuleInfo, then GetCallerModuleInfo will return information about extension B. 
>>>>>>> 409078fa

> [!NOTE]
> This method is supported only in Business Central on-premises.

## Syntax
```
[Ok := ]  NavApp.GetCallerModuleInfo(var Info: ModuleInfo)
```
## Parameters
*Info*  
&emsp;Type: [ModuleInfo](../moduleinfo/moduleinfo-data-type.md)  
A value containing information about the calling application.  


## Return Value
*Ok*
&emsp;Type: [Boolean](../boolean/boolean-data-type.md)
**true** if the information could be retrieved, otherwise **false**. If you omit this optional return value and the operation does not execute successfully, a runtime error will occur.  


[//]: # (IMPORTANT: END>DO_NOT_EDIT)
## See Also
[NavApp Data Type](navapp-data-type.md)  
[Getting Started with AL](../../devenv-get-started.md)  
[Developing Extensions](../../devenv-dev-overview.md)<|MERGE_RESOLUTION|>--- conflicted
+++ resolved
@@ -16,11 +16,7 @@
 # NavApp.GetCallerModuleInfo Method
 > **Version**: _Available from runtime version 6.0._
 
-<<<<<<< HEAD
-Gets information about the extension that contains the method that called the currently running method. For example, if method 1 (in extension A) calls method 2 (in extension B), which then calls GetCallerModuleInfo, GetCallerModuleInfo will return information about extension B. 
-=======
 Gets information about the extension that contains the method that called the currently running method. For example, if method 1 (in extension A) calls method 2 (in extension B), which calls GetCallerModuleInfo, then GetCallerModuleInfo will return information about extension B. 
->>>>>>> 409078fa
 
 > [!NOTE]
 > This method is supported only in Business Central on-premises.
