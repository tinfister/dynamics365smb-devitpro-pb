--- conflicted
+++ resolved
@@ -30,7 +30,6 @@
 ```al
 MyTime := 0T;  
 MyTime := 115900T;  
-<<<<<<< HEAD
 Message(Format(MyTime));  
 MyTime := 115934T;  
 Message(Format(MyTime));  
@@ -40,17 +39,6 @@
 Message(Format(MyTime));  
 MyTime := 030000T;  
 Message(Format(MyTime));  
-=======
-Message(FORMAT(MyTime));  
-MyTime := 115934T;  
-Message(FORMAT(MyTime));  
-MyTime := 115934.444T;  
-Message(FORMAT(MyTime));  
-MyTime := 235900T;  
-Message(FORMAT(MyTime));  
-MyTime := 030000T;  
-Message(FORMAT(MyTime));  
->>>>>>> 6505a7ce
 ```  
   
 The following shows what the message windows display accordingly on a computer with the regional format set to English (United States) for the syntax examples above.  
@@ -69,11 +57,7 @@
 
 Microsoft SQL Server stores information about both date and time in columns of the DATETime type. [!INCLUDE[d365fin_md](../../includes/d365fin_md.md)] uses only the time part and inserts a constant value for the date: 01-01-1754.  
   
-<<<<<<< HEAD
-The [!INCLUDE[d365fin_md](../../includes/d365fin_md.md)] undefined time is represented by the same value as an undefined date. The undefined date is represented by the earliest valid DATETime in SQL Server, which is 01-01-1753 00:00:00:000.  
-=======
 The [!INCLUDE[d365fin_md](../../includes/d365fin_md.md)] undefined time is represented by the same value as an undefined date. The undefined date is represented by the earliest valid DateTime in SQL Server, which is 01-01-1753 00:00:00:000.  
->>>>>>> 6505a7ce
   
 ## See Also
 
