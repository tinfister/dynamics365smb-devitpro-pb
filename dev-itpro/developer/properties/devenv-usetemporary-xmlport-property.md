---
title: "UseTemporary Property (XMLPort)"
author: solsen
ms.custom: na
ms.date: 04/01/2019
ms.reviewer: na
ms.suite: na
ms.tgt_pltfrm: na
ms.topic: article
ms.service: "dynamics365-business-central"
ms.assetid: 729f3649-f7c8-498d-8c16-961771f192a0
ms.author: jswymer
---
 
# UseTemporary Property (XMLPort)
Sets whether a temporary table is created to store the records imported using the XmlPort.

## Applies To  

- XMLport table elements


## Syntax
```
UseTemporary = true;
```

## Remarks  
<<<<<<< HEAD
 If the data that you are importing has a different structure than the table in [!INCLUDE[d365fin_long_md](../includes/d365fin_long_md.md)] that you want to insert it into, you could import the data into a temporary table. The temporary table holds the data in cache without writing it to the database. You can then modify the data before inserting it into the database.

=======
If the data that you are importing has a different structure than the table in [!INCLUDE[d365fin_long_md](../includes/d365fin_long_md.md)] that you want to insert it into, you could import the data into a temporary table. The temporary table holds the data in cache without writing it to the database. You can then modify the data before inserting it into the database.
>>>>>>> 0ec26df6

## See Also  
[Properties](devenv-properties.md)   
[XMLPort Object](../devenv-xmlport-object.md)   
[UseTemporary Property (Report)](devenv-usetemporary-report-property.md)
<|MERGE_RESOLUTION|>--- conflicted
+++ resolved
@@ -26,12 +26,7 @@
 ```
 
 ## Remarks  
-<<<<<<< HEAD
- If the data that you are importing has a different structure than the table in [!INCLUDE[d365fin_long_md](../includes/d365fin_long_md.md)] that you want to insert it into, you could import the data into a temporary table. The temporary table holds the data in cache without writing it to the database. You can then modify the data before inserting it into the database.
-
-=======
 If the data that you are importing has a different structure than the table in [!INCLUDE[d365fin_long_md](../includes/d365fin_long_md.md)] that you want to insert it into, you could import the data into a temporary table. The temporary table holds the data in cache without writing it to the database. You can then modify the data before inserting it into the database.
->>>>>>> 0ec26df6
 
 ## See Also  
 [Properties](devenv-properties.md)   
