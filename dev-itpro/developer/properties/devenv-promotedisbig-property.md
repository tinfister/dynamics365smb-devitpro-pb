---
title: "PromotedIsBig Property"
<<<<<<< HEAD
description: "Sets a value that indicates whether the promoted action is displayed on the ribbon with a large icon."
ms.author: solsen
ms.custom: na
ms.date: 06/23/2021
=======
description: "Sets the action to appear before other promoted actions in the action bar, regardless of its position in the AL code of the page."
ms.author: solsen
ms.custom: na
ms.date: 07/08/2021
>>>>>>> d3d913d0
ms.reviewer: na
ms.suite: na
ms.tgt_pltfrm: na
ms.topic: reference
ms.service: "dynamics365-business-central"
author: SusanneWindfeldPedersen
---
[//]: # (START>DO_NOT_EDIT)
[//]: # (IMPORTANT:Do not edit any of the content between here and the END>DO_NOT_EDIT.)
[//]: # (Any modifications should be made in the .xml files in the ModernDev repo.)
# PromotedIsBig Property
> **Version**: _Available or changed with runtime version 1.0._

Sets the action to appear before other promoted actions in the action bar, regardless of its position in the AL code of the page.

## Applies to
-   Page Action

[//]: # (IMPORTANT: END>DO_NOT_EDIT)


## Syntax

```AL
PromotedIsBig = true;
```
 
## Property Value  

**true** display the action before other actions in the action bar; otherwise, **false**. The default is **false**.  

## Remarks

If there is more than one action that has the PromotedIsBig property set to **true**, then the actions will appear before other actions, in the order that they are defined in AL.

For more information about promoting actions, see [Promoted Actions](../devenv-promoted-actions.md).

> [!NOTE]
> In the [!INCLUDE[prod_short](../includes/nav_windows_md.md)], this property behaves differently. Setting the property to **true** will display a bigger icon than normal in the client. It will not reposition the action.

## Example

The following code snippet adds the **Sales Invoice** and the **Sales Quote** actions to a page, and promotes them to the category named **New**. In AL, the **Sales Invoice** action is defined after the **Sales Quote** action. But because the **PromotedIsBig** property on the **Sales Invoice** action is **true** , it will appear before the **Sales Quote** action in the user interface.

```AL
actions
    {
        area(Creation)
        {
            action("Sales Quote")
            {
                Promoted = true;
                PromotedCategory = New;
                PromotedOnly = true;
                Image = NewSalesQuote;
                ApplicationArea = All;
            }
            action("Sales Invoice")
            {
                Promoted = true;
                PromotedCategory = New;
                Image = SalesInvoice;
                PromotedIsBig = true;
                ApplicationArea = All;
            }
        }
    }
```

## See Also  

[Promoted Property](devenv-promoted-property.md)   
[Promoted Actions](../devenv-promoted-actions.md)  
[Actions Overview](../devenv-actions-overview.md)  <|MERGE_RESOLUTION|>--- conflicted
+++ resolved
@@ -1,16 +1,9 @@
 ---
 title: "PromotedIsBig Property"
-<<<<<<< HEAD
-description: "Sets a value that indicates whether the promoted action is displayed on the ribbon with a large icon."
-ms.author: solsen
-ms.custom: na
-ms.date: 06/23/2021
-=======
 description: "Sets the action to appear before other promoted actions in the action bar, regardless of its position in the AL code of the page."
 ms.author: solsen
 ms.custom: na
 ms.date: 07/08/2021
->>>>>>> d3d913d0
 ms.reviewer: na
 ms.suite: na
 ms.tgt_pltfrm: na
