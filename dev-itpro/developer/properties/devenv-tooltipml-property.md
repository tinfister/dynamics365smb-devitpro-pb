--- conflicted
+++ resolved
@@ -2,11 +2,7 @@
 title: "ToolTipML Property"
 ms.author: solsen
 ms.custom: na
-<<<<<<< HEAD
-ms.date: 03/12/2021
-=======
 ms.date: 04/01/2021
->>>>>>> 9fe9132c
 ms.reviewer: na
 ms.suite: na
 ms.tgt_pltfrm: na
