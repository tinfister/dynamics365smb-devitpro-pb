---
title: "ToolTipML Property"
ms.author: solsen
ms.custom: na
<<<<<<< HEAD
ms.date: 01/26/2021
=======
ms.date: 03/12/2021
>>>>>>> 397dce7f
ms.reviewer: na
ms.suite: na
ms.tgt_pltfrm: na
ms.topic: reference
ms.service: "dynamics365-business-central"
author: SusanneWindfeldPedersen
---
[//]: # (START>DO_NOT_EDIT)
[//]: # (IMPORTANT:Do not edit any of the content between here and the END>DO_NOT_EDIT.)
[//]: # (Any modifications should be made in the .xml files in the ModernDev repo.)
# ToolTipML Property
> **Version**: _Available or changed with runtime version 1.0._

Sets the text used for the tooltip of an action, a field, a FactBox, or an activity button. In the client, tooltips appear when you point to caption of the control.

## Applies to
-   Page Label
-   Page Field
-   Page Part
-   Page System Part
-   Page Chart Part
-   Page Action Area
-   Page Action
-   Page Action Group

[//]: # (IMPORTANT: END>DO_NOT_EDIT)


> [!NOTE]  
> To submit an app to AppSource, you must use .xliff translation files. For more information, see [Working with Translation Files](../devenv-work-with-translation-files.md).

> [!NOTE]  
> List page field tooltips are only shown in the [!INCLUDE[nav_web](../includes/nav_web_md.md)] and [!INCLUDE[nav_tablet_md](../includes/nav_tablet_md.md)].

> [!NOTE]  
> Activity button tooltips are only shown in the [!INCLUDE[nav_web](../includes/nav_web_md.md)].  

> [!NOTE]  
> ActionContainers tooltips are only shown on the [!INCLUDE[nav_web](../includes/nav_web_md.md)] for the subtype **Embedding**.  

## Remarks  

ToolTipML is multilanguage-enabled. This means that it can contain a list of strings for use by different languages. The text that is used is selected according to the user's current language setting. For more information, see [Multilanguage Development](../devenv-work-with-translation-files.md).  

The ToolTipML property value has the following format.  

```AL
<Language ID>=<tooltip>  
```  

`<Language ID>` is a Windows standard three-letter language ID and `<caption>` is the caption text for this language. Semicolons are used to separate entries.  

In the following example, values are set for Danish (DAN) and English (ENG).  

```AL
DAN=Dette felt indeholder kundens navn;ENG=This field contains the customer name  
```  

## See Also

[ToolTip Property](devenv-tooltip-property.md)  
[Guidelines for tooltip text](../../user-assistance.md#guidelines-for-tooltip-text)  <|MERGE_RESOLUTION|>--- conflicted
+++ resolved
@@ -2,11 +2,7 @@
 title: "ToolTipML Property"
 ms.author: solsen
 ms.custom: na
-<<<<<<< HEAD
-ms.date: 01/26/2021
-=======
 ms.date: 03/12/2021
->>>>>>> 397dce7f
 ms.reviewer: na
 ms.suite: na
 ms.tgt_pltfrm: na
