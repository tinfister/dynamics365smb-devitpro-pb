--- conflicted
+++ resolved
@@ -12,8 +12,6 @@
 author: SusanneWindfeldPedersen
 ---
 
- 
-
 # Version Property
 
 Specifies the version of the .NET assembly.
@@ -21,17 +19,13 @@
 ## Syntax
 ```
 Culture = 'neutral';
-<<<<<<< HEAD
 Version = '4.0.0.0';
 ```
 
 ## See Also  
 [Properties](devenv-properties.md)       
-=======
-```
 
 ## See Also  
- [Properties](devenv-properties.md)       
->>>>>>> 5de59bb6
+[Properties](devenv-properties.md)       
 [Control Add-In Object](../devenv-control-addin-object.md)   
  