--- conflicted
+++ resolved
@@ -16,10 +16,7 @@
 
 # TableNo Property
 
-<<<<<<< HEAD
-<!-- Sets the source table number, if any, for this codeunit.--> 
-
-Sets record parameter by reference to a table on the `OnRun` trigger. 
+Sets a record parameter by reference to a table on the `OnRun` trigger. 
   
 ## Applies To
 
@@ -45,20 +42,6 @@
 The signature of the `OnRun` trigger is `OnRun(var Rec : Record Item)`. 
 
 You can then use the `Rec` variable in the codeunit, and use the [Codeunit.RUN Method \(Codeunit\)](../methods/devenv-codeunit.RUN-method-codeunit.md) to execute the codeunit.  
-=======
-Specifies a table that is instantiated when the codeunit is run.   
-  
-## Applies To  
- Codeunits  
-  
-## Remarks  
-Setting the **TableNo** property changes the signature of the `OnRun` trigger of the codeunit to include a VAR parameter for the table, as shown in the following example for the Table
-
-
- Use the lookup to select the appropriate table number. If the codeunit can apply to any table, then choose Undefined.  
-  
- If you specify a table number for this property, then you can use the CurrRec global variable in the codeunit and use the [Codeunit.RUN Method \(Codeunit\)](../methods/devenv-codeunit.RUN-method-codeunit.md) to execute the code unit.  
->>>>>>> 6570ea24
   
 ## See Also  
  [Codeunit.RUN Method \(Codeunit\)](../methods/devenv-codeunit.RUN-method-codeunit.md)