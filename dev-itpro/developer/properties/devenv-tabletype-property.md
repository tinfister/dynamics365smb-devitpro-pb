---
title: "TableType Property"
ms.custom: na
ms.date: 05/04/2020
ms.reviewer: na
ms.suite: na
ms.tgt_pltfrm: na
ms.topic: article
ms.service: "dynamics365-business-central"
author: SusanneWindfeldPedersen
---

# TableType Property
Specifies the table type.  

## Applies to  

- Tables  

## Property Value  

|Value|Description|  
|-----------|-----------------|  
|**Normal**|Specifies the table as a normal table in the [!INCLUDE[d365fin_long_md](../includes/d365fin_long_md.md)] database. This value is the default.|  
|**CDS**|Specifies the table as an integration table for integrating [!INCLUDE[d365fin_long_md](../includes/d365fin_long_md.md)] with [!INCLUDE[crm](../includes/crm_md.md)]. The table is typically based on an entity in [!INCLUDE[crm](../includes/crm_md.md)], such as the Accounts entity.|  
<<<<<<< HEAD
|**ExternalSQL**|Specifies the table as a table or view in SQL Server that isn't in the [!INCLUDE[d365fin_long_md](../includes/d365fin_long_md.md)] database.|  
|**Temporary**|Specifies the table as an in-memory only table in the [!INCLUDE[server](../includes/server.md)]. This table type isn't synchronized to the [!INCLUDE[d365fin_long_md](../includes/d365fin_long_md.md)] database.|
|**Exchange**|For internal use only.|
|**MicrosoftGraph**|For for internal use only.|
=======
|**ExternalSQL**|Specifies the table as a table or view in SQL Server that is not in the [!INCLUDE[d365fin_long_md](../includes/d365fin_long_md.md)] database.|  
|**Exchange**|This is for internal use only.|
|**MicrosoftGraph**|This is for internal use only.|
>>>>>>> a470e652

<!-- 
|**Temporary**|Specifies the table as a temporary table in the [!INCLUDE[d365fin_long_md](../includes/d365fin_long_md.md)] database. This table type is not synchronized.| -->


## Syntax
```
TableType = CDS;
```

## Remarks  
 Tables that are marked as **CDS** or **ExternalSQL** are considered external tables that are not managed by [!INCLUDE[d365fin_long_md](../includes/d365fin_long_md.md)]. These tables use a different SQL Server connection than the normal tables in the [!INCLUDE[d365fin_long_md](../includes/d365fin_long_md.md)] database. <!-- For more information, see [External Tables](External-Tables.md).  -->

> [!IMPORTANT]  
>  We advise against creating tables of type CDS manually. Instead, use the integration mapping functionality.
<!-- For more information, see [Introduction to Dynamics 365 for Sales Integration Customization in Dynamics NAV](Introduction-to-Dynamics-CRM-Integration-Customization-in-Dynamics-NAV.md).  
 -->

### Temporary tables

Marking a table as **Temporary** is the same as:

-  Setting all Record variables in AL code to "Temporary". See [Temporary Property](devenv-temporary-property.md).
-  Setting "SourceTableTemporary" on all pages that use the table. See [SourceTableTemporary Property](devenv-sourcetabletemporary-property.md).  

Temporary tables aren't synchronized to the SQL database, so they don't follow the same rules about making destructive changes.

You can change an existing table from **Normal** to **Temporary**. But the table will be deleted from the database when you synchronize the extension. If the table contains data, you'll have to use the ForceSync mode.


## See Also  

[Properties](devenv-properties.md)  
[SourceTableTemporary Property](devenv-sourcetabletemporary-property.md)  
[Temporary Property](devenv-temporary-property.md)  
<!--  [External Tables](External-Tables.md)   
 [Table Designer](uiref/-$-S_2102-Table-Designer-$-.md)  -->

<|MERGE_RESOLUTION|>--- conflicted
+++ resolved
@@ -23,16 +23,10 @@
 |-----------|-----------------|  
 |**Normal**|Specifies the table as a normal table in the [!INCLUDE[d365fin_long_md](../includes/d365fin_long_md.md)] database. This value is the default.|  
 |**CDS**|Specifies the table as an integration table for integrating [!INCLUDE[d365fin_long_md](../includes/d365fin_long_md.md)] with [!INCLUDE[crm](../includes/crm_md.md)]. The table is typically based on an entity in [!INCLUDE[crm](../includes/crm_md.md)], such as the Accounts entity.|  
-<<<<<<< HEAD
 |**ExternalSQL**|Specifies the table as a table or view in SQL Server that isn't in the [!INCLUDE[d365fin_long_md](../includes/d365fin_long_md.md)] database.|  
 |**Temporary**|Specifies the table as an in-memory only table in the [!INCLUDE[server](../includes/server.md)]. This table type isn't synchronized to the [!INCLUDE[d365fin_long_md](../includes/d365fin_long_md.md)] database.|
 |**Exchange**|For internal use only.|
 |**MicrosoftGraph**|For for internal use only.|
-=======
-|**ExternalSQL**|Specifies the table as a table or view in SQL Server that is not in the [!INCLUDE[d365fin_long_md](../includes/d365fin_long_md.md)] database.|  
-|**Exchange**|This is for internal use only.|
-|**MicrosoftGraph**|This is for internal use only.|
->>>>>>> a470e652
 
 <!-- 
 |**Temporary**|Specifies the table as a temporary table in the [!INCLUDE[d365fin_long_md](../includes/d365fin_long_md.md)] database. This table type is not synchronized.| -->
