--- conflicted
+++ resolved
@@ -23,17 +23,9 @@
 
 ## Syntax
 ```
-<<<<<<< HEAD
 Provider = PartName;
 ```
 
 ## See Also  
-[Page Object](../devenv-page-object.md)   
-=======
-Provider = Details;
-```
-
-## See Also  
 [Page Object](../devenv-page-object.md)
->>>>>>> ffc2a85f
- [Properties](devenv-properties.md)+[Properties](devenv-properties.md)