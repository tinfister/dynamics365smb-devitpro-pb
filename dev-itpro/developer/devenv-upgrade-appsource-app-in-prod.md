--- conflicted
+++ resolved
@@ -10,11 +10,7 @@
 ms.tgt_pltfrm: na
 ms.topic: article
 ms.service: "dynamics365-business-central"
-<<<<<<< HEAD
-ms.author: doldrn
-=======
 ms.author: freddyk
->>>>>>> edcdf227
 ---
 
 # Upgrading AppSource Apps in Production
