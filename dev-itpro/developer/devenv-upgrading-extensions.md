--- conflicted
+++ resolved
@@ -93,25 +93,15 @@
 The `AppVersion` is one of the available properties and its value differs depending on the context of the code being run:
 
 - Normal operation: `AppVersion` represents the value of the currently installed extension.
-<<<<<<< HEAD
-- Installation code: `AppVersion` represents the version of the extension we are trying to install.
-- Upgrade code: `AppVersion` represents the version of the extension that we are upgrading to (e.g. 'newer' version).
-=======
 - Installation code: `AppVersion` represents the version of the extension you're trying to install.
 - Upgrade code: `AppVersion` represents the version of the extension that you're upgrading to (in other words, the 'newer' version).
->>>>>>> b1ba4389
 
 Another one of the more important properties is the `DataVersion` property, that represents the value of most recently installed/uninstalled/upgraded version of the extension, meaning that it reflects the most recent version of the data on the system, be that from the currently installed, or a previously uninstalled extension. The `DataVersion` property value differs depending on the context of the code being run:
 
 - Normal operation: `DataVersion` represents the version of the currently installed extension, in which case it's identical to the `AppVersion` property.
 - Installation code: 
-<<<<<<< HEAD
-    - Reinstallation (applying the same version): `DataVersion` represents the version of the extension we are trying to install (identical to the `AppVersion` property).
-    - New installation: `DataVersion` represents the value of '0.0.0.0' which is used to indicate that there is no data.
-=======
     - Reinstallation (applying the same version): `DataVersion` represents the version of the extension you're trying to install (identical to the `AppVersion` property).
     - New installation: `DataVersion` represents the value of '0.0.0.0' that's used to indicate there's no data.
->>>>>>> b1ba4389
 - Upgrade code:
     - The version of the extension you're upgrading from. Either what was last uninstalled, or what is currently installed.
 
