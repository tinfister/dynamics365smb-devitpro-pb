---
author: jswymer
title: "Building your first sample extension that uses new objects and extension objects"
description: "Includes code for an example extension, complete with new objects, extension objects, and install and upgrade code."
ms.custom: na
ms.date: 07/05/2021
ms.reviewer: na
ms.suite: na
ms.tgt_pltfrm: na
ms.topic: conceptual
ms.service: "dynamics365-business-central"
---

# Building Your First Sample Extension With Extension Objects, Install Code, and Upgrade Code

This walkthrough will guide you through all the steps that you must follow to create a sample extension in AL. New objects and extension objects will be added to the base application for a simple reward feature for customers. Every section of this exercise includes code that serves for installing, customizing, or upgrading this sample extension. The final result can be published and installed on your tenants.

## About this walkthrough

This walkthrough illustrates the following tasks:

- Developing a sample extension with a table, a card page, and a list page.

- Deploying the sample extension to your development sandbox environment.  

- Using the [!INCLUDE[d365fin_long_md](includes/d365fin_long_md.md)] Designer to modify visual aspects of the extension. 

- Creating extension objects that can be used to modify page and table objects.

- Initializing the database during the installation of the extension.

- Upgrading and preserving data during the upgrade of the extension.

## Prerequisites

To complete this walkthrough, you will need:

- The [!INCLUDE[d365fin_long_md](includes/d365fin_long_md.md)] tenant.

- Visual Studio Code.

- The [!INCLUDE[d365al_ext_md](../includes/d365al_ext_md.md)] for Visual Studio Code.

For more information on how to get started with your first extension for [!INCLUDE[d365fin_long_md](includes/d365fin_long_md.md)], see [Getting Started](devenv-get-started.md).

## Rewards extension overview

The extension enables the ability to assign one of three reward levels to customers: GOLD, SILVER, and BRONZE. Each reward level can be assigned a discount percentage. Different types of objects available within the AL development environment will build the foundation of the user interface, allowing the user to edit the information. If you look for another option to update the layout of a page, you can use the Designer drag-and-drop interface. Additionally, this exercise contains the install code that will create the base for the reward levels. The upgrade code is run to upgrade the extension to a newer version and it will change the BRONZE level to ALUMINUM. Following all the steps of this walkthrough allows you to publish the extension on your tenant and create a possible new feature for your customers.  

## Reward table object

The following code adds a new table **50100 Reward** for storing the reward levels for customers. The table consists of three fields: **Reward ID**, **Description**, and **Discount Percentage**. For example, the **Description** field must contain a value of type text and it cannot exceed the limit of 250 characters. The second field contains three properties that are used to set the range of the discount percentage assigned to every customer. Properties can be created for every field, depending on the scope. 

> [!TIP]  
> Type `ttable` followed by the **Tab** key. This snippet will create a basic layout for a table object.

```AL
table 50100 Reward
{
    DataClassification = ToBeClassified;

    fields
    {
        // The "Reward ID" field represents the unique identifier 
        // of the reward and can contain up to 30 Code characters. 
        field(1;"Reward ID";Code[30])
        {
            DataClassification = ToBeClassified;
        }

        // The "Description" field can contain a string 
        // with up to 250 characters.
        field(2;Description;Text[250])
        {
            // This property specified that 
            // this field cannot be left empty.
            NotBlank = true;
        }

        // The "Discount Percentage" field is a Decimal numeric value
        // that represents the discount that will 
        // be applied for this reward.
        field(3;"Discount Percentage";Decimal)
        {
            // The "MinValue" property sets the minimum value for the "Discount Percentage" 
            // field.
            MinValue = 0;

            // The "MaxValue" property sets the maximum value for the "Discount Percentage"
            // field.
            MaxValue = 100;
            
            // The "DecimalPlaces" property is set to 2 to display discount values with  
            // exactly 2 decimals.
            DecimalPlaces = 2;
        }
    }

    keys
    {
        // The field "Reward ID" is used as the primary key of this table.
        key(PK;"Reward ID")
        {
            // Create a clustered index from this key.
            Clustered = true;
        }
    }
}
```

For more information about table properties, see [Table Properties](properties/devenv-table-properties.md).

## Reward card page object

The following code adds a new page **50101 Reward Card** for viewing and editing the different reward levels that are stored in the new **Reward** table. Pages are the primary object that a user will interact with and have a different behavior based on the type of page that you choose. The **Reward Card** page is of type Card and it is used to view and edit one record or entity from the **Reward** table. 

> [!TIP]  
> Use the snippet `tpage, Page` to create the basic structure for the page object.

```AL
page 50101 "Reward Card"
{
    // The page will be of type "Card" and will render as a card.
    PageType = Card;

    // The page will be part of the "Tasks" group of search results.
    UsageCategory = Tasks;

    // The source table shows data from the "Reward" table.
    SourceTable = Reward;

    // The layout describes the visual parts on the page.
    layout
    {
        area(content)
        {
            group(Reward)
            {
                field("Reward Id";"Reward ID")
                {
                    // ApplicationArea sets the application area that 
                    // applies to the page field and action controls. 
                    // Setting the property to All means that the control 
                    // will always appear in the user interface.
                    ApplicationArea = All;
                }

                field(Description;Description)
                {
                    ApplicationArea = All;
                }

                field("Discount Percentage";"Discount Percentage")
                {
                    ApplicationArea = All;
                }
            }
        }
    }
}
```

For more information about the types of pages in AL, see [Pages Overview](devenv-pages-overview.md).

## Reward list page object

The following code adds the **50102 Reward List** page that enables users to view the contents of the **Reward** table and edit specific records by selecting them and viewing them in the **Reward Card** page. 

> [!TIP]
> Use the snippet `tpage, Page of type list` to create the basic structure for the page object. 

```AL
page 50102 "Reward List"
{
    // Specify that this page will be a list page.
    PageType = List;

    // The page will be part of the "Lists" group of search results.
    UsageCategory = Lists;

    // The data of this page is taken from the "Reward" table.
    SourceTable = Reward;

    // The "CardPageId" is set to the Reward Card previously created.
    // This will allow users to open records from the list in the "Reward Card" page.
    CardPageId = "Reward Card";

    layout
    {
        area(content)
        {
            repeater(Rewards)
            {
                field("Reward ID";"Reward ID")
                {
                    ApplicationArea = All;
                    ToolTip = 'Specifies the level of reward that the customer has at this point.';
                }

                field(Description;Description)
                {
                    ApplicationArea = All;
                }

                field("Discount Percentage";"Discount Percentage")
                {
                    ApplicationArea = All;
                }
            }
        }
    }
}
```

After you have created the objects, update the `startupObjectId` in the `launch.json` file to `50102`, which is the ID of the **Reward List** page and select the **Ctrl+F5** shortcut to see the new page in your sandbox environment. You will be asked to sign in to your [!INCLUDE [prod_short](includes/prod_short.md)], if you have not already done so.  

> [!TIP]  
> Information about your sandbox environment and other environments is stored as configurations in the `launch.json` file. For more information, see [JSON Files](devenv-json-files.md).  

## Designer

[!INCLUDE[d365fin_long_md](includes/d365fin_long_md.md)] Designer works in the browser and allows modifying the current page. It enables users to add existing table fields, move fields around, or remove fields from the page. Users can make changes to display the information they need, where they need it by using drag-and-drop components. 
 
To show how Designer changes the design of a page, you begin by adding one field to the **Reward** table. This field will be used later to exemplify the Designer's properties. 

```AL
field(4;"Minimum Purchase";Decimal)
{
    MinValue = 0;
    DecimalPlaces = 2;
}
```

From this point, changes to the **Reward Card** page can be done either manually by adding the code below in Visual Studio Code or by using Designer's functions to add the same field. Both ways lead to the same results, but using Designer speeds up the process. 


```AL
field("Minimum Purchase";"Minimum Purchase")
{
    ApplicationArea = All;
}
```

Using the **F6** key shortcut in Visual Studio Code launches the browser and enters Designer. You can also use Designer from the [!INCLUDE[prod_short](includes/prod_short.md)] client, by selecting ![Settings icon](media/settings_icon_small.png) **Designer**.

> [!NOTE]  
> Every time you start designing, you create a new extension and the changes you make in Designer will apply to all users.

To add the same fields and customize the **Reward Card** page, follow the next steps:

- Navigate to the **Reward Card** page by choosing **+ new**.  
- Enter Designer mode from the UI and select **More** from the Designer bar. 
- Select **Field** from the Designer bar to show the list of available fields. 
- Drag the **Minimum Purchase** field from the list onto the page in the **Reward group**. 
- Choose the **Reward** in the group caption to enable the value to be edited. Change the caption to **Info** and press **Enter**.

After making these adjustments, finish up your design by choosing **Stop Designing**, which allows you to name the extension with an option to download code, and save the extension for the tenant. If you choose not to download the code at the end, you can still pull the changes via the **Alt+F6** key shortcut from Visual Studio Code. You can also uninstall the extension by opening the **Extension Management** page.  
For more information about Designer, see [Designer](devenv-inclient-designer.md).  

## Customer table extension object

The **Customer** table, like many other tables, is part of the [!INCLUDE[d365fin_long_md](includes/d365fin_long_md.md)] service and it cannot be modified directly by developers. To add additional fields or to change properties on this table, developers must create a new type of object, a table extension.

The following code creates a table extension for the **Customer** table and adds the `Reward ID` field. 

> [!TIP]
> Use the snippet `ttableext` to create a basic structure for the table extension object.

```AL
tableextension 50103 "Customer Ext" extends Customer
{
    fields
    {
        field(50100;"Reward ID";Code[30])
        {
            // Set links to the "Reward ID" from the Reward table.
            TableRelation = Reward."Reward ID";

            // Set whether to validate a table relationship.
            ValidateTableRelation = true;

           // "OnValidate" trigger executes when data is entered in a field.
            trigger OnValidate();
            begin

            // If the "Reward ID" changed and the new record is blocked, an error is thrown. 
                if (Rec."Reward ID" <> xRec."Reward ID") and
                    (Rec.Blocked <> Blocked::" ") then
                begin
                    Error('Cannot update the rewards status of a blocked customer.')
                end;
            end;
        }
    }
}

```

## Customer card page extension object

A page extension object can be used to add new functionality to pages that are part of the [!INCLUDE[prod_long](includes/prod_long.md)] service. The following page extension object extends the **Customer Card** page object by adding a field control, **Reward ID**, to the **General group** on the page. The field is added in the layout section, while in the actions section the code adds an action to open the **Reward List** page.  

> [!TIP]
> Use the shortcuts `tpageext` to create the basic structure for the page extension object.

```AL
pageextension 50104 "Customer Card Ext" extends "Customer Card"
{
    layout
    {   
        // The "addlast" construct adds the field control as the last control in the General 
        // group.
        addlast(General)
        {
            field("Reward ID";"Reward ID")
            {
                ApplicationArea = All;

                // Lookup property is used to provide a lookup window for 
                // a text box. It is set to true, because a lookup for 
                // the field is needed.
                Lookup = true;
            }
        }
    }

    actions
    {
        // The "addfirst" construct will add the action as the first action
        // in the Navigation group.
        addfirst(Navigation)
        {
            action("Rewards")
            {
                ApplicationArea = All;

                // "RunObject" sets the "Reward List" page as the object 
                // that will run when the action is activated.
                RunObject = page "Reward List";
            }
        }
    }
}
```

At this point, reward levels can be created and assigned to customers. To do that, update the `startupObjectId` value in launch.json to `21` and select the **Ctrl+F5** key to open the page.

## Help links

This app is relatively straightforward, but we want users of your app to be able to get unblocked and learn more just like all other users of [!INCLUDE [prod_short](includes/prod_short.md)]. First, configure your app to get context-sensitive links to Help, and then apply tooltips to the fields in your pages.  

### Configure context-sensitive links to Help

At an app level, you can specify where the Help for your functionality is published in the app.json file. Then, for each page in your app, you specify which Help file on that website is relevant for that particular page. For more information, see [Configure Context-Sensitive Help](../help/context-sensitive-help.md).  

Open the app.json file, and then change the value of the `contextSensitiveHelpUrl` property to point at the right location on your website. In this example, you publish Help for your app at *https://mysite.com/documentation*.  

```json
"contextSensitiveHelpUrl": "https://mysite.com/documentation/",
```

Next, you set the [ContextSensitiveHelpPage property](properties/devenv-contextsensitivehelppage-property.md) for the **Reward Card** and **Reward List** pages:

```AL
    // The target Help topic is hosted on the website that is specified in the app.json file.
    ContextSensitiveHelpPage = 'sales-rewards';
```

The following example illustrates the properties for the **Reward List** page after you have specified the context-sensitive Help page.

```AL
page 50102 "Reward List"
{
    // Specify that this page will be a list page.
    PageType = List;

    // The page will be part of the "Lists" group of search results.
    UsageCategory = Lists;

    // The target Help topic is hosted on the website that is specified in the app.json file.
    ContextSensitiveHelpPage = 'sales-rewards';

    // The data of this page is taken from the "Reward" table.
    SourceTable = Reward;

    // The "CardPageId" is set to the Reward Card previously created.
    // This will allow users to open records from the list in the "Reward Card" page.
    CardPageId = "Reward Card";

...
```

You can specify the same relative link for **Reward Card**, **Reward List**, and the customization of the **Customer** page, or you can specify different targets. For more information, see [Page-level configuration](../help/context-sensitive-help.md#page-level-configuration).  

### Add tooltips

Even the best designed user interface can still be confusing to some. It can be difficult to predict specifically what users will find confusing, and that is why the base application includes tooltips for all controls and actions. For more information, see [Help users get unblocked](../user-assistance.md#help-users-get-unblocked).  

For the purposes of this walkthrough, add the following tooltip to the properties of the **Reward ID** field on all three pages:

```AL
ToolTip = 'Specifies the level of reward that the customer has at this point.';
```

The following example illustrates the tooltip:

```AL
field("Reward ID";"Reward ID")
{
ApplicationArea = All;
ToolTip = 'Specifies the level of reward that the customer has at this point.';
}
```

If you now deploy the app, you will be able to read the tooltip text for the **Reward ID** field, and if you choose the *Learn more* link or press **Ctrl+F1**, a new browser tab opens the equivalent of `https://mysite.com/documentation/sales-rewards`.  

![Customer card extension tool tip example](media/help/CustomerCardExt_TooltipHelp.png)

## Install code

After installing the extension, the **Reward List** page is empty. This is the result of the fact that the **Reward** table is also empty. Data can be entered manually into the **Reward** table by creating new records from the **Reward List** page. However, this task slows down the process, especially because the **Reward** table should be initialized with a standard number of reward levels when the extension is installed. To solve this, install codeunits can be used. A codeunit is an object that can be used to encapsulate a set of related functionality represented by procedures and variables. An install codeunit is a codeunit with the [Subtype property](properties/devenv-subtype-codeunit-property.md) set to Install. This codeunit provides a set of triggers that are executed when the extension is installed for the first time and when the same version is re-installed. 

In this example, the following install codeunit initializes the **Reward** table with three records representing the 'GOLD', 'SILVER', and 'BRONZE' reward levels. 

> [!TIP]  
> Use the shortcuts `tcodeunit` to create the basic structure for the codeunit.

```AL
codeunit 50105 RewardsInstallCode
{
    // Set the codeunit to be an install codeunit. 
    Subtype = Install;
    
    // This trigger includes code for company-related operations. 
    trigger OnInstallAppPerCompany();
    var
        Reward : Record Reward;
    begin
        // If the "Reward" table is empty, insert the default rewards.
        if Reward.IsEmpty() then begin
            InsertDefaultRewards();
        end;
    end;

    // Insert the GOLD, SILVER, BRONZE reward levels
    procedure InsertDefaultRewards();
    begin
        InsertRewardLevel('GOLD', 'Gold Level', 20);
        InsertRewardLevel('SILVER', 'Silver Level', 10);
        InsertRewardLevel('BRONZE', 'Bronze Level', 5);
    end;

    // Create and insert a reward level in the "Reward" table.
    procedure InsertRewardLevel(ID : Code[30]; Description : Text[250]; Discount : Decimal);
    var
        Reward : Record Reward;
    begin
        Reward.Init();
        Reward."Reward ID" := ID;
        Reward.Description := Description;
        Reward."Discount Percentage" := Discount;
        Reward.Insert();
    end;

}
```
For more information about install code, see [Writing Extension Install Code](devenv-extension-install-code.md).

## Upgrade code
When you upgrade an extension to a newer version, if any modifications to the existing data are required to support the upgrade, you must write upgrade code in an upgrade codeunit. In this example, the following upgrade codeunit contains code that changes the BRONZE reward level to customer records to ALUMINUM. The upgrade codeunit will run when you run the [Start-NAVAppDataUpgrade](/powershell/module/microsoft.dynamics.nav.apps.management/start-navappdataupgrade) cmdlet.


> [!IMPORTANT]  
> Remember to increase the `version` number of the extension in the app.json file.

```AL
codeunit 50106 RewardsUpgradeCode
{
    // An upgrade codeunit includes AL methods for synchronizing changes to a table definition 
    // in an application with the business data table in SQL Server and migrating existing 
    // data.
    Subtype = Upgrade;

    // "OnUpgradePerCompany" trigger is used to perform the actual upgrade.
    trigger OnUpgradePerCompany();
    var
        InstallCode : Codeunit RewardsInstallCode;
        Reward : Record Reward;

        // "ModuleInfo" is the current executing module. 
        Module : ModuleInfo;
    begin
        // Get information about the current module.
        NavApp.GetCurrentModuleInfo(Module);

        // If the code needs to be upgraded, the BRONZE reward level will be changed into the
        // ALUMINUM reward level.
        if Module.DataVersion.Major = 1 then begin
            Reward.Get('BRONZE');
            Reward.Rename('ALUMINUM');
            Reward.Description := 'Aluminum Level';
            Reward.Modify();
        end;
    end;
}
```
For more information about writing and running upgrade code, see [Upgrading Extension](devenv-upgrading-extensions.md).  

## Instrumenting your app with telemetry

[!INCLUDE[prod_short](includes/prod_short.md)] emits telemetry data for several operations that occur when extension code is run. Create an Application Insights resource in Azure if you don't have one. For more information, see [Create an Application Insights resource](/azure/azure-monitor/app/create-new-resource). Now, add the Application Insights connection string to the extension manifest (app.json file):

```json
<<<<<<< HEAD
"applicationInsightConnectionString": "<connection string>"
```

Replace `<connection string>` with your connection string.
=======
"applicationInsightsKey": ["<instrumentation key>"]
```

Replace `<instrumentation key>` with your key.
>>>>>>> 707c2af6

You can configure your extension to send this data to a specific Application Insights resource on Microsoft Azure. For more information, see [Sending Extension Telemetry to Azure Application Insights](devenv-application-insights-for-extensions.md).

## Conclusion

This walkthrough demonstrated how an extension can be developed. The main AL objects and extension objects were used to store the reward levels, to view, and to edit them. The Designer was introduced as an alternative to modify visual aspects of page objects and to customize them from the web client instead of using code. Up to this point, the table and the page objects were empty, but the install codeunits were added and allowed to initialize the **Reward** table with a standard number of reward levels when the extension was installed. An upgrade code section was also included in this exercise to create a full picture of all processes involved when an extension is built. As a result, a user is enabled to assign one of the three reward levels to a customer and to change this scenario by upgrading the version of the extension. 

> [!TIP]  
> To try building a more advanced Customer Rewards sample extension, see [Building an Advanced Sample Extension](devenv-extension-advanced-example.md).

## See Also

[Developing Extensions](devenv-dev-overview.md)  
[Getting Started with AL](devenv-get-started.md)  
[How to: Publish and Install an Extension](devenv-how-publish-and-install-an-extension-v2.md)  
[Converting Extensions V1 to Extensions V2](devenv-upgrade-v1-to-v2-overview.md)  
[Configure Context-Sensitive Help](../help/context-sensitive-help.md)  
[Sending Extension Telemetry to Azure Application Insights](devenv-application-insights-for-extensions.md)  <|MERGE_RESOLUTION|>--- conflicted
+++ resolved
@@ -511,17 +511,10 @@
 [!INCLUDE[prod_short](includes/prod_short.md)] emits telemetry data for several operations that occur when extension code is run. Create an Application Insights resource in Azure if you don't have one. For more information, see [Create an Application Insights resource](/azure/azure-monitor/app/create-new-resource). Now, add the Application Insights connection string to the extension manifest (app.json file):
 
 ```json
-<<<<<<< HEAD
 "applicationInsightConnectionString": "<connection string>"
 ```
 
 Replace `<connection string>` with your connection string.
-=======
-"applicationInsightsKey": ["<instrumentation key>"]
-```
-
-Replace `<instrumentation key>` with your key.
->>>>>>> 707c2af6
 
 You can configure your extension to send this data to a specific Application Insights resource on Microsoft Azure. For more information, see [Sending Extension Telemetry to Azure Application Insights](devenv-application-insights-for-extensions.md).
 
