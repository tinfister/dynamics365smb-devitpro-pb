--- conflicted
+++ resolved
@@ -64,26 +64,16 @@
 
 ## Debugging in Visual Studio Code
 
-<<<<<<< HEAD
-=======
 For topics on debugging in AL, see [Debugging](devenv-debugging.md) and [Snapshot Debugging](devenv-snapshot-debugging.md).
 
->>>>>>> aa81333e
 |Keyboard Shortcut|Action|
 |-----------------|------|
 |F5           |Start debugging session.|
 |Ctrl+Alt+F5  |Start RAD publishing without debugging.|
 |Alt+F5       |Start RAD with debugging.|
-<<<<<<< HEAD
-|F7|Start snapshot debugging session.|
+|F7|Start a snapshot debugging session.|
 |Shift + F7|List all available snapshots.|
-|Alt+F7|Finish snapshot debugging.|
-=======
-|F7           |Start snapshot debugging session.|
-|Shift+F7     |See list of available snapshots.|
-|Alt+F7       |Finish a snapshot debugging session.|
-
->>>>>>> aa81333e
+|Alt+F7|Finish a snapshot debugging session.|
 
 ## See Also
 
