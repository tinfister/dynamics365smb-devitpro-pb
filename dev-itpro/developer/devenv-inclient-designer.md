---
title: "Using Designer"
description: "Description of how Designer works."
author: SusanneWindfeldPedersen
ms.custom: na
ms.date: 10/01/2018
ms.reviewer: na
ms.suite: na
ms.tgt_pltfrm: na
ms.topic: article
ms.service: "dynamics365-business-central"
ms.author: solsen
---

[!INCLUDE[d365fin_dev_blog](includes/d365fin_dev_blog.md)]

# Using Designer
When developing extensions in the AL development environment you have a wide range of possibilities. Designer in [!INCLUDE[d365fin_long_md](includes/d365fin_long_md.md)] complements the development experience in Visual Studio Code, as it provides an easy and convenient way of making immediate adjustments to your design by simply dragging and dropping the components on the page.  

Here is a quick overview of capabilities in **Designer**: 

|Features                           |Applies to                       | 
|-----------------------------------|---------------------------------|
|Add components                     |fields and columns               |
|Move components                    |fields, columns, cues, and parts |
|Remove components                  |fields, columns, cues, and parts |
|Change field importance, like showing in collapsed FastTab header or under **Show More** |fields|
|Exclude field from Quick Entry|fields, columns| 
|Set freeze pane and clear freeze pane |columns                       |
<<<<<<< HEAD
|Adjust column width |columns                       |
|Edit caption                       |FastTab, cards, FactBox          |
=======
|Adjust column width                |columns                          |
|Edit caption                       |fasttabs                         |
>>>>>>> f8f0e816
|Save extension/download code       |general                          |
|Preview design                     |general                          |

## Important points to note

- Every time you start designing, you are effectively creating a new extension. Your changes are immediately visible to other users.

- The changes you make in Designer will apply to **all** users.

- You cannot remove specific fields that are bound to a page and a field must belong to an underlying table.

- You can only add fields, columns, or tiles to its applicable view from list, tall tiles, and wide tiles views. Some components cannot be moved using drag-and-drop and are restricted to the view that they are in.

- You can only add fields/columns, from a predefined list, which is based on the source table. You cannot create new ones.

- In the client, users can change the many of these settings for their workspace only by using personalization (see [Personalizing Your Workspace](https://docs.microsoft.com/en-us/dynamics365/business-central/ui-personalization-user).  

## Start designing

You can start Designer by choosing ![Settings icon](media/settings_icon_small.png) **Designer** in the top right corner of any page that you want to make modifications to, and start designing using drag-and-drop components. You can also launch the browser, and enter Designer, using the **F6** shortcut in Visual Studio Code. After you are done with the adjustments, finish up your design by choosing **Stop Designing**, which allows you to name the extension with an option to download code, and save the extension for the tenant. If you choose not to download the code at the end, you can still pull the code using the **Ctrl+F7** shortcut. You can also uninstall the extension from the **Extension Management** page or even download the source from there. 

> [!NOTE]  
> With this preview you can only add existing table fields. Adding pages, groups, parts, and actions is not yet supported.


![Designer](../media/new-start-design.gif)


## Drag-and-drop components
In Designer, you design and modify the current page; you can add existing table fields, move fields around, or remove fields from the page. You can make changes to display the information by using drag-and-drop components. 

## How it works
A pane to the right lets you add components. Here you can see all of the table fields that are available for the specific page. The table fields displayed are based on the underlying table or tables. The field can have a status of **Placed**, which means that the field already exists on the page. A status of **Ready** means that the field does not already exist on the page, and that you can place it.

You can edit the caption of a FastTab, a card, FactBox by clicking the caption and start writing. Simple, clear, and plain.

If you want to remove a field, column, part, or a cue, you must select the arrowhead indicator ![arrowhead indicator left](media/designer_arrow_left.png) or ![arrowhead indicator down](media/designer_arrow_down.png) placed on the component, and then choose **Remove**. 

### Setting the freeze pane

**Set freeze pane and clear freeze pane** locks one or more columns to the left, even when you scroll horizontally. You can set the freeze pane, by selecting the arrowhead indicator ![arrowhead indicator left](media/designer_arrow_left.png) or ![arrowhead indicator down](media/designer_arrow_down.png) of the column that you want as the last column of the freeze pane, and then choose **Set Freeze Pane**. If you want to set the freeze pane back to its original designed location, select the arrowhead indicator ![arrowhead indicator left](media/designer_arrow_left.png) or ![arrowhead indicator down](media/designer_arrow_down.png) for the current freeze pane column, and then choose **Clear Freeze Pane**.


### Setting the Importance on Field

Fields on non-list type pages, such as card and document type pages, include Designer options for setting the importance. The following table describes the options for setting the importance in Designer and how it corresponds to the  [Importance property](properties/devenv-importance-property.md) in the page code.

|Option|Description|Importance property value|
|----|----|---|
|**Show under "Show more"**|Sets the field so that only appears when the user selects **Show more**. |Additional|
|**Show always**|Sets the field to always display on the page (regardless of whether the user selects **Show more** or **Show less**) but not in the FastTab heading if it is collapsed. <br /><br />If this option is available|Standard|
|**Show when collapsed**|Sets the field to always display on the page (regardless of whether the user selects **Show more** or **Show less**) and also in the header of the FastTab when the FastTab is collapsed.|Promoted|

### Setting the Quick Entry on Fields

You can use Designer to set the [QuickEntry property](properties/devenv-quickentry-property.md) on a field. The **QuickEntry** property determines whether the field is given input focus or skipped when users navigate through fields on a page by pressing the return key. You use it to help accelerate keyboard data entry by focusing only those fields a user typically needs to fill-in.

To set the QuickEntry property from Designer, select the field or column heading, and then choose either **Include in Quick Entry** (sets the **QuickEntry** property to `true`) or **Exclude from Quick Entry** (sets the **QuickEntry** property to `false`).  

## Preview design

The display type icons let you preview the changes you made on desktop, tablet, and phone clients. This way you can make sure that your design will work on the intended display target(s). You can flip to display tablet and phone designs in portrait and landscape orientation. 

## Controlling User Access to Designer

Accessing Designer is controlled on a user or user group basis by the **D365 EXTENSION MGT** permission set. If a user is assigned this permission set, then Designer is available for the user in the client. To prohibit a user from using Designer, just remove the user from the **D365 EXTENSION MGT** permission set.

## See Also
[Developing Extensions](devenv-dev-overview.md)  
[Getting Started with AL](devenv-get-started.md)  
[AL Development Environment](devenv-reference-overview.md)<|MERGE_RESOLUTION|>--- conflicted
+++ resolved
@@ -27,13 +27,8 @@
 |Change field importance, like showing in collapsed FastTab header or under **Show More** |fields|
 |Exclude field from Quick Entry|fields, columns| 
 |Set freeze pane and clear freeze pane |columns                       |
-<<<<<<< HEAD
 |Adjust column width |columns                       |
 |Edit caption                       |FastTab, cards, FactBox          |
-=======
-|Adjust column width                |columns                          |
-|Edit caption                       |fasttabs                         |
->>>>>>> f8f0e816
 |Save extension/download code       |general                          |
 |Preview design                     |general                          |
 
