--- conflicted
+++ resolved
@@ -40,13 +40,7 @@
 |*Project*| The AL project folder to create the table(s) in.|
 |*PackageCachePath*| The AL project cache folder for symbols. <br> **Note:** It is important that the latest symbols have been downloaded because these are used for comparison when the tool runs. |
 |*ServiceURI*| The server URL for Common Data Service. For example, `https://tenant.crm.dynamics.com`.|
-<<<<<<< HEAD
-|*Entities*| The table(s) to create in AL. If multiple, this must be specified as a comma-separated list.<br> |
-=======
-|*UserName*| The admin user name for Common Data Service. |
-|*Password*| The admin password for Common Data Service. |
 |*Entities*| The table(s) to create in AL. If multiple, this must be specified as a comma-separated list.<br><br>**Note:** It is important that all related tables are specified too. Related tables are, for example, used for lookups and if the related tables are not found, a lookup will no longer be working. For more information, see the section [Specifying entities](devenv-al-table-proxy-generator.md#specifying-entities). |
->>>>>>> 1ea439d7
 |*BaseId*| The assigned starting ID for the generated new table(s) in AL. |
 |*TableType*| The table type for the table(s) in AL. The options are `CDS` and `CRM`.|
 
@@ -63,11 +57,7 @@
 The following example starts the process for creating a new integration table in the specified AL project. When complete, the output path contains the **Worker.al** file that contains the description of the **50000 CDS Worker** integration table. This table is set to the table type **CDS**.
 
 ```
-<<<<<<< HEAD
-.\altpgen -project: <Your AL project folder> -packagecachepath: <Your AL project cache folder> -serviceuri: <CDS server URL> -entities: cdm_worker -baseid: 50000 -tabletype: CDS 
-=======
-.\altpgen -project: <Your AL project folder> -packagecachepath: <Your AL project cache folder> -serviceuri: <CDS server URL> -username: <Admin username for CDS> -password: <Password> -entities: cdm_worker, cdm_workeraddress -baseid: 50000 -tabletype: CDS 
->>>>>>> 1ea439d7
+.\altpgen -project: <Your AL project folder> -packagecachepath: <Your AL project cache folder> -serviceuri: <CDS server URL> -entities: cdm_worker, cdm_workeraddress -baseid: 50000 -tabletype: CDS 
 ```
 
 ## See Also
