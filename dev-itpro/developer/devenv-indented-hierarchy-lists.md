---
title: "Designing Indented Hierarchy Lists"
description: This article explains how to indent rows in a repeater control to design hierarchical lists. You can nest records that users can navigate, expand, and collapse.
ms.custom: na
<<<<<<< HEAD
ms.date: 04/03/2020
=======
ms.date: 04/07/2020
>>>>>>> fcf8f703
ms.reviewer: na
ms.suite: na
ms.tgt_pltfrm: na
ms.topic: article
ms.service: "dynamics365-business-central"
author: jswymer
---
# Designing Indented Hierarchy Lists

This article explains how to indent specific rows in a list.

## Overview

Using the indentation properties in AL, you can display rows in a parent-child structure.

![Fixed indented list](media/static-tree.png "Fixed indented list")

A row that's indented from a row above is considered a *child* of that row. The row above is considered the *parent*. Indenting rows can help organize related records in the list and make it more readable for the user.
<<<<<<< HEAD
=======

You can display indented hierarchy lists on any page type, including List pages, Worksheets, and ListParts. Pages can also be editable.  
>>>>>>> fcf8f703

There are two kinds of indented hierarchy lists: fixed and collapsible. In a fixed hierarchy, rows that are indented are always shown. In a collapsible, users can collapse and expand parent rows to show and hide child records.

<!--
### Sample table and page

To demonstrate how indented hierarchy works, we'll use a basic table and page. For more detailed implementations, see the **Item Categories** and **Chart of Accounts** pages. You find these pages in the base application.

#### Table

```
table 50100 MyTable
{
    fields
    {      
        field(1; Number; Code[10])
        {
        }
        field(2; Name; Text[50])
        {
        }
        field(3; Indent; Integer)
        {
        }
    }
    
    keys
    {
        key(PK; Number)
        {
        }
    }
}
```

#### Page

```
page 50100 MyPage
{
    PageType = List;
    ApplicationArea = All;
    UsageCategory = Lists;
    SourceTable = MyTable;
    Editable = true;

    layout
    {
        area(Content)
        {
            repeater(Control1)
            {
                field(Number; Number)
                {
                }
                field(Name; Name)
                {
                }
                field(Indent; Indent)
                {
                }
            }
        }
    }
}  
```

Typically, you wouldn't display the **Indent** field because it's only used for layout purposes.

In the client, run the page and add records to the table. Be sure to set the **Indent** field.
-->
## Setting up a fixed indented hierarchy

In a fixed hierarchy, child rows are always shown, as illustrated in the following figure.

![Fixed indented list](media/static-tree-2.png "Fixed indented list")

In the figure, indentation is applied to the second column. Setting up the fixed indented hierarchy involves configuring two properties on the page object: IndentColumn and IndentationControls.

- The [IndentationColumn Property](properties/devenv-indentationcolumn-property.md) determines which records get indented and by how much. You set the property to either a field in the page's source table or to a variable. The important thing, is that property resolves to an integer. This integer determines the indentation level.

- The [IndentationControls property](properties/devenv-indentationcontrols-property.md) specifies which column in the list gets indented. You can only specify one column.

### Example

In this example, you indent records based on the value of the **Indent** column and apply the indentation to **Name** column. You set the IndentationColumn and IndentationControls on the repeater of the page, as shown in the following code:

<!-- 
```
repeater(Control1)
{
    IndentationColumn = Indent;
    IndentationControls = Name;
    ...

```

Now, the code will indent each record based on the value of the **Indent** field.

-->
```
page 50100 MyPage
{
    PageType = List;
    ApplicationArea = All;
    UsageCategory = Lists;
    SourceTable = MyTable;
    Editable = true;

    layout
    {
        area(Content)
        {
            repeater(Control1)
            {
                IndentationColumn = Indent;// IndentationColumn = IndentVariable;
                IndentationControls = Name;

                field(Number; Number)
                {
                }
                field(Name; Name)
                {
                }
                field(Indent; Indent)
                {
                }
            }
        }
    }

    //trigger OnAfterGetRecord()
        //begin
          //IndentVariable := Indent;
        //end;

        //var
           //IndentVariable: Integer;
}  
```

You can achieve the same results using a variable instead of the table field for the IndentationColumn property. Look at the commented lines of code in the example above.  

For a more detailed implementation example, see the **Chart of Accounts** page in the base application.  


## Setting up a collapsible indented hierarchy

In a collapsible hierarchy, users can collapse and expand parent rows to show and hide child records.

![Fixed indented list](media/collapsible-tree.png "Fixed indented list")

Setting up a collapsible hierarchy is similar to the fixed indented list, except for the properties that you set. A collapsible hierarchy involves three properties: IndentColumn, ShowsAsTree, and TreeInitialState.

- Like in fixed indented hierarchy, the [IndentationColumn Property](properties/devenv-indentationcolumn-property.md) is an integer data type field or variable that determines which records get indented and by how much.
- The [ShowAsTree Property](properties/devenv-showastree-property.md) makes the hierarchy collapsible.
- The [TreeInitialState Property](properties/devenv-treeinitialstate-property.md), which is optional, specifies whether the list is collapsed or expanded when the page opens.  

Unlike fixed indented lists, a collapsible hierarchy always indents the left-most visible column in the repeater. The IndentationControls property is ignored. If users customize the page by moving another column first, the moved column will be indented instead.  

### Example

In this example, you'll indent records based on the value of the **Indent** column. Records will indent on the **Number** column and parent records will be collapsible. You add the IndentationColumn, ShowAsTree, and TreeInitialState properties to the pages' repeater: 

<!--
```
repeater(Control1)
{
    IndentationColumn = Indent;
    ShowAsTree = true;
    TreeInitialState = CollapseAll;

   ...
}

```
-->
```
page 50100 MyPage
{
    PageType = List;
    ApplicationArea = All;
    UsageCategory = Lists;
    SourceTable = MyTable;
    Editable = true;

    layout
    {
        area(Content)
        {
            repeater(Control1)
            {
                IndentationColumn = Indent; // IndentationColumn = IndentVariable;
                ShowAsTree = true;
                TreeInitialState = CollapseAll;

                field(Number; Number)
                {
                }
                field(Name; Name)
                {
                }
                field(Indent; Indent)
                {
                }
            }
        }
    }

    //trigger OnAfterGetRecord()
        //begin
          //IndentVariable := Indent;
        //end;
    
        //var
           //IndentVariable: Integer;
}  
```

You can achieve the same results using a variable instead of the table field for the IndentationColumn property. Look at the commented lines of code in the example above. 

For a more detailed implementation example, see the **Assisted Setup** page in the base application.  


### Collapsed or Expanded lists
Users can change whether the page opens with rows collapsed or expanded, essentially overriding the TreeInitialState property. They change the behavior by selecting the **Toggle Expand All / Collapse All** button in the header of the first column, or using the button in the top-left corner of the repeater. It stays this way, until they delete personalization on the page.  


## Design and behavior considerations

When using an indented hierarchy, consider the following behavior:

- When indentation is specified, it's no longer possible to use sorting on the columns in the repeater control or display the list as tiles.
- Right-aligned data in columns, such as the integer data type, won't appear as indented.
- Indentation is used to visually communicate structure, without modifying the table of records itself. There's no tightly defined *parent-child* relationship between records, so you must implement additional logic if records need to relate together. For example, if a user deletes a parent record, Business Central won't delete all of its child records.  
- Indenting records in a list doesn't automatically apply any additional styling to emphasize parent records and distinguish them from child records. You can implement styling using style expressions. For example, you could format all fields on parent records to display bold values. Learn more about [StyleExpr Property](properties/devenv-styleexpr-property.md).  


## See Also

[IndentationColumn Property](properties/devenv-indentationcolumn-property.md)  
[IndentationControls Property](properties/devenv-indentationcontrols-property.md)  
[ShowAsTree Property](properties/devenv-showastree-property.md)  
[TreeInitialState Property](properties/devenv-treeinitialstate-property.md)  
[Page and Page Extension Properties](properties/devenv-page-property-overview.md)  <|MERGE_RESOLUTION|>--- conflicted
+++ resolved
@@ -2,11 +2,7 @@
 title: "Designing Indented Hierarchy Lists"
 description: This article explains how to indent rows in a repeater control to design hierarchical lists. You can nest records that users can navigate, expand, and collapse.
 ms.custom: na
-<<<<<<< HEAD
-ms.date: 04/03/2020
-=======
 ms.date: 04/07/2020
->>>>>>> fcf8f703
 ms.reviewer: na
 ms.suite: na
 ms.tgt_pltfrm: na
@@ -25,11 +21,8 @@
 ![Fixed indented list](media/static-tree.png "Fixed indented list")
 
 A row that's indented from a row above is considered a *child* of that row. The row above is considered the *parent*. Indenting rows can help organize related records in the list and make it more readable for the user.
-<<<<<<< HEAD
-=======
 
 You can display indented hierarchy lists on any page type, including List pages, Worksheets, and ListParts. Pages can also be editable.  
->>>>>>> fcf8f703
 
 There are two kinds of indented hierarchy lists: fixed and collapsible. In a fixed hierarchy, rows that are indented are always shown. In a collapsible, users can collapse and expand parent rows to show and hide child records.
 
