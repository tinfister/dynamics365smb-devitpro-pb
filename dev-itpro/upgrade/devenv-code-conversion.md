---
title: "Code Conversion from C/AL to AL"
description: "Description of the conversion process from C/AL to AL."
ms.custom: na
ms.date: 04/01/2020
ms.topic: article
ms.service: "dynamics365-business-central"
author: jswymer
ms.author: jswymer
---
# Code Conversion from C/AL to AL

This article explains how to convert your existing C/AL code-customized on-premises solution to an AL code-customized on-premises solution.
Idle Timeout Specifies the time the Administration can be inactive after which it will be closed. The value has the format HH:MM:SS.

Before you start, we recommend getting familiar with the basics of setting up and developing in Visual Studio Code and AL, see [Developing Extensions in AL](../developer/devenv-dev-overview.md). 

> [!NOTE]  
> Moving on-premise C/AL code customizations to [!INCLUDE[d365fin_long_md](../developer/includes/d365fin_long_md.md)] online, requires converting these to AL extensions. This could include converting the C/AL deltas to AL extension code as a starting point, as outlined in [The Txt2Al Conversion Tool](../developer/devenv-txt2al-tool.md).

## Considerations

### Code rewrites

Some rewriting of code is required to complete the conversion and compile the extension. Rewriting can be a result of changes to system application objects referenced from other objects. For example, starting in version 16, several system tables have been deprecated. If you're converting your application to run on version 16 or later, you'll have to rewrite code to use these new tables. For more information, see [Deprecated Tables](deprecated-tables.md). You'll do this work after you convert objects to AL, as described in this article.

#### Breaking changes

When converting from C/AL to AL, it's important that you don't introduce any breaking schema changes to the database. Otherwise, you can't synchronize the new extension with the database.

## Task 1: Import the test library into your C/AL solution 

This task is optional. If your solution uses Microsoft (1st-party) extensions, you'll have to convert the test library from C/AL to AL. The reason for this is that the Microsoft extensions rely on the test symbols. The easiest way is to import the **CALTestLibraries.W1.fob** file into the old database. This file is available on the version 14 installation media (DVD) in the **TestToolKit** folder.

You can do this using the ([!INCLUDE[nav_dev_long](../developer/includes/nav_dev_long_md.md)]). For more information, see [Exporting and Importing Objects](../cside/cside-import-objects.md).

## Task 2: Compile all the objects in your C/AL solution

Compiling all the objects is a prerequisite for a successful and complete export. To compile objects, you can use either of the following tools:  
- C/SIDE ([!INCLUDE[nav_dev_long](../developer/includes/nav_dev_long_md.md)]). See [Compiling Objects](../cside/cside-compiling-objects.md).
- [Compile-NAVApplicationObject](/powershell/module/microsoft.dynamics.nav.ide/compile-navapplicationobject?view=businesscentral-psPowerShell) cmdlet of the [!INCLUDE[devshell](../developer/includes/devshell.md)]. Make sure to run it as an administrator.

## Task 3: Export application objects to TXT syntax

Once the application compiles, you must export all C/AL application objects, except system tables and codeunits (IDs in the 2000000000 range), to the new TXT format. The exported objects will be used as input to the Txt2AL conversion tool. To export objects, use the [Export-NAVApplicationObject](/powershell/module/microsoft.dynamics.nav.ide/export-navapplicationobject?view=businesscentral-ps) cmdlet of the [!INCLUDE[devshell](../developer/includes/devshell.md)]. It's important to:

- Omit omit all system objects, which have IDs in the 2000000000 range.
- Use the `ExportToNewSyntax` switch to export the objects in a syntax that is compatible with the Txt2Al conversion tool.

The Export-NAVApplicationObject cmdlet will export all objects to a single .txt file. If you imported the test library objects into the database, then you'll export the base application objects and the test library separately. Later, you'll create a separate AL project for each set of files.

For example, do the following steps:

1. Export the custom base application objects.
    1. Create a folder for storing the exported base application objects to TXT files (for example, c:\export2al\baseapplication).
    2. Run the following commands to export tha application objects, but omitting the system objects and test library objects.
    
        ```
        Export-NAVApplicationObject -DatabaseServer .\BCDEMO -DatabaseName "Demo Database BC (14-0)" -ExportToNewSyntax -Path "c:\export2al\baseapplication\exportedbc14app-part1.txt" -Filter 'Id=1..129999'
        ```
    
        ```
        Export-NAVApplicationObject -DatabaseServer .\BCDEMO -DatabaseName "Demo Database BC (14-0)" -ExportToNewSyntax -Path "c:\export2al\baseapplication\exportedbc14app-part2.txt" -Filter 'Id=140000..1999999999'
        ```
    
        ```
        Export-NAVApplicationObject -DatabaseServer .\BCDEMO -DatabaseName "Demo Database BC (14-0)" -ExportToNewSyntax -Path "c:\export2al\baseapplication\exportedbc14testobjects.txt" -Filter 'Id=130400..130416'
        ```
2. Export the test library objects.
    1. Create a folder for storing the exported test library objects to TXT files (for example, c:\export2al\testlibrary).
    2. Run the following commands to export the test library objects only
    
        ```
        Export-NAVApplicationObject -DatabaseServer .\BCDEMO -DatabaseName "Demo Database BC (14-0)" -ExportToNewSyntax -Path "c:\export2al\testlibrary\bc14testlibrary-part1.txt" -Filter 'Id=130000..130399'
        ```
    
        ```
        Export-NAVApplicationObject -DatabaseServer .\BCDEMO -DatabaseName "Demo Database BC (14-0)" -ExportToNewSyntax -Path "c:\export2al\testlibrary\bc14testlibrary-part2.txt" -Filter 'Id=130440..139999'
        ```

## Task 4: Create .NET assemblies declaration file

If your solution contains .NET interoperability code and control add-ins, you can create a file that contains the assembly declarations. This file will be used when you convert the C/AL TXT files to AL in the next step. You can choose not to create this file, But after the conversion, you'll have to manually add the declarations to objects that use the assemblies.

To create the file, use a text editor or Visual Studio code to create a file that contains the assembly declarations as follows:

``` 
dotnet 

{ 
    assembly("Microsoft.Dynamics.Nav.Client.BusinessChart") 
    { 
        type("Microsoft.Dynamics.Nav.Client.BusinessChart.BusinessChartAddIn";"Microsoft.Dynamics.Nav.Client.BusinessChart") 
        { 
            IsControlAddIn = true; 
        } 

        // Other control add-ins in this assembly 
    } 

    // Other assemblies containing control add ins 
}  

```

Save the file with any name and the file type **.al**, for example **mydotnet.al**. Make a note of the path because you'll use it in the next step.

## Task 5: Convert C/AL TXT files to AL

With C/AL exported to the new TXT format, you now convert the code to AL using the [The Txt2Al Conversion Tool](../developer/devenv-txt2al-tool.md). The Txt2Al creates .al files for each object in the TXT files. If you imported the test library objects into the database, you'll convert the base application objects and the test library separately.

1. Convert the base application TXT files to AL.
    1. Create a folder for storing the AL files for base application objects (for example, c:\export2al\baseapplication\al).
    2. Start a command prompt as administrator, and navigate to the folder that contains txt2al.exe file.
    
        By default, the location is C:\Program Files (x86)\Microsoft Dynamics 365 Business Central\140\RoleTailored Client.
    3. Run the txt2al command:
    
        ```      
        txt2al --source=C:\export2al\baseapplication --target=C:\export2al\baseapplication\al --injectDotNetAddIns --dotNetAddInsPackage=C:\mydotnet\mydotnet.al --dotNetTypePrefix=BC --rename
        ```
    
        If your solution contains .NET interoperability code, the following Txt2Al command-line parameters are used to achieve a conversion that requires less manual intervention:  
    
        - `--injectDotNetAddIns` injects the definition of standard .NET add-ins in the resulting .NET package. The standard .NET add-ins are a set of add-ins that are embedded into the platform.
        - `--dotNetAddInsPackage` should be used to point the conversion tool to an AL file containing declarations for the .NET types that represent .NET control add-ins. Use this to inject a custom set of .NET control add-in declarations. This parameter is only required if you completed **Task 4**, and you set it to point to the location of the dotnet.al file.
            
            > [!NOTE]
            >If you are interested in migrating your localization resources, you should use the `--addLegacyTranslationInfo` switch to instruct Txt2Al to generate information about the legacy IDs of the translation code.
        - `--dotNetTypePrefix` specifies a prefix to be used for all .NET type aliases created during the conversion. This paramter will ensure that no naming conflicts occur with existing types. In the example, `BC` is the prefix.
    
        - `--rename` renames the output files to prevent clashes with the source .txt files.

        When completed, there will be an .al file for each object.

2. Convert the test library TXT files to AL.

    This step is similar to the previous step.
    1. Create a folder for storing the AL files for test application objects (for example, c:\export2al\testlibrary\al).
    2. Run the txt2al command:
    
        ```      
        txt2al --source=C:\export2al\testlibrary --target=C:\export2al\testlibrary\al --injectDotNetAddIns --dotNetTypePrefix=BCTest --rename
        ``` 
        
        Use a different value for the `--dotNetTypePrefix` than you did for the base application.
<!--
## Task 6: Copy CodeViewer add-in to the version 15.0 server installation

Copy the **CodeViewer** folder from the **Add-ins** folder of the Business Central version 14 RoleTailored client installation (C:\Program Files (x86)\Microsoft Dynamics 365 Business Central\140\RoleTailored Client\Add-ins) to the **Add-ins** folder of the Business Central 150 Server installation (C:\Program Files\Microsoft Dynamics 365 Business Central\150\Service\Add-ins). Replace the existing folder and files, if any.
 
In version 15.0 CodeViewer is no longer used, but it is required because of references thar exist in the converted application. If you omit this step, you might get compilation errors.
-->
<!--
## Task 6: Create a new application database for development

To build your base application, you will create a new application database on the Business Central version 15 or version 16 platform. This will only be used during development.

1. Start the [!INCLUDE[adminshell](../developer/includes/adminshell.md)] for version 16 as an administrator.
2. Run the New-NAVApplicationDatabase cmdlet to create the database. For example:

    ```
    New-NAVApplicationDatabase -DatabaseServer .\BCDEMO -DatabaseName MyDBforupgrade
    ```
3. Connect your [!INCLUDE[server](../developer/includes/server.md)] instance to the database. See [Connecting a Business Central Server Instance to a Database](../administration/connect-server-to-database.md).

    ```
    Set-NAVServerConfiguration -ServerInstance BC -KeyName DatabaseName -KeyValue "MyDBforupgrade"
    ```
4. Restart the server instance.

    ```
    Restart-NAVServerInstance -ServerInstance BC
    ```
-->
<!--
5. Publish system symbols extension (System.app) to application on the server instance. 

    The System.app file is located where you installed the AL Development Environment, which by default is the C:\Program Files (x86)\Microsoft Dynamics 365 Business Central\150\AL Development Environment folder. This package contains the symbols for all the system tables and codeunits.

    Start [!INCLUDE[adminshell](../developer/includes/adminshell.md)] for version 15.0 as an administrator, and run the Publish-NAVApp cmdlet:

    ```
    Publish-NAVApp -ServerInstance BC150 -Path "C:\Program Files (x86)\Microsoft Dynamics 365 Business Central\150\AL Development Environment\System.app" -PackageType SymbolsOnly
    ```
-->
## Task 6: Create an AL project for the base application

In this task, you'll create a AL project in Visual Studio Code. You'll use it for building your custom base application extension based on your converted C/AL application.

1. If you haven't already, install Visual Studio Code and the latest AL Language extension for the target Business Central version (15.0, 16.0, or 17.0).

    For more information, see [Getting Started with AL](../developer/devenv-get-started.md).

2. Configure Visual Studio Code for optimal performance with AL projects.

    This step is optional, but recommended. For more information, see [Optimize Visual Studio Code for Editing and Building](../developer/devenv-optimize-visual-studio-code.md).

3. In Visual Studio Code, from the **Command Palette**, select the **AL Go!** command to create a new project.

    Specify the path for the project, and set the **Target Platform** to the option that matches the verion you're upgrading to:
    
    - **4.0 Business Central 2019 release wave 2**
    - **5.0 Business Central 2020 release wave 1**
    - **6.0 Business Central 2020 release wave 2**
    
    When prompted to select your server, choose <!--Microsoft cloud sandbox or--> **Your own server**.
4. Delete the **HelloWorld.al** sample file from the project.

5. Create a **.alpackages** folder in the root folder of the project and then copy the system symbols extension (System.app file) to the folder.

    This file contains the symbols for all the system tables and codeunits. The System.app file is located where you installed the AL Development Environment. By default, the folder is C:\Program Files (x86)\Microsoft Dynamics 365 Business Central\<150, 160, or 170>\AL Development Environment.

    [What are symbols?](upgrade-overview-v15.md#Symbols).
6. Modify the `settings.json` file of Visual Studio Code to configure the assembly probing path.

    Change `"al.assemblyProbingPaths": ["./.netpackages"]` to point to all the folders that contain .NET assemblies that are used by your project. Here is an example that contains the most typical paths:

    ```json
    "al.assemblyProbingPaths": [
    "C:\\Program Files\\Microsoft Dynamics 365 Business Central\\<150, 160, or 170>",
    "C:\\Program Files (x86)\\Microsoft Dynamics 365 Business Central\\<150, 160, or 170>\\RoleTailored Client",
    "C:\\Program Files (x86)\\Reference Assemblies\\Microsoft\\Framework\\.NETFramework\\v4.7.2",
    "C:\\Program Files (x86)\\Reference Assemblies\\Microsoft\\WindowsPowerShell\\3.0"
    ]
    ```

    Replace `<150, 160, or 170>` with the folder for your version.

    For more information about the settings.json, see [User and Workspace Settings](https://code.visualstudio.com/docs/getstarted/settings).

    > [!NOTE]  
    > Adding assemblies to the folders in your assembly probing paths is not automatically detected by the compiler. You must restart Visual Studio Code for the changes to be detected.

7. Modify the `app.json` for the project as follows:

    |Parameter|Value|
    |---------|-----|
    |`"id"`|Use the default or set your own. Once the extension is published and synchronized with the tenant, the process for changing the ID becomes more involved.|
    |`"name"`|A name for the extension.|
    |`"publisher"`|The publisher name.|
    |`"version"`| You can set it to any valid version number. We recommend that you set it to the same version as the C/AL application. |
    |`"dependencies"`  |Delete the `"dependencies"` parameter or leave it blank.|
    |`"platform"` |Set to match Business Central version you're upgrading to. |
    |`"application"`|Delete the `"application"` parameter.|
    |`"idRange"`|Include all the IDs used by your base application (or leave blank).|
    |`"target"`|Add it ans set `"OnPrem"`|

    The default values for other parameters can be used for now.

    <!-- **Important** The ID, name, and publisher, and version of the custom base application must match the Business Central base application. Set the parameters to the following values`:-->

    ```json
        "id": "<NNNNNNNN-NNNN-NNNN-NNNN-NNNNNNNNNNNN>",
        "name": "<Extension Name>",
        "publisher": "<Publisher name>",
        "version": "<Version>",
        "dependencies": [],
        "platform": [<15.0.0.0., 16.0.0.0, or 17.0.0.0>],
        "idRanges": [ ],
        "target": "OnPrem",
        ...
    ```

<<<<<<< HEAD
    The default values for other parameters can be used for now.
=======
        We recommend that you set the "version" to the same version as the C/AL application.  
    - Add the setting `"target": "OnPrem"` somewhere in the file.
    - Change the `idRange` to include all the IDs used by your base application (or leave blank).
    - Delete the values in the `dependencies` parameter.
>>>>>>> 6accc3ac

8. Copy all of the base application AL files generated in the previous task (**Task 5**) to the root folder of your project.

9. Open the **dotnet.al** file for the project, and make the following changes:

    - Delete all instances of `Version = '14.0.0.0';` for **Microsoft.Dynamics.Nav** and **Microsoft.Dynamics.Framework** assembly declarations.
    - For the `DocumentFormat.OpenXml` assembly declaration, remove the `version` and `culture` keys and set `PublicKeyToken = '8fb06cb64d019a17'`.

        ```
        assembly("DocumentFormat.OpenXml")
        {
            PublicKeyToken = '8fb06cb64d019a17';
            ...
        ```
10. Delete objects that are related to the client debugger client.

     Debugging from the client is no longer supported. It has been replaced by the AL Debugger. The version 14 debugger objects aren't supported on version 15, 16, or 17. To avoid compilation errors, delete the following objects:
    
    - Debugger.Page.al
    - DebuggerBreakpointCondition.Page.al
    - DebuggerBreakpointList.Page.al
    - DebuggerBreakRules.Page.al
    - DebuggerCallstackFactBox.Page.al
    - DebuggerCodeViewer.Page.al
    - DebuggerManagement.Codeunit.al
    - DebuggerVariableList.Page.al
    - DebuggerWatchValueFactBox.Page.al
    - SessionList.Page.al (remove all references from other objects)
        
    You might also have to remove references to `SessionList` in ChangeGlobalDimensions.Codeunit.al.
    
11. Build and compile your project (press Ctrl+Shift+B).

    The AL compiler will issue errors for constructs that are not valid. Fix any errors that occur, and build again.

    For more information about some of the errors, see [Rewriting Code for Breaking Changes](deprecated-tables-fix-compile-errors.md).

    > [!TIP]
    > If you are maintaining your C/AL solution going forward, we recommend that you fix errors in C/AL objects and convert to AL again. This makes it future changes easier to forward push changes because code bases will be similar.
    


When all errors are fixed, the an extension package (.app file) is created for the base application.

## Task 7: Create AL extension for test library

If you converted the test library form C/AL to AL, you'll now create and build a project for test library, similar to what you did for the base application.

1. Follow steps 1 through 4 in **Task 6** to create an AL project for the test library.

2. Create a **.alpackages** folder in the root folder of the project. Then copy the following files to the folder:

   - The same System.app file that you used when building the base application.
   - The .app file that was built for your base application. This file is required because the test library has a dependency on the base application.

3. As with base application project, you have to modify the `app.json` file, but in this case, you have to change the version and add a dependency on the base application that you created.

   |Parameter|Value|
   |---------|-----|
   |`"id"`|Use the default or set your own. Once the extension is published and synchronized with the tenant, the process for changing the ID becomes more involved.|
   |`"name"`|A name for the extension.|
   |`"publisher"`|The publisher name, typically the same as for the base application.|
   |`"version"`| You can set it to any valid version number. We recommend that you set it to the same version as the C/AL application. |
   |`"dependencies"`  |Include information about the base application that you just created:`"id"`, `"name"`, `"publisher"`, `"version"`|
   |`"platform"` |Set to match Business Central version you're upgrading to. |
   |`"application"`|Delete the `"application"` parameter.|
   |`"idRange"`|Include all the IDs used by your base application (or leave blank).|
   |`"target"`|Add it ans set `"OnPrem"`|

   The default values for other parameters can be used for now.
    <!-- **Important** The ID, name, and publisher, and version of the custom base application must match the Business Central base application. Set the parameters to the following values`:-->

   ```json
        "Id": "<NNNNNNNN-NNNN-NNNN-NNNN-NNNNNNNNNNNN>",
        "name": "<Extension Name>",
        "publisher": "<Publisher name>",
        "version": "<Version>",
        "target": "OnPrem",
        "platform": [<15.0.0.0., 16.0.0.0, or 17.0.0.0>],
        "idRanges": [ ],
        "dependencies": [
        {
            "Id": "<appId of your new base application extension>",
            "publisher": "<base application publisher name>",
            "name": "<Base application name>",
            "version": "<Base application version number>"
        }
        ],
        ...
   ```

3. Copy all of the AL files that you generated for the test library in **Task 5** to the project's root folder.
4. Open the **dotnet.al** file for the project, and make the following changes:

   - Delete all instances of `Version = '14.0.0.0';` for **Microsoft.Dynamics.Nav** assembly declarations.

5. Build the project.

Fix any compilation errors. When all errors are fixed, the an extension package (.app file) is created for the base application.

## Task 8: Create an Application extension

This task is only required if you'll reinstall version 14 customization extensions, like Microsoft and third-party extensions. The Application extension is basically an app.json file that defines the dependencies for these extensions. For more information about this extension, see [The Microsoft_Application.app File](../developer/devenv-application-app-file.md).

1. Create a new AL project in Visual Studio Code.

    Follow steps 1 through 4 in **Task 7** to create an AL project. You can give the project any name.

2. Create an **.alpackages** folder in root of the project. Copy the extension package .app files for the system symbols, base application, and test library to the **.alpackages** folder.

    This step is required because for dependencies.

3. Modify the app.json file to look similar to the following code:

    ```json
    {
      "id": "cc377b84-bf2d-4b22-ac91-a7dba1f628bd",
      "name": "Application",
      "publisher": "<publisher name>",
      "version": "<N.N.N.N>",
      "propagateDependencies": true,
      "brief": "",
      "description": "",
      "privacyStatement": "",
      "EULA": "",
      "help": "",
      "url": "",
      "logo": "",
      "dependencies": [
        {
          "id": "<custom base application extension ID>",
          "name": "<custom base application name>",
          "publisher": "<custom base application publisher>",
          "version": "<custom base application version>"
        },   
        {
          "id": "<test library extension ID>",
          "name": "<test library extension name>",
          "publisher": "<test library extension publisher>",
          "version": "<test library extension version>"
        }
      ],
      "screenshots": [],
      "platform": "17.0.0.0",
      "idRanges": [ ],
      "contextSensitiveHelpUrl": "https://ALProject27.com/help/",
      "showMyCode": true,
      "runtime": "6.0"
    }
    ```

    It's important that:

    - `"name"` is set to `"Application"`
    - `"propagateDependencies"` is set to `"true"`
    - `"dependencies"` is set to identify the custom base application and test library extensions.
    - `"platform"` matches your installation, which can be either `"15.0.0.0"`, `"16.0.0.0"`, or `"17.0.0.0"`.

4. Build the extension package.

## Next Steps

If you are performing a technical upgrade from version 14.0 to version 15.0 or 16, return to the [technical upgrade step](upgrade-technical-upgrade-v14-v15.md#Preparedb) where you left off.

- [Technical Upgrade to version 15.0](upgrade-technical-upgrade-v14-v15.md#Preparedb)
- [Technical Upgrade to to version 16.0](upgrade-technical-upgrade-v14-v16.md#Preparedb)
- [Technical Upgrade to to version 17.0](upgrade-technical-upgrade-v14-v17.md#Preparedb)

<!--

    <!--
    The following are known issues that you might encounter:
    1. FlowSelectorTemplate.Page.al
        
        ```   
        usercontrol(FlowAddin;"Microsoft.Dynamics.Nav.Client.FlowIntegration")
        {
        ApplicationArea = Basic,Suite;
    
        trigger ControlAddInReady()
        begin
        /*                                 CurrPage.FlowAddin.Initialize(
            FlowServiceManagement.GetFlowUrl,FlowServiceManagement.GetLocale,
            AzureAdMgt.GetAccessToken(FlowServiceManagement.GetFlowARMResourceUrl,FlowServiceManagement.GetFlowResourceName,false),
            AzureAdMgt.GetAccessToken(FlowServiceManagement.GetAzureADGraphhResourceUrl,FlowServiceManagement.GetFlowResourceName,false),
            AzureAdMgt.GetAccessToken(FlowServiceManagement.GetMicrosoftGraphhResourceUrl,FlowServiceManagement.GetFlowResourceName,false));
    
        LoadTemplates;
    
        AddInReady := true; */
        end;
        ```   
    
    2. FlowSelector.Page.al
        
        ```   
            group(Control3)
            {
                ShowCaption = false;
                Visible = IsUserReadyForFlow AND NOT IsErrorMessageVisible;
                usercontrol(FlowAddin;"Microsoft.Dynamics.Nav.Client.FlowIntegration")
                {
                    ApplicationArea = Basic,Suite;
    
                    trigger ControlAddInReady()
                    begin
                    /*     CurrPage.FlowAddin.Initialize(
                            FlowServiceManagement.GetFlowUrl,FlowServiceManagement.GetLocale,
                            AzureAdMgt.GetAccessToken(FlowServiceManagement.GetFlowARMResourceUrl,FlowServiceManagement.GetFlowResourceName,false),
                            AzureAdMgt.GetAccessToken(FlowServiceManagement.GetAzureADGraphhResourceUrl,FlowServiceManagement.GetFlowResourceName,false),
                            AzureAdMgt.GetAccessToken(FlowServiceManagement.GetMicrosoftGraphhResourceUrl,FlowServiceManagement.GetFlowResourceName,false));
    
                        LoadFlows;
    
                        AddInReady := true; */
                    end;
        ```  

    
    3. PowerBIServiceMgt.Codeunit.al (ImportReportRequest)


<!--
The AL compiler is more strict than the C/SIDE compiler and will issue errors for constructs that are not valid. We recommend that you fix the errors in the C/AL solution and re-export, iterating over steps 1-4 above until all the compilation errors are fixed.-->

<!--
1. Fixing errors in AzureADUserManagement.Codeunit.al, FlowSelectorTemplate.Page.al, and FlowSelector.Page.al.

    To fix these errors, comment out the code that errors, as shown: 

        - AzureADUserManagement.Codeunit.al
    
            ```
                local procedure GetGraphUserPlans(var TempPlan: Record Plan temporary;var GraphUser: DotNet UserInfo;IncludePlansWithoutEntitlement: Boolean)
            var
                AssignedPlan: DotNet ServicePlanInfo;
                DirectoryRole: DotNet RoleInfo;
                ServicePlanIdValue: Variant;
                IsSystemRole: Boolean;
                HaveAssignedPlans: Boolean;
            begin
                TempPlan.Reset;
                TempPlan.DeleteAll;
        
                // Loop through assigned Azure AD Plans
                foreach AssignedPlan in GraphUser.AssignedPlans do begin
                  HaveAssignedPlans := true;
                  if AssignedPlan.CapabilityStatus = 'Enabled' then begin
                    ServicePlanIdValue := AssignedPlan.ServicePlanId;
                    if IncludePlansWithoutEntitlement or IsNavServicePlan(ServicePlanIdValue) then
                      AddToTempPlan(ServicePlanIdValue,AssignedPlan.ServicePlanName,TempPlan);
                  end;
                end;
        
                // If there are no Azure AD Plans, loop through Azure AD Roles
                /* if not HaveAssignedPlans then
                  foreach DirectoryRole in Graph.GetUserRoles(GraphUser) do begin
                    Evaluate(IsSystemRole,Format(DirectoryRole.IsSystem));
                    if IncludePlansWithoutEntitlement or IsSystemRole then
                      AddToTempPlan(DirectoryRole.RoleTemplateId,DirectoryRole.DisplayName,TempPlan);
                  end; */
            end;
    
            ```
-->

 
<!--
   2. CodeViewer related errors.

      CodeViewer is no longer used. Either remove all references to it in the application (recommended) or copy the **CodeViewer** folder from the Add-in folder of Business Central 140 RoleTailored client installation to the Add-ins folder of the Business Central 150 Server installation.
-->
<!--
3. Publish the custom application:

    1. Publish the platform system symbols:

        ```
        Publish-NAVApp -ServerInstance BC150 -Path "C:\Program Files (x86)\Microsoft Dynamics 365 Business Central\150\AL Development Environment\System.app" -PackageType SymbolsOnly
        ```
    2. Publish the custom base app extension:

        ```
        Publish-NAVApp -ServerInstance BC150 -Path "C:\Users\jswymer\Documents\AL\CusomtBaseApp2\Microsoft_BaseApp_15.0.34982.0.app" -SkipVerification
        ```
-->
<!--

## Task 11: Create an extensions for your test libary
If solution will use Microsoft (1st party) extensions, you will have to convert the test toolkit libraries and test runner code units to AL because these extensions have a dependency on the test toolkit. The process is similar to what you did to convert your custom base application to AL.

1. Create a project the same way as you did for the base application, Task 8, steps 1-5.
2. Modify the app.json to include a dependency on your custom  base application extension 

    ```
      "dependencies": [
        {
          "appId": "437dbf0e-84ff-417a-965d-ed2bb9650972",
          "publisher": "Microsoft",
          "name": "Base Application",
          "version": "15.0.0.0"
        }
      ]
    ```
3. Copy all of the AL files for the test library that your generated in Task 5 to the root folder of your test project.

4. Open the **dotnet.al** file for the project, and make the following changes:

    - Delete all instances of `Version = '14.0.0.0';` for **Microsoft.Dynamics.Nav** assembly declarations.
5. Build the project.

    There is a known issue with the XmlTextReader reference in LibraryVerifyXMLSchema.Codeunit.al
 


## Task 11: Publish your project
When your converted solutions compile to an app, you can deploy and run it. You can either create and publish to your own database, or use the recently release Docker AL Preview image. 

### Publishing the AL solution to an empty database 

1. Use the [Create-NAVDatabase](/powershell/module/microsoft.dynamics.nav.ide/create-navdatabase?view=businesscentral-ps) cmdlet to create a new database.

2. Create a new service instance and connect it to the newly created database. 

3. Use the [Publish-NAVApp](/powershell/module/Microsoft.Dynamics.Nav.Apps.Management/Publish-NAVApp?view=businesscentral-ps) cmdlet to publish the System.app by specifying `-PackageType SymbolsOnly`.

4. Add any custom .NET assemblies to your service's Add-Ins folder or create symbolic links in the Add-Ins folder pointing to the folders in your project's `assemblyProbingPaths`. 

5. Publish your extension, either using:  

- PowerShell cmdlets as described in [Publishing and Installing an Extension](../developer/devenv-how-publish-and-install-an-extension-v2.md), or  

- Publish from within Visual Studio Code by defining the server configuration in launch.json and publish with **Ctrl+F5**. 

### Publishing to a Docker AL Preview image
We recently released a Docker AL Preview image as part of the Insider program, containing the BaseApp published as an extension. You can use this to deploy your own modified AL application.

1. Uninstall and unpublish the BaseApp extension and any other extensions that might depend on it. 

2. Add any custom .NET assemblies to your service's Add-Ins folder or create symbolic links in the Add-Ins folder pointing to the folders in your project's `assemblyProbingPaths`. 

3. Publish your extension: 

    - Using the PowerShell cmdlets as described in [Publishing and Installing an Extension](../developer/devenv-how-publish-and-install-an-extension-v2.md). 

    - Publish from within Visual Studio Code by defining the server configuration in `launch.json` and publish with **Ctrl+F5**.
-->
## See Also
[The Txt2Al Conversion Tool](../developer/devenv-txt2al-tool.md)  
[Developing Extensions](../developer/devenv-dev-overview.md)  
[AL Development Environment](../developer/devenv-reference-overview.md)  
[Page Extension Object](../developer/devenv-page-ext-object.md)  
[Report Object](../developer/devenv-report-object.md)  
[Page Properties](../developer/properties/devenv-page-property-overview.md)<|MERGE_RESOLUTION|>--- conflicted
+++ resolved
@@ -262,15 +262,6 @@
         ...
     ```
 
-<<<<<<< HEAD
-    The default values for other parameters can be used for now.
-=======
-        We recommend that you set the "version" to the same version as the C/AL application.  
-    - Add the setting `"target": "OnPrem"` somewhere in the file.
-    - Change the `idRange` to include all the IDs used by your base application (or leave blank).
-    - Delete the values in the `dependencies` parameter.
->>>>>>> 6accc3ac
-
 8. Copy all of the base application AL files generated in the previous task (**Task 5**) to the root folder of your project.
 
 9. Open the **dotnet.al** file for the project, and make the following changes:
@@ -297,10 +288,10 @@
     - DebuggerManagement.Codeunit.al
     - DebuggerVariableList.Page.al
     - DebuggerWatchValueFactBox.Page.al
-    - SessionList.Page.al (remove all references from other objects)
-        
+    - SessionList.Page.al
+
     You might also have to remove references to `SessionList` in ChangeGlobalDimensions.Codeunit.al.
-    
+
 11. Build and compile your project (press Ctrl+Shift+B).
 
     The AL compiler will issue errors for constructs that are not valid. Fix any errors that occur, and build again.
@@ -309,8 +300,6 @@
 
     > [!TIP]
     > If you are maintaining your C/AL solution going forward, we recommend that you fix errors in C/AL objects and convert to AL again. This makes it future changes easier to forward push changes because code bases will be similar.
-    
-
 
 When all errors are fixed, the an extension package (.app file) is created for the base application.
 
