--- conflicted
+++ resolved
@@ -39,13 +39,9 @@
 
 2. <a name="convertv1extensions"></a>Convert V1 Extensions to V2 extensions
 
-<<<<<<< HEAD
-    [!INCLUDE[prodshort](../developer/includes/prodshort.md)] does not support V1 extensions. If you are updating a [!INCLUDE[navnow](../developer/includes/navnow_md.md)] database that includes V1 extensions and you want to continue to use them, you have to convert them to V2 extensions. For more information, see [Converting Extensions V1 to Extensions V2](../developer/devenv-upgrade-v1-to-v2-overview.md). 
-=======
     [!INCLUDE[prodshort](../developer/includes/prodshort.md)] does not support V1 extensions. If you are updating a [!INCLUDE[navnow](../developer/includes/navnow_md.md)] database that includes custom V1 extensions and you want to continue to use them, you have to convert them to V2 extensions. For more information, see [Converting Extensions V1 to Extensions V2](../developer/devenv-upgrade-v1-to-v2-overview.md).
 
     V1 extensions produced by Microsoft are now available as V2 extensions on the [!INCLUDE[prodshort](../developer/includes/prodshort.md)] installation media (DVD), so you do not have to convert these.   
->>>>>>> 4b2a9dd2
 
 
 ## Task 1: Preparing the Old Database 
