--- conflicted
+++ resolved
@@ -65,11 +65,7 @@
 
 5.  If any errors occur, they are shown in the **Error List** window. Make sure that you address all compilation errors before you continue.  
 
-<<<<<<< HEAD
 6.  Upload the [!INCLUDE[d365_bus_cent_short_md](../developer/includes/d365_bus_cent_short_md.md)] Partner license to the database.  
-=======
-6.  Upload the [!INCLUDE[d365_bus_cent_short_md.md](../developer/includes/d365_bus_cent_short_md.md)] Partner license to the database.  
->>>>>>> fall2018
 
      For more information, see [Uploading a License File for a Specific Database](How-to--Upload-the-License-File.md#UploadtoDatabase).  
 
@@ -80,39 +76,8 @@
 
     For more information, see [How to: Synchronize the Tenant Database with the Application Database](How-to--Synchronize-the-Tenant-Database-with-the-Application-Database.md).
 
-8. Uninstall all V1 extensions in old database.
-
-    You can do this from the client from the Extensions Manangement page or by using [!INCLUDE[nav_shell_md](../developer/includes/nav_shell_md.md)]
-
-     With the [!INCLUDE[nav_shell_md](../developer/includes/nav_shell_md.md)], open the version that matches to old database, and run these commands: 
-    1.  To get a list of the V1 extensions that are installed, run this command:
-
-<<<<<<< HEAD
+
 8.  Stop the [!INCLUDE[nav_server](../developer/includes/nav_server_md.md)] instance, and close the [!INCLUDE[nav_dev_short_md](../developer/includes/nav_dev_short_md.md)].
-=======
-        ```
-        Get-NAVAppInfo -ServerInstance <ServerInstanceName> -Tenant <TenantID>
-        ```
-    
-        Replace `<ServerInstanceName>` with the name of the [!INCLUDE[nav_server_md](../developer/includes/nav_server_md.md)] instance that the database connects to. Replace `<TenantID>` with the tenant ID of the database. If you do not have a multitenant server instance, use `default`.
-
-        V1 extensions are indicated by the `ExtensionType : CSide`.
-
-    <!-- In the table that appears, V1 extensions are indicated by `CSIDE` in the `Extension Type` column.-->
-
-    2. For each Extension V1, run this command to uninstall it:
-
-        ```
-        Uninstall-NAVApp -ServerInstance <ServerInstanceName> -Name <Name> -Version <N.N.N.N>
-        ```
-  
-        Replace `<Name>` and `<N.N.N.N>` with the name and version of the Extension V1 as it appeared in the previous step.  
-
-9.  Stop the [!INCLUDE[nav_server](../developer/includes/nav_server_md.md)] instance, and close the [!INCLUDE[nav_dev_short_md](../developer/includes/nav_dev_short_md.md)].
-<<<<<<< HEAD
->>>>>>> fall2018
-=======
->>>>>>> 9617457d
 
     You can use the [!INCLUDE[nav_admin](../developer/includes/nav_admin_md.md)] or [Set-NAVServerInstance](https://go.microsoft.com/fwlink/?linkid=401395) cmdlet of the [!INCLUDE[nav_shell](../developer/includes/nav_shell_md.md)].
 
@@ -122,7 +87,7 @@
     ```
     Set-NAVServerInstance –ServerInstance <ServerInstanceName> -Stop
     ```
-10. Clear all records from the **dbo.Server Instance** and  **dbo.Debugger Breakpoint** tables in the old database in SQL Server.  
+9. Clear all records from the **dbo.Server Instance** and  **dbo.Debugger Breakpoint** tables in the old database in SQL Server.  
 
     Using SQL Server Management Studio, open and clear the **dbo.Server Instance** and  **dbo.Debugger Breakpoint** tables of the old database. For example, you can run the following SQL query:
 
@@ -134,11 +99,7 @@
 10.  (Optional) Before you start the following procedure, you can uninstall the old version of [!INCLUDE[navnow_md](../developer/includes/navnow_md.md)]. When you uninstall [!INCLUDE[navnow_md](../developer/includes/navnow_md.md)], the database is still attached to the instance of SQL Server, which you can verify using SQL Server Management Studio.
 
 ## Task 2: Converting the Old Database  
-<<<<<<< HEAD
 Next, you will convert the old database so that it can be used with [!INCLUDE[d365_bus_cent_short_md](../developer/includes/d365_bus_cent_short_md.md)].
-=======
-Next, you will convert the old database so that it can be used with [!INCLUDE[d365_bus_cent_short_md.md](../developer/includes/d365_bus_cent_short_md.md)].
->>>>>>> fall2018
 
 > [!TIP]  
 >  If you want to write a script that helps you convert databases, you can use the Invoke-NAVDatabaseConversion function in the [!INCLUDE[nav_dev_shell](../developer/includes/nav_dev_shell_md.md)].  
@@ -149,7 +110,6 @@
 
     This membership is only required for converting the database, and can be removed afterwards. 
 
-<<<<<<< HEAD
 2. Install [!INCLUDE[d365_bus_cent_short_md](../developer/includes/d365_bus_cent_short_md.md)].  
 
      Run the [!INCLUDE[d365_bus_cent_short_md](../developer/includes/d365_bus_cent_short_md.md)] Setup, and install the following components as a minimum:
@@ -159,19 +119,8 @@
      -  [!INCLUDE[nav_dev_long_md](../developer/includes/nav_dev_long_md.md)]    
 
 3.  Run the [!INCLUDE[nav_dev_long_md](../developer/includes/nav_dev_long_md.md)] as an administrator.
-=======
-2. Install [!INCLUDE[d365_bus_cent_short_md.md](../developer/includes/d365_bus_cent_short_md.md)].  
-
-     Run the [!INCLUDE[d365_bus_cent_short_md.md](../developer/includes/d365_bus_cent_short_md.md)] Setup, and choose to install the **Developer** option.  
-
-2.  Run the [!INCLUDE[d365_bus_cent_short_md.md](../developer/includes/d365_bus_cent_short_md.md)] development environment as an administrator.
->>>>>>> fall2018
-
-<<<<<<< HEAD
+
     -   If the [!INCLUDE[nav_dev_long_md](../developer/includes/nav_dev_long_md.md)] is already connected to the old database, a dialog box about converting the database appears. Go to the next step.
-=======
-    -   If the [!INCLUDE[nav_dev_short_md](../developer/includes/nav_dev_short_md.md)] is already connected to the old database, a dialog box about converting the database appears. Go to the next step.
->>>>>>> 9617457d
     
     -   Otherwise, connect to the old database that you prepared in the previous task, and then go to the next step.
     
@@ -179,23 +128,12 @@
 
 4.  In the dialog box that appears, read the instructions about converting the database carefully because this action cannot be reversed. When you are ready, choose the **OK** button, and then choose the **OK** button to confirm that you want to convert the database.  
 
-<<<<<<< HEAD
     [!INCLUDE[nav_dev_long_md](../developer/includes/nav_dev_long_md.md)] will now convert the database. This includes an upgrade of system tables and reports.  
-=======
-     [!INCLUDE[navnow](../developer/includes/navnow_md.md)] will now convert the database. This includes an upgrade of system tables and reports.  
->>>>>>> 9617457d
 
 5.  When you are notified that the conversion was successful, choose the **OK** button.
 
-<<<<<<< HEAD
-<<<<<<< HEAD
 6.  If the database references any assemblies \(such as client control add-ins\) that are not included on the [!INCLUDE[d365_bus_cent_short_md](../developer/includes/d365_bus_cent_short_md.md)] installation media \(DVD\), then add the assemblies to the Add-ins folder on [!INCLUDE[nav_server](../developer/includes/nav_server_md.md)] or [!INCLUDE[nav_windows](../developer/includes/nav_windows_md.md)] computers.  
-=======
-5.  If the database references any assemblies \(such as client control add-ins\) that are not included on the [!INCLUDE[d365_bus_cent_short_md.md](../developer/includes/d365_bus_cent_short_md.md)] installation media \(DVD\), then add the assemblies to the Add-ins folder on [!INCLUDE[nav_server](../developer/includes/nav_server_md.md)] or [!INCLUDE[nav_windows](../developer/includes/nav_windows_md.md)] computers.  
->>>>>>> fall2018
-=======
-5.  If the database references any assemblies \(such as client control add-ins\) that are not included on the [!INCLUDE[d365_bus_cent_short_md.md](../developer/includes/d365_bus_cent_short_md.md)] installation media \(DVD\), then add the assemblies to the Add-ins folder on [!INCLUDE[nav_server](../developer/includes/nav_server_md.md)] or [!INCLUDE[nav_windows](../developer/includes/nav_windows_md.md)] computers.  
->>>>>>> 9617457d
+
 
      For the [!INCLUDE[nav_windows](../developer/includes/nav_windows_md.md)], the default path is [!INCLUDE[navnow_x86install](../developer/includes/navnow_x86install_md.md)]\\RoleTailored Client\\Add-ins folder.  
 
@@ -222,11 +160,7 @@
     You can find all objects which did not compile in the **Object Designer** window, by setting a field filter on the **Compiled** field.  
 
     
-<<<<<<< HEAD
-9.  Connect a [!INCLUDE[nav2018_md](../developer/includes/nav2018_md.md)] Server instance to the converted database.  
-=======
 8.  Connect a [!INCLUDE[d365_bus_cent_short_md.md](../developer/includes/d365_bus_cent_short_md.md)] Server instance to the converted database.  
->>>>>>> fall2018
 
     Use the [!INCLUDE[nav_admin](../developer/includes/nav_admin_md.md)] or the [Set-NAVServerConfiguration cmdlet](https://go.microsoft.com/fwlink/?linkid=401394) to connect a [!INCLUDE[nav_server](../developer/includes/nav_server_md.md)] instance to the converted database.  
 
@@ -235,83 +169,29 @@
 
      For more information, see [How to: Connect a Microsoft Dynamics NAV Server Instance to a Database](How-to--Connect-a-Microsoft-Dynamics-NAV-Server-Instance-to-a-Database.md) and [Giving the account necessary database privileges in SQL Server](Provisioning-the-Microsoft-Dynamics-NAV-Server-Account.md#dbo).  
      
-<<<<<<< HEAD
 10.  Go to the [!INCLUDE[nav_dev_short_md](../developer/includes/nav_dev_short_md.md)], and set it to use the [!INCLUDE[nav_server](../developer/includes/nav_server_md.md)] instance that connects to the database.  
-=======
-9.  Go to the [!INCLUDE[nav_dev_short_md](../developer/includes/nav_dev_short_md.md)], and set it to use the [!INCLUDE[nav_server](../developer/includes/nav_server_md.md)] instance that connects to the database.  
->>>>>>> 9617457d
 
      For more information, see [How to: Change the Microsoft Dynamics NAV Server Instance](How-to--Change-the-Microsoft-Dynamics-NAV-Server-Instance.md) or [Database Information](uiref/-$-S_2349-Database-Information-$-.md).  
 
-<<<<<<< HEAD
-11. Recompile published extensions.
-=======
-10.  Run the schema synchronization with validation to complete the database conversion.  
+12.  Run the schema synchronization with validation to complete the database conversion.  
 
         For more information, see [How to: Synchronize the Tenant Database with the Application Database](How-to--Synchronize-the-Tenant-Database-with-the-Application-Database.md).  
 
-
-11.  Upgrade the V1 extensions that you uninstalled previously by reinstalling them. For each V1 Extension, run this command:
-    
-        ```  
-        Install-NAVApp -ServerInstance <ServerInstanceName> -Name <Name> -Version <N.N.N.N> –Tenant <TenantID>
-        ```
-    
-        Replace `<Name>` and `<N.N.N.N>` with the name and version of the Extension V1 as it appeared in the previous step. For `<TenantID>`, in single-tenant deployments, you either specify `default` or you omit the `–Tenant` parameter.
-        
-        This will upgrade the V1 extensions.        
-
-
-10. Recompile published extensions.
->>>>>>> fall2018
-
-    Use the [Repair-NAVApp cmdlet](https://docs.microsoft.com/en-us/powershell/module/microsoft.dynamics.nav.apps.management/repair-navappSynchronize) of the [!INCLUDE[navnowlong_md](../developer/includes/navnowlong_md.md)] Administration Shell to compile the published extensions to make sure they are work with the new platform.
-
-    For example, you can run the following command to recompile all extensions:
-
-    ```
-    Get-NAVAppInfo -ServerInstance <ServerInstanceName> | Repair-NAVApp
-    ```   
-<<<<<<< HEAD
-<<<<<<< HEAD
-
-12.  Run the schema synchronization with validation to complete the database conversion.  
-
-        For more information, see [How to: Synchronize the Tenant Database with the Application Database](How-to--Synchronize-the-Tenant-Database-with-the-Application-Database.md).  
-=======
-11.  If you converted a [!INCLUDE[navcorfu_md](../developer/includes/navcorfu_md.md)], you will have to modify C/AL code to ensure that the **My Settings** page works properly in the [!INCLUDE[nav_web_md](../developer/includes/nav_web_md.md)]. For more information, see [Resolving My Settings Page Implementation After a Database Conversion](Resolve-MySettings-Page-After-Upgrade.md).
->>>>>>> 9617457d
-
 13.  If you converted a [!INCLUDE[navcorfu_md](../developer/includes/navcorfu_md.md)], you will have to modify C/AL code to ensure that the **My Settings** page works properly in the [!INCLUDE[nav_web_md](../developer/includes/nav_web_md.md)]. For more information, see [Resolving My Settings Page Implementation After a Database Conversion](Resolve-MySettings-Page-After-Upgrade.md).
 
 14. If you converted a [!INCLUDE[navnow_md](../developer/includes/navnow_md.md)] database, configure pages and reports included in the MenuSuite to be searchable in the [!INCLUDE[d365fin_web_md.md](../developer/includes/d365fin_web_md.md)].
 
     The MenuSuite is no longer used to control whether a page or report can be found in the search feature of the Web client. This is now determined by specific properties on the page and report objects.  For more information, see [Making Pages and Reports Searchable in [!INCLUDE[d365fin_web_md.md](../developer/includes/d365fin_web_md.md)] After an Upgrade](upgrade-pages-report-for-search.md).
-=======
-11.  If you converted a [!INCLUDE[navcorfu_md](../developer/includes/navcorfu_md.md)], you will have to modify C/AL code to ensure that the **My Settings** page works properly in the [!INCLUDE[nav_web_md](../developer/includes/nav_web_md.md)]. For more information, see [Resolving My Settings Page Implementation After a Database Conversion](Resolve-MySettings-Page-After-Upgrade.md).
->>>>>>> fall2018
 
 15. Upload the customer license to the converted database.  
 
     For more information, see [Uploading a License File for a Specific Database](How-to--Upload-the-License-File.md#UploadtoDatabase).  
 
-<<<<<<< HEAD
-<<<<<<< HEAD
- You have now completed the conversion of the database to be accessed from [!INCLUDE[nav2018_md](../developer/includes/nav2018_md.md)]. To test the converted database, you can connect it to the [!INCLUDE[nav2018_md](../developer/includes/nav2018_md.md)] Server instance that is used by [!INCLUDE[navnow](../developer/includes/navnow_md.md)] clients, and then open a client.  
-
-## Database and Windows collations  
-Starting from SQL Server 2008, SQL Server collations are fully aligned with the collations in Windows Server. If you upgrade to [!INCLUDE[nav2018_md](../developer/includes/nav2018_md.md)] from [!INCLUDE[nav_2009_long](../developer/includes/nav_2009_long_md.md)], the step to convert the database includes upgrading the database from using SQL collations to using Windows collation. This collation change provides users with the most up-to-date and linguistically accurate cultural sorting conventions. For more information, see [Collation and Unicode Support](http://go.microsoft.com/fwlink/?LinkID=247971).  
-=======
-=======
->>>>>>> 9617457d
  You have now completed the conversion of the database to be accessed from [!INCLUDE[d365_bus_cent_short_md.md](../developer/includes/d365_bus_cent_short_md.md)]. To test the converted database, you can connect it to the [!INCLUDE[d365_bus_cent_short_md.md](../developer/includes/d365_bus_cent_short_md.md)] Server instance that is used by [!INCLUDE[navnow](../developer/includes/navnow_md.md)] clients, and then open a client.  
 
 ## Database and Windows collations  
 Starting from SQL Server 2008, SQL Server collations are fully aligned with the collations in Windows Server. If you upgrade to [!INCLUDE[d365_bus_cent_short_md.md](../developer/includes/d365_bus_cent_short_md.md)] from [!INCLUDE[nav_2009_long](../developer/includes/nav_2009_long_md.md)], the step to convert the database includes upgrading the database from using SQL collations to using Windows collation. This collation change provides users with the most up-to-date and linguistically accurate cultural sorting conventions. For more information, see [Collation and Unicode Support](http://go.microsoft.com/fwlink/?LinkID=247971).  
-<<<<<<< HEAD
->>>>>>> fall2018
-=======
->>>>>>> 9617457d
+
 
 ## See Also  
 [Upgrading the Application Code](Upgrading-the-Application-Code.md)   
