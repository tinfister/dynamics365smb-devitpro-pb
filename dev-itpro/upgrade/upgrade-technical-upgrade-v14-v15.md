--- conflicted
+++ resolved
@@ -83,7 +83,7 @@
 
 4. Unpublish all system, test, and application symbols.
 
-    To unpublish symbols, use the Unpublish-NAVAPP cmdlet with the `-SymbolsOnly` switch.:
+    To unpublish symbols, use the Unpublish-NAVAPP cmdlet with the `-SymbolsOnly` switch.
 
     ``` 
     Get-NAVAppInfo -ServerInstance BC140 -SymbolsOnly | % { Unpublish-NAVApp -ServerInstance BC140 -Name $_.Name -Version $_.Version }
@@ -116,11 +116,7 @@
     Invoke-NAVApplicationDatabaseConversion -DatabaseServer .\BCDEMO -DatabaseName "Demo Database BC (14-0)"
     ```
 
-<<<<<<< HEAD
 ## Task 5: Connect and configure the version 15 server instance
-=======
-## Task 5: Connect the version 15 server instance to the application database
->>>>>>> b04033d2
 
 When you installed version 15 in **Task 1**, a version 15 [!INCLUDE[server](../developer/includes/server.md)] instance was created. In this task, you change server configuration settings that are required to complete the upgrade. Some of the changes are only required for version 14 to version 15.0 upgrade, and can be reverted after you complete the upgrade.
 
@@ -193,12 +189,7 @@
     Publish-NAVApp -ServerInstance BC150 -Path "C:\MyDocuments\AL\testlibarary\testlibrary_14.5.0.0.app"
     ```
 
-
-<<<<<<< HEAD
 ## Task 7: Synchronize tenant and synchronize/install base application and test library extensions
-=======
-## Task 7: Synchronize tenant and install base application and test library extensions
->>>>>>> b04033d2
 
 In this task, you update the schema of tenant database schema with schema of changes in system objects and application objects. In this step, you will synchronize the tenant to the to your custom base application extension and test libary extension (if any). With this operation, the extensions will take ownership of the tables in the SQL database.
 
