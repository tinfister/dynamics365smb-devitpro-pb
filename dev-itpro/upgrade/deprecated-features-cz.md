---
title: Czech Features that are Moved, Removed, or Replaced | Microsoft Docs
description: We are constantly streamlining and adjusting our app in-step with market developments. Read about the features for Czech that we have moved, removed, or replaced.
author: ZdenekBicek

ms.service: dynamics365-business-central
ms.topic: article
ms.devlang: na
ms.tgt_pltfrm: na
ms.workload: na
ms. search.keywords: deprecated, Czech, local functionality
<<<<<<< HEAD
ms.date: 12/11/2020
=======
ms.date: 10/01/2020
>>>>>>> a780d750
ms.reviewer: edupont
ms.author: v-zdbice

---

# Deprecated Features in the Czech Version of [!INCLUDE [prodlong](../developer/includes/prodlong.md)]

This topic lists and describes the local functionality for Czech that has been removed from [!INCLUDE[prodshort](../developer/includes/prodshort.md)], made available from a new page or report, or replaced by a new feature.

## Statutory Company Information

With this feature, users can:

- define company officials and designate them as General Manager, Accounting Managers, and Finance Managers for usage in internal and external documents.
- define document footers in different languages. Such footers can be used in different reports and documents.
- additional company registration numbers and other registration information can be stored in Company Information, for customers and vendors, and used in documents.

|Moved, Removed, or Replaced?|Why?|When?|
|----|----|----|
|Moved|The Statutory Company Information is no longer specific to Czech, so we have made it generally available in the standard product. |2020 release wave 2|

## Different types of disposal and maintenance

In the Czech accounting, it is necessary to post different types of disposal and different types of maintenance of Fixed Assets to specific G/L Accounts. A standard way offers only one method of disposal and maintenance posting.

A new setup was added for this feature – **FA Extended Posting Group** table. This table allows to set up for each **FA Posting group** different G/L accounts for:

- posting disposal in combination with **Reason Code** used in disposal transaction.
- posting maintenance in combination with **Maintenance Code** used in maintenance transaction.

|Moved, Removed, or Replaced?|Why?|When?|
|----|----|----|
|Moved|The functionality for Different types of disposal and maintenance in the Czech version will be moved to the Fixed Asset Localization for Czech extension. |2021 release wave 1|

## Posting Description

This feature enables users to customize the way Dynamics NAV is storing Posting Descriptions during posting to General Ledger Entries.

|Moved, Removed, or Replaced?|Why?|When?|
|----|----|----|
|Removed|This feature is deprecated and no longer needed and as not mandatory it will be deleted. |CU for 01.2021 release 2020 wave 2|

## General Entry Description

This feature transfers Sales and Purchase document line descriptions to G/L Entry description (instead of document header defined Posting Description). This functionality can be set separately for each account type in the document line.

|Moved, Removed, or Replaced?|Why?|When?|
|----|----|----|
|Moved|The General Entry Description is no longer specific to Czech, so we have made it generally available in the standard product. In standard product is available only for G/L Accounts.|2019 release wave 2|

## General Journal Reconciliation

This functionality has been extended. Net Change in Jnl. and Balance after Posting are not designated for G/L Accounts marked as Reconciliation Account only, but for all G/L Accounts used in the general journal, and also for other account types - Bank Account, Customer, Vendor, Fixed Asset and IC Partner. The functionality works with amounts in general journal lines and does not calculate VAT amounts for VAT Accounts.

|Moved, Removed, or Replaced?|Why?|When?|
|----|----|----|
|Removed|This feature is deprecated and no longer needed and as not mandatory it will be deleted. |CU for 01.2021 release 2020 wave 2|

## Industry Classification

This feature adds **Industry Code** classification field to Customer/Vendor tables and Sales/Purchase documents.

|Moved, Removed, or Replaced?|Why?|When?|
|----|----|----|
|Removed|Lack of use. The business need that this functionality was introduced to cover is no longer relevant. Functionality will be deleted.|CU for 01.2021 release 2020 wave 2|

## VAT Rounding Improvements

Necessary standard functionality modification to round the VAT amount according to the Czech Republic law requirements. The VAT Rounding is subject of VAT Law 235/2004 (§37). The rounding procedure uses rounding precision in order to calculate the result. Further additions include an ability to select special rounding precisions (special rounding is identified by a new field **Round VAT Coeff.** on the **General Ledger Setup** form) during VAT calculation for the following entities in G/L posting, Sales and Purchase.

|Moved, Removed, or Replaced?|Why?|When?|
|----|----|----|
|Removed|This feature is no longer mandatory by law from 2019 and will be deleted. |CU for 01.2021 release 2020 wave 2|

## Postponing VAT on Sales Credit Memo

Special function for the Sales Credit memo documents can be used. It is important to know (by §42 part 3b) of VAT Law 235/2004) the delivery date of the Sales Credit memo document. User can fill in the delivery date in the Posted Sales Credit Memo as the new VAT Date.  
**Sales VAT Postponed Account** field has been added in the **VAT Posting Setup**.
The **Postponed VAT** field was filled in the **VAT Entry**.

|Moved, Removed, or Replaced?|Why?|When?|
|----|----|----|
|Removed|This feature is no longer mandatory by law from 2019 and will be deleted. |CU for 01.2021 release 2020 wave 2|

## Non-deductible VAT

This functionality is important due to §76 of VAT Law 235/2004 – the shortened claim to deduction.
The functionality includes:

- extension of **VAT Posting Setup** – allow Non-deductible VAT.
- special Non-deductible VAT Setup – user can set up Non Deductible VAT % and applicability.
- user can see **VAT % (Non-deductible)**, **VAT Base (Non-deductible)**, **VAT Amount (Deductible)** in the **VAT Entry**.
- extension of VAT Statement functionality.

|Moved, Removed, or Replaced?|Why?|When?|
|----|----|----|
|Removed|This feature will be not supported in extension-based Czech online tenants and will be deleted. |CU for 01.2021 release 2020 wave 2|

## VAT Registration in Other Countries

This functionality extends the possibility to work with VAT and allows the user to:

- set up the company as the VAT payer in the another EU country.
- set up exchange rates for **Fulfillment Country**.
- set up **Registration Country** for Customers and Vendors.
- set up **Registration Country Routes** for changing **VAT Bus. Posting Group**.
- define the **VAT Country** and the **VAT Fulfillment Country** on Documents.
- work with VAT Statement and VAT Settlement for fulfillments in another **VAT Fulfillment Country**.

|Moved, Removed, or Replaced?|Why?|When?|
|----|----|----|
|Removed|This feature will be not supported in extension-based Czech online tenants and will be deleted. |CU for 01.2021 release 2020 wave 2|

## VAT Identifier

This feature extends **VAT Identifier** within **VAT Posting Setup**. Adds source table for **VAT Identifier** and allow specify additional legal texts for printing in VAT recapitulation on tax documents.
The **VAT Identifier** field is the part of the **VAT Entry**.

|Moved, Removed, or Replaced?|Why?|When?|
|----|----|----|
|Replaced|This feature was replaced by standard functionality of VAT Clauses and is no longer used and it will be deleted.|CU for 01.2021 release 2020 wave 2|

## Reverse Charge Statement

The amendment of VAT Law 235/2004 (§ 92a – 92e) introduced the VAT reverse charge calculation also for specific domestic fulfillments. A Reverse Charge Statement has to be submitted to the Tax Office electronically.

This feature allows user to:

- select combinations in **VAT Posting Setup** to include into the **Reverse Charge Statement**.
- set the Tariff Number Statement Code and Unit of Measures for **Reverse Charge Statement**.
- input all information on Sales and Purchase documents needed for electronic file submission.
- print **Reverse Charge Statement** and export statement data into the file for electronic submission.

|Moved, Removed, or Replaced?|Why?|When?|
|----|----|----|
|Removed|This feature is no longer mandatory by law and will be deleted. |CU for 01.2021 release 2020 wave 2|

## Fixed Assets Classification - SKP codes

SKP code is a code from the Standard Production Classification register. The Standard Production Classification was established by the Czech Statistical Office. This code is used for Fixed Asset classification and categorizing to the tax depreciation group. New **SKP Code** table and **SKP Code field** on Fixed Asset were added.

|Moved, Removed, or Replaced?|Why?|When?|
|----|----|----|
|Removed|This feature is no longer mandatory by law and will be deleted. |CU for 01.2021 release 2020 wave 2|

## Fixed Assets - Depreciation FA Appreciation From

This feature allows you calculate depreciation for additional FA appreciation on fully depreciated fixed asset.

|Moved, Removed, or Replaced?|Why?|When?|
|----|----|----|
|Removed|This feature will be not supported in extension based Czech SaaS environment and will be deleted. |CU for 01.2021 release 2020 wave 2|

## Fixed Assets – item consumption for maintenance

Fixed Asset Maintenance functionality was improved by extending the functionality in Item Journal. New fields **FA No.** and **Maintenance Code** added to **Item Journal Line** table. These fields are used if purpose of item consumption is Fixed Asset Maintenance.

When the Item Negative Adjustment is posted in Item Journal, the **Maintenance Ledger Entry** will be created and posted automatically, based on **Automatic Maintenance Posting** field in **Inventory Setup**. For manually posting and/or item costs adjusting to maintenance, the report **Adj. Maintenance-Item Entries** was created.

|Moved, Removed, or Replaced?|Why?|When|
|----|----|----|
|Removed| This feature is deprecated and no longer needed and as not mandatory it will be deleted.|CU for 01.2021 2019 release wave 2|

## Multiple Interest Rates

When you create finance charge terms and reminder terms, for delayed payment penalty, you can specify multiple interest rates so that the penalty fee is calculated from different interest rates in different periods.

|Moved, Removed, or Replaced?|Why?|When|
|----|----|----|
|Moved| The Multiple Interest Rates feature is no longer specific to Czech, so we have made it generally available in the standard product.|2020 release wave 2|

## Deletion of Posted Documents feature

The majority of legislation's requires companies to keep their electronic record indefinitely or for a specific period of time. In order to avoid situation of accidental deletion of Sales and Purchase documents, [!INCLUDE[prodshort](../developer/includes/prodshort.md)] prevents users to do this.

|Moved, Removed, or Replaced?|Why?|When?|
|----|----|----|
|Replaced|This Deletion of Posted Documents feature is no longer specific to Czech, so we have made it generally available in the standard product. |2019 release wave 2|

## Tax corrective documents for VAT

According to the VAT law amendment (Act No 235/2004 Coll.; amended with Act No 47/2011 Coll.), companies must correct the VAT base and amount when they are changed due to different reason (financial discount, payment discount and other corrections).

The printout of the correction document is named **Tax Correction Document**.

In the moment of paying the invoice with a defined payment discount, a Sales (or Service) Credit-Memo will be created. The document will reflect payment discount amount and calculated VAT Amount. The document can be printed in an ordinary way. The printout of the created Credit-Memo is a **Tax Corrective Document**. A Tax Corrective Document for payment discounts will be created if a payment discount is calculated based on an amount including VAT (it means the **Adjust for Payment Disc.** field is active in the **General Ledger Setup** form) and for those combinations which are active in the **Adjust for Payment Discount** fields in the **VAT Posting Setup**. In other cases payment discount will be calculated in an ordinary way.

|Moved, Removed, or Replaced?|Why?|When?|
|----|----|----|
|Removed|This feature will be not supported in extension based Czech SaaS environment and will be deleted. |CU for 01.2021 release 2020 wave 2|

## Vendor Templates

New feature for creating templates for different group of vendors has been added - **Vendor Templates**. This feature copies similar functionality for customers – **Customer templates**. The Vendor Template feature makes creating vendors from contacts easy and decreases amount of mistakes.
When the user creates a new Vendor, **Apply Template** function can be used. Some fields will be automatically filled in thanks to that.

|Moved, Removed, or Replaced?|Why?|When|
|----|----|----|
|Removed| This feature is deprecated and no longer needed and as not mandatory it will be deleted.|CU for 01.2021 2019 release wave 2|

## Item Charges Enhancements

This feature allows the user to set and check the usage of item charges in Sales and Purchase.
You can set the following options:

- assign item charge for the usage only in Sales or only in Purchase.
- disable assigning to different source lines – Receipt Lines, Transfer Receipt Lines, Return Shipment Lines, Sales Shipment Lines, Return Receipt Lines.
- check if item charge is assigned at Receive/Shipment posting.

|Moved, Removed, or Replaced?|Why?|When|
|----|----|----|
|Removed| Lack of use. The business need that this functionality was introduced to cover is no longer relevant. Functionality will be deleted.|CU for 01.2021 2019 release wave 2|

## No. Series Enhancements

The majority of companies in the Czech Republic request the following improvements to be implemented in No. Series setup.

### No. Series Mask

New field **Mask** for No. Series structure mask added to the **No. Series** table where the user defines a position structure of the number generated in this No. Series. This feature makes creating new No. Series lines for new fiscal year easy and decreases the amount of mistakes.

This **Mask** creates a new No. Series line using the new **No. Series Mask Generator** function.

### No. Series Links

New **No. Series Link** table added. The table contains setup of No. Series links for various system functions.

|Moved, Removed, or Replaced?|Why?|When|
|----|----|----|
|Removed| Lack of use. The business need that this functionality was introduced to cover is no longer relevant. Functionality will be deleted.|CU for 01.2021 2019 release wave 2|

## Certificate Management

For Electronic Registration of Sales (EET) functionality was introduced Certificate Management functionality to allow storing and assignment of certificates in EET.

|Moved, Removed, or Replaced?|Why?|When?|
|----|----|----|
|Moved|The Certificate Management feature is no longer specific to Czech, so we have made it generally available in the standard product. |2019 release wave 2|

## Packaging Tax Calculation

Companies selling or consuming goods on local market are liable of declaring package tax to the authorities. To do this Dynamics NAV enables users to:

- set package materials.
- collect data about sales and consumption of items with packages.
- calculate and report package tax for above mentioned transactions and items.

|Moved, Removed, or Replaced?|Why?|When|
|----|----|----|
|Removed| Lack of use. The business need that this functionality was introduced to cover is no longer relevant. Functionality will be deleted.|CU for 01.2021 2019 release wave 2|

## Small regulatory features and best practices

Following small regulatory features and local practices of Czech companies will be removed.

### Dimension for VAT Entry

New field **Dimension Set ID** added to **VAT Ledger Entry** table.

### Disable Cards Deleting

This feature enhance standard functionality to completely disallows the user to delete records in master data with entries (such as G/L accounts, Customers, Vendors, Items). This is driven by **Delete Card with Entries** field in **General Ledger Setup**.

### Field for Full Description

In earlier versions, the character limit for **Description** and **Name** fields was 50. Therefore was a new field **Full Description** in all master data tables introduced to fulfill legal requirements for master data naming.

You can now enter up to 100 characters in all **Description** and **Name** fields across [!INCLUDE[prodshort](../developer/includes/prodshort.md)] and it covers now the business need that this functionality was introduced.

### Posted Warehouse Documents cannot be deleted

The majority of legislation's requires companies to keep their electronic record indefinitely or for a specific period of time. In order to avoid situation of accidental deletion of Warehouse documents, [!INCLUDE[prodshort](../developer/includes/prodshort.md)] prevents users to do this.

### Indivisible Unit of Measure

New field **Indivisible Unit** in **Unit of Measure** and **Item Unit of Measure** tables is added to avoid entering a decimal numbers in **Quantity** field in documents when Item should be posted in specific unit of measure.

### Customer Template extension

New fields added to **Customer Template** to enhance data set populated in new customer card created from contact.

### Quote Validity field on the Sales/Purchase Quote

New **Quote Validity** date field added to Sales/Purchase Quote documents to identify quote expiration.

This feature is replaced by Quote Validity feature introduced in standard product in 2019 release wave 1.

### Original User ID on Sales/Purchase documents

New **Original User ID** field added to Sales/Purchase documents to identify creator of the document.

### Check Balance in General Ledger Journal

Additional feature for disabling balance check by **Correction** field in General Ledger Journal posting.

|Moved, Removed, or Replaced?|Why?|When|
|----|----|----|
|Removed| Lack of use. The business need that this functionality was introduced to cover is no longer relevant. Functionality will be deleted.|CU for 01.2021 2019 release wave 2|

## Objects and Fields that are deleted in [!INCLUDE [prodlong](../developer/includes/prodlong.md)]

The following list shows additional fields that are deleted as a result of the features that have been removed.  

|TableNo|TableName|No.|FieldName|ObsoleteState|ObsoleteReason|
|----|----|----|----|----|----|
|18|Customer|11793|Default Ship-to Address Code|Removed|Replaced by **Ship-to Code**|
|32|Item Ledger Entry|31065|Shipment Method Code|Pending|Merge to W1|
|36|Sales Header|11793|Quote Validity|Removed|Replaced by **Quote Valid Until Date**|
|49|Invoice Post. Buffer|11761|Description|Pending|Merge to W1|
|83|Item Journal Line|31065|Shipment Method Code|Pending|Merge to W1|
|86|Exch. Rate Adjmt. Reg.|11760|Starting Date|Pending|This field is not needed and it is not used anymore.|
|86|Exch. Rate Adjmt. Reg.|11761|Ending Date|Pending|This field is not needed and it is not used anymore.|
|86|Exch. Rate Adjmt. Reg.|11762|Running Date|Pending|This field is not needed and it is not used anymore.|
|98|General Ledger Setup|11793|Reg. No. Validation URL|Removed|This field has been replaced by Table 11757 **Reg. No. Srv Config.**|
|110|Sales Shipment Header|11700|Bank Account Code|Pending|This field is not needed and it is not used anymore.|
|110|Sales Shipment Header|11701|Bank Account No.|Pending|This field is not needed and it is not used anymore.|
|110|Sales Shipment Header|11702|Bank Branch No.|Pending|This field is not needed and it is not used anymore.|
|110|Sales Shipment Header|11707|IBAN|Pending|This field is not needed and it is not used anymore.|
|110|Sales Shipment Header|11708|SWIFT Code|Pending|This field is not needed and it is not used anymore.|
|110|Sales Shipment Header|11709|Bank Name|Pending|This field is not needed and it is not used anymore.|
|263|Intrastat Jnl. Line|31069|Shipment Method Code|Pending|Merge to W1|
|270|Bank Account|11703|Specific Symbol|Pending|Duplicated with Field 11701.|
|270|Bank Account|11735|User ID|Pending|This field is not needed and it is not used anymore.|
|270|Bank Account|11762|Direct Posting|Pending|This field is not needed and it is not used anymore.|
|287|Customer Bank Account|11700|Priority|Pending|This field is not needed and it should not be used.|
|270|Customer Bank Account|11762|Specific Symbol|Pending|This field is not needed and it should not be used.|
|270|Vendor Bank Account|11700|Priority|Pending|This field is not needed and it should not be used.|
|270|Vendor Bank Account|11762|Specific Symbol|Pending|This field is not needed and it should not be used.|
|325|VAT Posting Setup|31102|Insolvency Proceedings (p.44)|Removed|Replaced by **Corrections for Bad Receivable**|
|1200|Bank Export/Import Setup|11705|Default Folder Path|Removed|Folder path isn't supported to use in DownloadFromStream, UploadToStream, Download and Upload functions for web client|
|6660|Return Receipt Header|11700|Bank Account Code|Pending|This field is not needed and it is not used anymore.|
|6660|Return Receipt Header|11701|Bank Account No.|Pending|This field is not needed and it is not used anymore.|
|6660|Return Receipt Header|11702|Bank Branch No.|Pending|This field is not needed and it is not used anymore.|
|6660|Return Receipt Header|11707|IBAN|Pending|This field is not needed and it is not used anymore.|
|6660|Return Receipt Header|11708|SWIFT Code|Pending|This field is not needed and it is not used anymore.|
|6660|Return Receipt Header|11709|Bank Name|Pending|This field is not needed and it is not used anymore.|
|11761|Electronically Govern. Setup|30|Proxy Server|Pending|This field is not needed and it should not be used.|
|11761|Electronically Govern. Setup|31|Proxy User|Pending|This field is not needed and it should not be used.|
|11761|Electronically Govern. Setup|32|Proxy Password|Removed|Moved to **Service Password**|
|11761|Electronically Govern. Setup|33|Proxy Password Key|Pending|This field is not needed and it should not be used.|
|31101|VAT Control Report Line|44|Insolvency Proceedings (p.44)|Removed|Replaced by **Corrections for Bad Receivable**|
|31103|VAT Control Report Buffer|44|Insolvency Proceedings (p.44)|Removed|Replaced by **Corrections for Bad Receivable**|
|31101|Certificate CZ|All|All Fields|Removed|Moved to standard  table 1262 **Isolated Certificate**|

## Fields marked as ObsoleteState:Pending

[!INCLUDE [fields-obsolete-cz](../includes/fields-obsolete-cz.md)]

## See Also

[Upgrading to Business Central](upgrading-to-business-central.md)  
[Upgrading the Application Code](upgrading-the-application-code.md)  
[Deprecated Fields, and Fields Marked as Obsolete](deprecated-fields.md)  
[Czech Local Functionality](/dynamics365/business-central/LocalFunctionality/czech/czech-local-functionality)  <|MERGE_RESOLUTION|>--- conflicted
+++ resolved
@@ -9,11 +9,7 @@
 ms.tgt_pltfrm: na
 ms.workload: na
 ms. search.keywords: deprecated, Czech, local functionality
-<<<<<<< HEAD
 ms.date: 12/11/2020
-=======
-ms.date: 10/01/2020
->>>>>>> a780d750
 ms.reviewer: edupont
 ms.author: v-zdbice
 
