--- conflicted
+++ resolved
@@ -3,7 +3,7 @@
 description: Describes the features that have been removed or replaced in the platform components of Business Central. 
 author: bholtorf
 ms.custom: na
-ms.date: 12/22/2021
+ms.date: 01/19/2022
 ms.reviewer: na
 ms.suite: na
 ms.tgt_pltfrm: na
@@ -63,19 +63,15 @@
 |---------|---------|
 |Removed | With releases of [!INCLUDE [prod_short](../developer/includes/prod_short.md)] prior to 2021 release wave 1 (v.18.0), System and Extension permissions and entitlements were defined as data in the application database. This has changed with [!INCLUDE [prod_short](../developer/includes/prod_short.md)] v.18.0. With [!INCLUDE [prod_short](../developer/includes/prod_short.md)] 2022 release wave 1, the support for defining permissions and entitlements as data in the application database will be removed. For more information, see [Entitlements and Permissions Overview](../developer/devenv-entitlements-and-permissionsets-overview.md).|
 
-<<<<<<< HEAD
-### <a name="deprecate legacy v1 endpoints"></a>Deprecate legacy V1 endpoints for Power Automate, Power Apps and Logic Apps in favour of newer technology  
+### <a name="deprecate legacy v1 endpoints"></a>Deprecate legacy V1 endpoints for Power Automate, Power Apps and Logic Apps in favour of newer technology
+
 The legacy V1 endpoints served by our Power Automate, Power Apps and Logic Apps connector are being **replaced** later in Business Central online in 2022 and as a consequence we encourage everyone to switch to the most up-to-date V3 endpoints.
 
 |Moved, Removed, or Replaced? |Why?|
 |---------|---------|
 |Replaced | Introduced back in 2018 and replaced with new endpoints several releases ago the legacy V1 endpoints served by our Power Automate, Power Apps and Logic Apps connector are being finally discontinued. Since more than a year ago actions based on these endpoints are not exposed in the Power Automate or Power Apps UI in any form. Partners are also educated and encouraged to use actions based on current V3 endpoints, so in 2022 we will be completely removing access to V1 endpoints in our connector. Any partners and customers who had in the past created a flow or app based on these olde endpoints and have not moved to the new ones needs to update their Power Automate flows or Power Apps now and switch to V3 actions. |
 
-
-## Changes in 2021 release wave 2
-=======
 ## Changes in 2021 release wave 2 (version 19.0)
->>>>>>> ba18d2d2
 
 ### Business Central app for Windows
 
