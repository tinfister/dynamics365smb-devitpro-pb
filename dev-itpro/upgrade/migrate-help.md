--- conflicted
+++ resolved
@@ -20,11 +20,7 @@
 
 More specifically, if you have content that you created for [!INCLUDE[navnow_md](../developer/includes/navnow_md.md)], then you can choose to reuse that content for your [!INCLUDE[prodshort](../developer/includes/prodshort.md)] solution.  
 
-<<<<<<< HEAD
-For example, you have a [!INCLUDE[navnow_md](../developer/includes/navnow_md.md)] Help Server website with HTML files that describe your solution according to the [!INCLUDE[navsicily_md](../developer/includes/navsicily_md.md)] documentation model and format. You can reuse the Help Server website and rebrand the website and the content. You then connect your [!INCLUDE[prodshort](../developer/includes/prodshort.md)] solution with the Help Server website.  
-=======
-For example, you have a [!INCLUDE[navnow_md](../developer/includes/navnow_md.md)] Help Server website with HTML files that describe your solution according to the [!INCLUDE[navsicily_md](../developer/includes/navsicily_md.md)] documentation model and format. In that scenario, you can reuse the Help Server website and rebrand that and the content accordingly. You then connect your [!INCLUDE[prodshort](../developer/includes/prodshort.md)] solution with that Help Server website. For more information, see [Configuring the Help Experience for [!INCLUDE[prodlong](../developer/includes/prodlong.md)]](../deployment/configure-help.md).  
->>>>>>> 04a9b1ee
+For example, you have a [!INCLUDE[navnow_md](../developer/includes/navnow_md.md)] Help Server website with HTML files that describe your solution according to the [!INCLUDE[navsicily_md](../developer/includes/navsicily_md.md)] documentation model and format. You can reuse the Help Server website and rebrand the website and the content. You then connect your [!INCLUDE[prodshort](../developer/includes/prodshort.md)] solution with the Help Server website. For more information, see [Configuring the Help Experience for [!INCLUDE[prodlong](../developer/includes/prodlong.md)]](../deployment/configure-help.md).  
 
 [!INCLUDE [prodshort](../developer/includes/prodshort.md)] does not support the field-based approach to context-sensitive Help that [!INCLUDE [navnow_md](../developer/includes/navnow_md.md)] 2017 and earlier versions use. Instead, you must use the [!INCLUDE [prodshort](../developer/includes/prodshort.md)] page-based approach to context-sensitive Help. You do not have to convert your existing Help, but you do need to make the content available. For more information, see [Adding page-level UI-to-Help mapping to the system table](../help/context-sensitive-help.md#adding-page-level-ui-to-help-mapping-to-the-system-table).  
 
@@ -39,11 +35,7 @@
 
 ### Migrating from Dynamics NAV
 
-<<<<<<< HEAD
-If you are migrating your solution from [!INCLUDE[navsicily_md](../developer/includes/navsicily_md.md)] or later versions of [!INCLUDE[navnow_md](../developer/includes/navnow_md.md)], then you most likely have been using the [!INCLUDE[navnow_md](../developer/includes/navnow_md.md)] Help Server, and your Help content is in HTML format. That means that you can reuse your existing content as-is, or you can use publicly available third-party solutions to convert some or all of your HTML files to MarkDown if you want to follow similar processes to the ones the Microsoft team follows. For more information, see the [Moving to MarkDown](#moving-to-markdown) section.  
-=======
-If you are migrating your solution from [!INCLUDE[navsicily_md](../developer/includes/navsicily_md.md)] or later versions of [!INCLUDE[navnow_md](../developer/includes/navnow_md.md)], then you most likely have been using the [!INCLUDE[navnow_md](../developer/includes/navnow_md.md)] Help Server, and your Help content is in HTML format. That means that you can reuse your existing content as-is, you can use the [Custom Help Toolkit](../help/custom-help-toolkit.md) to get new HTML files to supplement your existing content, or you can use publicly available third-party solutions to convert some or all of your HTML files to MarkDown, if you want to follow similar processes to the ones the Microsoft team follows. For more information, see the [Moving to MarkDown](#moving-to-markdown) section.  
->>>>>>> 04a9b1ee
+If you are migrating your solution from [!INCLUDE[navsicily_md](../developer/includes/navsicily_md.md)] or later versions of [!INCLUDE[navnow_md](../developer/includes/navnow_md.md)], then you most likely have been using the [!INCLUDE[navnow_md](../developer/includes/navnow_md.md)] Help Server, and your Help content is in HTML format. That means that you can reuse your existing content as-is, you can use the [Custom Help Toolkit](../help/custom-help-toolkit.md) to get new HTML files to supplement your existing content, or you can use publicly available third-party solutions to convert some or all of your HTML files to MarkDown if you want to follow similar processes to the ones the Microsoft team follows. For more information, see the [Moving to MarkDown](#moving-to-markdown) section.  
 
 If you are migrating from an earlier version of [!INCLUDE[navnow_md](../developer/includes/navnow_md.md)], then you can choose to first migrate to the [!INCLUDE[navsicily_md](../developer/includes/navsicily_md.md)] format, and then migrate again to MarkDown. For more information, see [Upgrading Your Existing Help Content](/previous-versions/dynamicsnav-2013r2/dn466754(v=nav.71)) in the legacy docs for [!INCLUDE[navsicily_md](../developer/includes/navsicily_md.md)].  
 
@@ -53,41 +45,7 @@
 
 If you would like to reuse text from your Dynamics NAV Help for table fields, the [FieldTopicTextExtractor](../help/custom-help-toolkit-FieldTopicTextExtractor.md) tool can extract the first paragraph from your Dynamics NAV Help topics for table fields. The resulting spreadsheet will help you copy and paste the text from your Dynamics NAV Help topics into the ToolTip property of your controls.
 
-<<<<<<< HEAD
 For more information, see [Working with Application Objects as Text Files](/previous-versions/dynamicsnav-2016/dn789521%28v%3dnav.90%29) in the docs for [!INCLUDE [navcorfu_md](../developer/includes/navcorfu_md.md)], [How to Add Translated Strings By Importing and Exporting Multilanguage Files](/dynamics-nav/how-to--add-translated-strings-by-importing-and-exporting-multilanguage-files) in the docs for [!INCLUDE [nav2018_md](../developer/includes/nav2018_md.md)], and [Working with Translation Files](../developer/devenv-work-with-translation-files.md) for [!INCLUDE [prodshort](../developer/includes/prodshort.md)].
-=======
-For Microsoft, it was a three-step process. The **FieldTopicTextExtractor** tool can help you with step 1 in this three-step process.  
-
-1. The starting point for us was two .TXT files, one file with all application objects, and one file with the first paragraph from HTML files with the field Help plus the ID of the table field. A tool then mapped the content from the HTML files to the page and control IDs in the application objects based on regular expressions to help with the mapping (step 2).
-
-    For example, in [!INCLUDE [navnow_md](../developer/includes/navnow_md.md)] 2016, the field topic for the [Dimension 1 Code](/previous-versions/dynamicsnav-2016/hh170682(v=nav.90)) field on the **Analysis View** table had this first paragraph:
-
-    ```html
-    <p>Specifies one of the four dimensions that you can include in an analysis view. By entering a dimension here, you will be able to filter entries in the Analysis by Dimensions window, which will allow you to investigate and monitor relationships between entries and the dimension information attached to them. To select a dimension code, choose the field.</p>
-    ```
-
-    The field has the ID 3 on table 363, giving it a unique ID of T_363_13, which was used as the file name for the field help. A tool would extract this information into a text file in the following format:
-
-    `T363-C13-P8631-A1033-L999:Specifies one of the four dimensions that you can include in an analysis view. By entering a dimension here, you will be able to filter entries in the Analysis by Dimensions window, which will allow you to investigate and monitor relationships between entries and the dimension information attached to them. To select a dimension code, choose the field.`
-
-    The ID of the tooltip, `T363-C13-P8631-A1033-L999`, was based on the **Translate Export** format for [!INCLUDE [navnow_md](../developer/includes/navnow_md.md)] and specifies the table, the field, the property, the language, and the field length. For more information, see [How to: Add Translated Strings By Importing and Exporting Multilanguage Files](/previous-versions/dynamicsnav-2016/dd301161(v=nav.90)) in the docs for [!INCLUDE [navcorfu_md](../developer/includes/navcorfu_md.md)].  
-
-2. The second step mapped that table field ID to the corresponding control on the Analysis View page object. This step was required because tooltips are not supported on table fields, only on controls on page objects.  
-
-    The mapping is not always straightforward because the same table is often used by two or more pages. As a result, the page ID could be many numbers away from the table ID. So we did much cleaning up and shuffling around in Excel after the conversion. It requires knowledge of the actual solution to determine which tooltips are relevant for which pages, and Excel was very handy for us because we could sort and filter, and then copy content. The **FieldTopicTextExtractor** tool generates an Excel file that you can use for this purpose.
-
-3. The last step was to get the edited tooltips into the metadata for the relevant page objects.  
-
-    During our conversion, the application objects were still based on C/AL and C/SIDE, so we used the tools for working with C/AL objects in .TXT format. But the same can work for AL-based objects where the tooltips are stored in the [ToolTip](../developer/properties/devenv-tooltip-property.md) property.  
-
-    For more information, see [Working with Application Objects as Text Files](/previous-versions/dynamicsnav-2016/dn789521%28v%3dnav.90%29) in the docs for [!INCLUDE [navcorfu_md](../developer/includes/navcorfu_md.md)], [How to Add Translated Strings By Importing and Exporting Multilanguage Files](/dynamics-nav/how-to--add-translated-strings-by-importing-and-exporting-multilanguage-files) in the docs for [!INCLUDE [nav2018_md](../developer/includes/nav2018_md.md)], and [Working with Translation Files](../developer/devenv-work-with-translation-files.md) for [!INCLUDE [prodshort](../developer/includes/prodshort.md)].
-
-### After the conversion
-
-In the base application, tooltips are in the page objects. We edit code to edit tooltips. You do not have to do the same. You can choose to work with tooltips in the translation files or straight in the .AL files. Different solutions require different processes, so pick the process that is more efficient for you.  
-
-We chose to associate the "What is this field?"-content with the user interface, meaning the controls on page objects. In the [!INCLUDE [navnow_md](../developer/includes/navnow_md.md)] help model, we chose a different approach, focusing on the database structure. Both approaches have their advantages and disadvantages, but the [!INCLUDE [prodshort](../developer/includes/prodshort.md)] user assistance model currently focuses on the user interface with tooltips on page objects. For more information, see [User Assistance Model](../user-assistance.md).  
->>>>>>> 04a9b1ee
 
 ## Moving to MarkDown
 
