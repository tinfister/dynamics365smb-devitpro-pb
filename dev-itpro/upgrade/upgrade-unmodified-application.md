---
title: Upgrade an unmodified application
description: The article explains how to upgrade the application code and how to merge code from different versions of the application.
ms.custom: na
ms.date: 08/21/2019
ms.reviewer: na
ms.suite: na
ms.tgt_pltfrm: na
ms.topic: article
ms.author: jswymer
author: jswymer
ms.service: "dynamics365-business-central"
---
# Upgrading an unmodified application to [!INCLUDE[prodlong](../developer/includes/prodlong.md)] 2019 Release Wave 2

> [!IMPORTANT]  
> [!INCLUDE[vnext_preview](../developer/includes/vnext_preview.md)] 
>
> Please note that this topic is a draft in progress. We are still working on adding more details to the steps described in this topic.

Use this scenario if you have a [!INCLUDE[prodshort](../developer/includes/prodshort.md)] Spring 2019 (referred to as version 14) application that does not include any code customization. Your solution might include Microsoft (1st party) extensions and custom extensions (3rd party). With this upgrade, you will replace the C/AL base application with the new [!INCLUDE[prodshort](../developer/includes/prodshort.md)] 2019 release wave 2 base application extension. The result will be a fully upgraded Business Central 2019 release wave 2 (referred to as version 15) application and platform.

<!-- For this scenario, I am upgrading a BC 14.0 unmodified base application. Because the application was unmodified, I upgraded to the BC 15 base app.-->

 ![Upgrade on unmodified Business Central application](../developer/media/bc15-upgrade-unmodified-app.png "Upgrade on unmodified Business Central application") 


#### Single-tenant and multitenant deployments

The process for upgrading the very similar for a single-tenant and multitenant deployment. However, there are some inherent differences because with a single-tenant deployment, the application and business data is included in the same database, while with a multitenant deployment application code is in a separate database (the application database) than the business data (tenant). In the procedures that follow, for a single-tenant deployment, consider references to the *application database* and *tenant database* as the same database. Steps are marked as *Single-tenant only* or *Multitenant only* where applicable.

## Prerequisite

1. Upgrade to the latest Business Central Spring 2019 Cumulative Update (version 14). For more information, see [Upgrading to Dynamics 365 Business Central On-Premises](upgrading-to-business-central-on-premises.md)

## Task 1: Install Business Central version 15

1. Before you install version 15, it can be useful to create desktop shortcuts to the the version 14.0 tools, such as the [!INCLUDE[admintool](../developer/includes/admintool.md)], [!INCLUDE[adminshell](../developer/includes/adminshell.md)], and [!INCLUDE[devshell](../developer/includes/devshell.md)] because the Start menu items for these will be replaced with the version 15 tools.

2. Install Business Central version 15 components.

    If you do not uninstall version 14, then you must either specify different port numbers for components (like the [!INCLUDE[server](../developer/includes/server.md)] instance and web services) during installation, or you must stop the version 14.0 [!INCLUDE[server](../developer/includes/server.md)] instance before you run the installation. Otherwise, you will get an error that the [!INCLUDE[server](../developer/includes/server.md)] failed to install.

    For more information, see [Installing Business Central Using Setup](../deployment/install-using-setup.md).

## Task 2: Prepare the version 14 application and tenant databases for upgrade

1. Make backup of the databases.
2. Start [!INCLUDE[adminshell](../developer/includes/adminshell.md)] for version 14 as an administrator.
3. Uninstall all extensions from the all tenants.

    To uninstall an extension, you use the [Uninstall-NAVApp](https://docs.microsoft.com/en-us/powershell/module/microsoft.dynamics.nav.apps.management/uninstall-navapp) cmdlet. For example, together with the Get-NAVAPP cndlet, you can uninstall all extensions with a single command:

    ``` 
    Get-NAVAppInfo -ServerInstance BC140 -Tenant default | % { Uninstall-NAVApp -ServerInstance BC140 -Name $_.Name -Version $_.Version -Tenant default}
    ``` 

    If you have a single tenant deployment, you can omit the `-Tenant` parameter and value.

3. Unpublish all 3rd party extensions.

    To unpublish an extension, use the [Unpublish-NAVAPP cmdlet](https://docs.microsoft.com/en-us/powershell/module/microsoft.dynamics.nav.apps.management/unpublish-navapp):
    ``` 
    Unpublish-NAVApp -ServerInstance BC140 -Name My14Ext -Version 1.0.0.0
    ``` 

4. Unpublish all system, test, and application symbols from the application.

    To unpublish symbols, use the Unpublish-NAVAPP cmdlet with the -SymbolOnly parameter.

    ``` 
    Get-NAVAppInfo -ServerInstance BC140 -SymbolsOnly | % { Unpublish-NAVApp -ServerInstance BC140 -Name $_.Name -Version $_.Version }
    ``` 

5. (Multitenant only) Dismount the tenants from the application server instance.

    To dismount a tenant, use the [Dismount-NAVTenant](https://docs.microsoft.com/en-us/powershell/module/microsoft.dynamics.nav.management/dismount-navtenant) cmdlet:

    ```
    Dismount-NAVTenant -ServerInstance BC140 -Tenant default
    ```
5. Stop the server instance.

    ```
    Stop-NAVServerInstance -ServerInstance BC140
    ```

## Task 3: Upgrade the version 14 application database to the version 15 platform

This task runs a technical upgrade on the application database to convert it from the version 14 platform to the version 15 platform. The conversion updates the system tables of the database to the new schema (data structure) and provides the latest platform features and performance enhancements.

1. Start [!INCLUDE[adminshell](../developer/includes/adminshell.md)] for version 15 as an administrator.
2. Run the Invoke-NAVApplicationDatabaseConversion cmdlet to start the conversion:

    ```
    Invoke-NAVApplicationDatabaseConversion -DatabaseServer .\BCDEMO -DatabaseName "Demo Database BC (14-0)"
    ```

<<<<<<< HEAD
## Task 4: Connect and configure the version 15 server instance to the application

When you installed version 15 in **Task 1**, a version 15 [!INCLUDE[server](../developer/includes/server.md)] instance was created. In this task, you change server configuration settings that are required to complete the upgrade. Some of the changes are only required for version 14 to version 15.0 upgrade, and can be reverted after you complete the upgrade.

1. Set the server instance to connect to the application database.

    ```
    Set-NAVServerConfiguration -ServerInstance BC150 -KeyName DatabaseName -KeyValue "Demo Database BC (14-0)"
    ```
    
    In a single tenant deployment, this will mount the tenant automatically. For more information, see [Connecting a Server Instance to a Database](../administration/connect-server-to-database.md).

3. Disable task scheduler on the server instance for purposes of upgrade.

    ```
    Set-NavServerConfiguration -ServerInstance BC150 -KeyName "EnableTaskScheduler" -KeyValue false
    ```
    Be sure to re-enable this after upgrade if needed.
5. Restart the server instance.

    ```
    Restart-NAVServerInstance -ServerInstance BC150
    ```
<!--
## Task 4: Configure the version 15 server instance 

When you installed version 15 in **Task 1**, a version 15 [!INCLUDE[server](../developer/includes/server.md)] instance was created. In this task, you change some of the server configuration settings that are required to complete the upgrade. Some of the changes are only required for version 14 to version 15 upgrade, and can be reverted after you complete the upgrade.

1. Set the server instance to connect to the application database.

    ```
=======
## Task 4: Configure the version 15 server instance

When you installed version 15 in **Task 1**, a version 15 [!INCLUDE[server](../developer/includes/server.md)] instance was created. In this task, you change some of the server configuration settings that are required to complete the upgrade. Some of the changes are only required for version 14 to version 15 upgrade, and can be reverted after you complete the upgrade.

1. Set the server instance to connect to the application database.

    ```
>>>>>>> b04033d2
    Set-NAVServerConfiguration -ServerInstance BC150 -KeyName DatabaseName -KeyValue "Demo Database BC (14-0)"
    ```
    
    In a single tenant deployment, this will mount the tenant automatically. For more information, see [Connecting a Server Instance to a Database](../administration/connect-server-to-database.md).

2. Configure the server instance to migrate 3rd party extensions to the use the new base application and system application extensions. 

    ```
    Set-NAVServerConfiguration -ServerInstance BC150 -KeyName "DestinationAppsForMigration" -KeyValue '[{"appId":"437dbf0e-84ff-417a-965d-ed2bb9650972", "name":"Base Application", "publisher": "Microsoft"},{"appId":"63ca2fa4-4f03-4f2b-a480-172fef340d3f", "name":"System Application", "publisher": "Microsoft"}]'
    ```
    <!-- with test
    ```
    Set-NAVServerConfiguration -ServerInstance BC150 -KeyName "DestinationAppsForMigration" -KeyValue '[{"appId":"437dbf0e-84ff-417a-965d-ed2bb9650972", "name":"BaseApp", "publisher": "Microsoft"},{"appId":"e3d1b010-7f32-4370-9d80-0cb7e304b6f0", "name":"TestToolKit2", "publisher": "Default publisher"}]'
<<<<<<< HEAD
    ```
    This will configure the server instance to modify the manifest of extensions with a dependency on the base application and automatically install the base application <!--and test application-- on tenants after the data upgrade. Alternatively, you can omit this step, in which case you will have to manually install the extensions manually.

=======
    ```-->
    This will configure the server instance to modify the manifest of extensions with a dependency on the base application and automatically install the base application <!--and test application--> on tenants after the data upgrade. Alternatively, you can omit this step, in which case you will have to manually install the extensions manually.
    <!-- maybe not required-->
>>>>>>> b04033d2
3. Configure the server instance to synchronize only the system application objects with tenants.

    This is done by setting the `FeatureSwitchOverrides` parameter to `forceSystemOnlyBaseSync`.

    ```
    Set-NAVServerConfiguration BC150 -KeyName "FeatureSwitchOverrides" -KeyValue "forceSystemOnlyBaseSync"
    ```

    This is required in order to synchronize tenants later in the upgrade process. This is required because the application database still contains the old metadata for the C/AL application objects, and these should not be synchronized with the tenant. By making this change, only system objects will by synchronized with the tenant. If you omit this step, you will get conflicts because of duplicate object IDs.

4. Temporarily disable task scheduler on the server instance for purposes of upgrade.
<<<<<<< HEAD

    ```
    Set-NavServerConfiguration -ServerInstance BC150 -KeyName "EnableTaskScheduler" -KeyValue false
    ```
5. Restart the server instance.

    ```
    Restart-NAVServerInstance -ServerInstance BC150
    ```
-->
## Task 5: Publish the platform symbols, system application, and base application extensions

In this task, you will publish extensions to the version 15 server instance. Publishing an extension adds the extension to the application database that is mounted on the server instance, making it available for installing on tenants later on. Publishing updates internal tables, compiles the components of the extension behind-the-scenes, and builds the necessary metadata objects that are used at runtime.

The steps in this task continue to use the [!INCLUDE[adminshell](../developer/includes/adminshell.md)] for version 15 that you started in the previous task.
<!--
1. Increase the application version of the application database, and restart the server instance.

    Use the [Set-NAVApplication](https://docs.microsoft.com/en-us/powershell/module/microsoft.dynamics.nav.management/set-navapplication) cmdlet to increase the application version number of the database to the version 15 application version.

    ```
    Set-NAVApplication BC150 -ApplicationVersion 15.0.34737.0 -force
    ```

    ```
    Restart-NAVServerInstance -ServerInstance BC150
    ```
-->
1. Publish version 15 system symbols extension.
=======

    ```
    Set-NavServerConfiguration -ServerInstance BC150 -KeyName "EnableTaskScheduler" -KeyValue false
    ```
5. Restart the server instance.

    ```
    Restart-NAVServerInstance -ServerInstance BC150
    ```

## Task 5: Publish the base application, symbols, and other extensions

In this task, you will publish extensions to the version 15 server instance. Publishing an extension adds the extension to the application database that is mounted on the server instance, making it available for installing on tenants later on. Publishing updates internal tables, compiles the components of the extension behind-the-scenes, and builds the necessary metadata objects that are used at runtime.

The steps in this task continue to use the [!INCLUDE[adminshell](../developer/includes/adminshell.md)] for version 15 that you started in the previous task.

1. Increase the application version of the application database, and restart the server instance.

    Use the [Set-NAVApplication](https://docs.microsoft.com/en-us/powershell/module/microsoft.dynamics.nav.management/set-navapplication) cmdlet to increase the application version number of the database to the version 15 application version.

    ```
    Set-NAVApplication BC150 -ApplicationVersion 15.0.34737.0 -force
    ```

    ```
    Restart-NAVServerInstance -ServerInstance BC150
    ```
3. Publish version 15 system symbols extension.
>>>>>>> b04033d2

    The symbols extension contains the required platform symbols that the base application depends on. The symbols extension package is called **System.app**. You find it where the **AL Development Environment** is installed, which by default is C:\Program Files (x86)\Microsoft Dynamics 365 Business Central\150\AL Development Environment.  

    ```
    Publish-NAVApp -ServerInstance BC150 -Path "C:\Program Files (x86)\Microsoft Dynamics 365 Business Central\150\AL Development Environment\System.app" -PackageType SymbolsOnly
    ```
    
    [What are symbols?](upgrade-overview-v15.md#Symbols) 
<<<<<<< HEAD
2. Publish the **System Application** extension (Microsoft_System Application.app).
=======
4. Publish the **System Application** extension (Microsoft_System Application.app).
>>>>>>> b04033d2

    You find the (Microsoft_System Application.app in the **Applications\System Application\Source** folder of installation media (DVD).

    ```
    Publish-NAVApp -ServerInstance BC150 -Path "C:\W1DVD\Applications\System Application\Source\Microsoft_System Application.app"
    ```
   <!-- 
   ```
    Publish-NAVApp -ServerInstance BC150 -Path "\\vedfssrv01\DynNavFS\Ship\W1\15.x\35986\W1DVD\Applications\System Application\Source\Microsoft_System Application.app"
    ```
    -->
    [What is the System Application?](upgrade-overview-v15.md#SystemApplication) 
<<<<<<< HEAD
3. Publish the Business Central base application extension (Microsoft_Base Application.app).
=======
5. Publish the Business Central base application extension (Microsoft_Base Application.app).
>>>>>>> b04033d2

    The **Base Application** extension contains the application business objects. You find the (Microsoft_Base Application.app in the **Applications\BaseApp\Source** folder of installation media (DVD).

    ```
    Publish-NAVApp -ServerInstance BC150 -Path "C:\W1DVD\Applications\BaseApp\Source\Microsoft_Base Application.app"
    ```
   <!--
    ```
    Publish-NAVApp -ServerInstance BC150 -Path "\\vedfssrv01\DynNavFS\Ship\W1\15.x\35986\W1DVD\Applications\BaseApp\Source\Microsoft_Base Application.app"
    ```
    -->
<<<<<<< HEAD
<!--
=======
>>>>>>> b04033d2
6. Publish the new versions of Microsoft extensions that were used before upgrade.

    You find the extensions in the **Applications** folder of the installation media (DVD). 
    
    ```
    Publish-NAVApp -ServerInstance BC150 -Path "C:\W1DVD\Applications\SalesAndInventoryForecast\Source\SalesAndInventoryForecast.app"
    ```

   <!--   
    ```
    Publish-NAVApp -ServerInstance BC150 -Path "\\vedfssrv01\DynNavFS\Ship\W1\15.x\35986\W1DVD\Applications\SalesAndInventoryForecast\Source\SalesAndInventoryForecast.app"
    ```
    -->
<<<<<<< HEAD
<!--
=======
>>>>>>> b04033d2
7. Publish the 3rd-party extensions that were used before upgrade.

    ```
    Publish-NAVApp -ServerInstance BC150 -Path "C:\AL\My14Ext\Default publisher_My14Ext_1.0.0.0.app"
    ```

   <!--  
    ```
    Publish-NAVApp -ServerInstance BC150 -Path "C:\Users\jswymer\Documents\AL\My14Ext\Default publisher_My14Ext_1.0.0.2.app -Skip"
    ```
    -->

<<<<<<< HEAD
## Task 6: Synchronize the tenant, system application, and base application extensions
=======
## Task 6: Synchronize the tenant
>>>>>>> b04033d2

In this task, you will synchronize the tenant's database schema any schema changes in the application database and extensions. Upgrading data updates the actual data that is stored in the tables of the tenant database to the schema changes that have been made to tables in application database. 

If you have a multitenant deployment, perform these steps for each tenant.

1. (Multitenant only) Mount the tenant to the version 15 server instance.

    To mount the tenant, use the [Mount-NAVTenant](https://docs.microsoft.com/en-us/powershell/module/microsoft.dynamics.nav.management/mount-navtenant) cmdlet:
    
    ```
    Mount-NAVTenant -ServerInstance BC150 -DatabaseName "Demo Database BC (14-0) -DatabaseServer .\BCDEMO -Tenant tenant1 -AllowAppDatabaseWrite
    ```
    
    > [!IMPORTANT]
    > You must use the same tenant ID for the tenant that was used in the old deployment; otherwise you will get an error when mounting or syncing the tenant. If you want to use a different ID for the tenant, you can either use the `-AlternateId` parameter now or after upgrading, dismount the tenant, then mount it again using the new ID and the `OverwriteTenantIdInDatabase` parameter.  
    
    > [!NOTE]  
    > For upgrade, we recommend that you use the `-AllowAppDatabaseWrite` parameter. After upgrade, you can dismount and mount the tenant again without the parameter if needed.

2. Synchronize the tenant with the application database.

    Use the [Sync-NAVTenant](https://docs.microsoft.com/en-us/powershell/module/microsoft.dynamics.nav.management/sync-navtenant) cmdlet:

    ```  
    Sync-NAVTenant -ServerInstance BC150 -Mode Sync -Tenant default
    ```
    
    With a single-tenant deployment, you can omit the `-Tenant` parameter and value.

    At this stage, the tenant state is **OperationalDataUpgradePending**.

3. Synchronize the tenant with the **System Application** extension (Microsoft_System Application):

    Use the [Sync-NAVApp](https://docs.microsoft.com/en-us/powershell/module/microsoft.dynamics.nav.apps.management/sync-navapp) cmdlet:

    ```
    Sync-NAVApp -ServerInstance BC150 -Tenant default -Name "System Application" -Version 15.0.35986.0
    ```
5. Synchronize the tenant with the Business Central Base Application extension (Microsoft_BaseApp):

    ```
    Sync-NAVApp -ServerInstance BC150 -Tenant default -Name "Base Application" -Version 15.0.35986.0
    ```
    
    With this step, the base app takes ownership of the database tables. When completed, in SQL Server, the table names will be suffixed with the base app extension ID. This process can take several minutes.
<!--
    > [!IMPORTANT] 
    > Usually, you will use the `-Mode Sync` switch instead of `-Mode ForceSync`. However, currently the upgrade code is not available. So you must use `-Mode ForceSync`otherwise you will not be able to synchronize the tenant because of destructive changes, specifically with the Invoice Post. Buffer and Incoming Document tables. 

-->
<<<<<<< HEAD
<!--
=======
>>>>>>> b04033d2
6. Synchronize the tenant with Microsoft and 3rd-party extensions.

    For each extension, run the Sync-NAVApp cmdlet: 

    ```
    Sync-NAVApp -ServerInstance BC150 -Tenant default -Name "Sales And Inventory Forecast" -Version 15.0.35986.0
    ```
<<<<<<< HEAD
-->

## Task 7: Install system application and base application extensions

If you have a multitenant deployment, perform these steps for each tenant.

1. Install the system application extension on the tenant.

    To install the extension, you use the [Install-NAVApp cmdlet](https://docs.microsoft.com/en-us/powershell/module/microsoft.dynamics.nav.apps.management/install-navapp). 

    ```
    Install-NAVApp -ServerInstance BC150 -Name "System Application" -Version 15.0.35986.0
    ```
2. Install the base application extension on the tenant.

    ```
    Install-NAVApp -ServerInstance BC150 -Name "Base Application" -Version 15.0.35986.0
    ```

    At this point, the base application is upgraded to the version 15 platform and is operational. You should be able to open the application in the client.

## Task 7: Upgrade the tenant data

Upgrading data updates the data that is stored in the tables of the tenant database to the schema changes that have been made to tables in application database and extensions. This step will also automatically install the **System Application** and **Base Application** extensions on the tenant.

1. To run the data upgrade, use the [Start-NavDataUpgrade](https://docs.microsoft.com/en-us/powershell/module/microsoft.dynamics.nav.management/start-navdataupgrade) cmdlet:

    ```
=======

## Task 7: Upgrade the tenant data

Upgrading data updates the data that is stored in the tables of the tenant database to the schema changes that have been made to tables in application database and extensions. This step will also automatically install the **System Application** and **Base Application** extensions on the tenant.

1. To run the data upgrade, use the [Start-NavDataUpgrade](https://docs.microsoft.com/en-us/powershell/module/microsoft.dynamics.nav.management/start-navdataupgrade) cmdlet:

    ```
>>>>>>> b04033d2
    Start-NAVDataUpgrade -ServerInstance BC150 -Tenant default -FunctionExecutionMode Serial -SkipAppVersionCheck -Force
    ```        
    
    <!--
    This step upgrades the data and installs the System Application and BaseApp extensions on the tenant. If you do not want to install the extensions, use the `-ExcludeExtensions` parameter. In this, case you will have to manually install these extensions before you complete the next step or to open the application in the client.
    
    > [!TIP]  
    >  In the last phase of data upgrade, all companies will be initialized by running codeunit 2 Company Initialization. This is done automatically. If you want to skip company initialization, then use the `Start-NavDataUpgrade` with the `-SkipCompanyIntitialization` parameter.
    -->
<<<<<<< HEAD
2. To view the progress of the data upgrade, you can run Get-NavDataUpgrade cmdlet with the `–Progress` switch.
=======
    To view the progress of the data upgrade, you can run Get-NavDataUpgrade cmdlet with the `–Progress` switch.
>>>>>>> b04033d2
    
    When completed, the tenant state should be **Operational**.
2. (Single tenant only) When upgrade is completed, restart the server instance.

    You will see that the custom base application has been installed on the tenant. 
3. Upgrade the tenant data to the Microsoft and 3rd party extensions.

    For each extension, run the Start-NAVAppDataUpgrade cmdlet.

    ```
    Start-NAVAppDataUpgrade  -ServerInstance BC150 -Name "Sales and Inventory Forecast" -Version 15.0.35986.0
    ```

## Task 9: Upgrade to the new versions of Microsoft extensions

Complete this task to upgrade any Microsoft extensions that were used in your deployment to new versions that are available on the installation media (DVD). The new versions are located in the **Application** folder of the DVD. There is a folder for each extension, and the extension package (.app file) is located in the **Source** folder. 

Do the following steps for each extension, and for each tenant in a multitenant deployment.

1. Publish the extension.

    ```
    Publish-NAVApp -ServerInstance BC150 -Path c:"DVD\Applications\Applications\SalesAndInventoryForecast\Source\SalesAndInventoryForecast.app" -SkipVerification
    ```

2. Synchronize the tenant with the extension. 

    ```
    Sync-NAVApp -ServerInstance BC150 -Name "Sales and Inventory Forecast" -Version 15.0.35926.0
    ```
3. Upgrade the tenant data to the extension.

    ```
    Start-NAVAppDataUpgrade  -ServerInstance BC150 -Name "Sales and Inventory Forecast" -Version 15.0.35926.0
    ```
4. (Multitentant only) Repeat steps 2 and 3 for each tenant.


## Task 8: Configure the version 15 server instance for migrating 3rd party extensions

With this task, you configure the version 15 server so that 3rd party extensions that were installed in the version 14 deployment can be reinstalled. You will do this by configuring the `DestinationAppsForMigration` parameter of the serve instance with information about the custom base application and test library. Specifically, you need the appId, name, and publisher assigned to these extensions. With the `DestinationAppsForMigration` parameter set, when you publish the Microsoft and 3rd party extensions, the server instance will automatically modify the manifest of the extensions to include the dependency on the base application and test library extension, allowing them to be published.

1. Get the appId, name, and publisher of the base application.

    ```
    Get-NAVAppInfo BC150
    ```
2. Set the `DestinationAppsForMigration` parameter for the server instance configuration to include the information about the custom base application and test library (is used). For example:<!-- skip this step for now in single tenant-->

    ```
    Set-NAVServerConfiguration -ServerInstance BC150 -KeyName "DestinationAppsForMigration" -KeyValue '[{"appId":"437dbf0e-84ff-417a-965d-ed2bb9650972", "name":"Base Application", "publisher": "Microsoft"}]'
    ```
3. Restart the server instance.

<!-->

2. (Single tenant only) When upgrade is completed, restart the server instance.

    You will see that the custom base application has been installed on the tenant. 
3. Upgrade the tenant data to the Microsoft and 3rd party extensions.

    For each extension, run the Start-NAVAppDataUpgrade cmdlet.

    ```
    Start-NAVAppDataUpgrade  -ServerInstance BC150 -Name "Sales and Inventory Forecast" -Version 15.0.35986.0
    ```

<!--
15. The upgrade installs System Application on the tenant. If it does not, manually install it on the tenant.

    ```
    Install-NAVApp BC150 -Name "System Application" -Version 15.0.34737.0
    ```
16. Install base application extension on the tenant:

    ```
    Install-NAVApp BC150 -Name "BaseApp" -Version 15.0.34737.0
    ```
-->
<!--
<<<<<<< HEAD

-->
=======
## Task 6: Synchronize and upgrade Microsoft extensions on the tenants
>>>>>>> b04033d2

## Task 9: Publish, synchronize and install 3rd party extensions

1. Publish the extension.

    ```
    Publish-NAVApp bc150 -Path "C:\AL\My14Ext\Default publisher_My14Ext_1.0.0.0.app"
    ```
<<<<<<< HEAD

2. Synchronize the tenant with the extension. 

    ```
    Sync-NAVApp -ServerInstance BC150 -Name "My14Ext" -Version 1.0.0.0
=======
-->
<!--
1. Synchronize the tenant with the extension. 

    ```
    Sync-NAVApp -ServerInstance BC150 -Name "Sales and Inventory Forecast" -Version 15.0.35926.0
>>>>>>> b04033d2
    ```
3. Install the extension. 

    ```
<<<<<<< HEAD
    Install-NAVApp BC150 -Name My14Extension -Version 1.0.0.3
    ```
4. (Multitentant only) Repeat steps 2 and 3 for each tenant.

At this point, the upgrade is complete, and you should be able to open the client.

## Post-upgrade tasks

1. Enable task scheduler on the server instance, if needed.
2. (Multitenant only) If you used the `-AllowAppDatabaseWrite` parameter when mounting tenants, dismount the tenants, and then mount again without the `-AllowAppDatabaseWrite`. 

=======
    Start-NAVAppDataUpgrade  -ServerInstance BC150 -Name "Sales and Inventory Forecast" -Version 15.0.35926.0
    ```
-->

## Task 8: Install 3rd party extensions

For each extension, run the Install-NAVApp cmdlet:

```
Install-NAVApp BC150 -Name My14Extension -Version 1.0.0.3
```

At this point, the upgrade is complete, and you should be able to open the client.

## Post-upgrade tasks

1. Enable task scheduler on the server instance, if needed.
2. (Multitenant only) If you used the `-AllowAppDatabaseWrite` parameter when mounting tenants, dismount the tenants, and then mount again without the `-AllowAppDatabaseWrite`. 

>>>>>>> b04033d2
<!-- The extensions must be modified to work with base application extension. <!--There are two ways to do this. You can either modify the extension code or configure the version 15 server instance to handle this.-->

<!--
### Modify extension code

1. Upgrade the extension package to reference the base app and system app.

    1. Open the project in Visual Studio Code.
    2. Download the symbols.
    3. Modify the `dependencies` parameter in the app.json file to include dependencies on the base app and system app: 

        ```
        "dependencies": [      {
        "appId": "63ca2fa4-4f03-4f2b-a480-172fef340d3f",
        "publisher": "Microsoft",
        "name": "System Application",
        "version": "15.0.0.0"
        },
        {
        "appId": "437dbf0e-84ff-417a-965d-ed2bb9650972",
        "publisher": "Microsoft",
        "name": "BaseApp",
        "version": "15.0.0.0"
        }]
        ```

    4. Build the project.

2. Publish the 3rd-party extension:

    ```
    Publish-NAVApp -ServerInstance BC150 -Path "C:\Users\jswymer\Documents\AL\My14Extension\Default publisher_My14Extension_1.0.0.3.app" -SkipVerification
    ```
3. Synchronize the tenant with the extension:

    ```
    Sync-NAVApp BC150 -Name My14Extension -Version 1.0.0.3
    ```
4. Upgrade the data to the extension:

    ```
    Start-NAVAppDataUpgrade BC150 -Name My14Extension -Version 1.0.0.3
    ```    

    This upgrades the data and installs the extension version.

### Configure server instance

1. Unpublish all 3rd party extensions.

2. Configure the version 15.0 server instance.

    Using the Set-NAVServerConfiguration cmdlet, set the `DestinationAppsForMigration` parameter to identify the BaseApp ans System Application as follows:

    ```
    Set-NAVServerConfiguration BC150 -KeyName "DestinationAppsForMigration" -KeyValue '[{"appId":"437dbf0e-84ff-417a-965d-ed2bb9650972", "name":"BaseApp", "publisher": "Microsoft"},{"appId":"63ca2fa4-4f03-4f2b-a480-172fef340d3f", "name":"System Application", "publisher": "Microsoft"} ]'
    ```

    Restart the server instance.

2. Publish 3rd-party extensions that were previously published:

    ```
    Publish-NAVApp -ServerInstance BC150 -Path "C:\Users\jswymer\Documents\AL\My14Extension\Default publisher_My14Extension_1.0.0.3.app" -SkipVerification
    ```

-->
<!--
1. Synchronize the tenant with the extension:

    ```
    Sync-NAVApp BC150 -Name My14Ext -Version 1.0.0.0

   ```
-->
<!--
. Install the extension:

    ```
    Install-NAVApp BC150 -Name My14Extension -Version 1.0.0.3
    ```
-->

## See Also  
[Upgrading the Data](Upgrading-the-Data.md)   
[Upgrading to Business Central](upgrading-to-business-central.md)  <|MERGE_RESOLUTION|>--- conflicted
+++ resolved
@@ -96,7 +96,6 @@
     Invoke-NAVApplicationDatabaseConversion -DatabaseServer .\BCDEMO -DatabaseName "Demo Database BC (14-0)"
     ```
 
-<<<<<<< HEAD
 ## Task 4: Connect and configure the version 15 server instance to the application
 
 When you installed version 15 in **Task 1**, a version 15 [!INCLUDE[server](../developer/includes/server.md)] instance was created. In this task, you change server configuration settings that are required to complete the upgrade. Some of the changes are only required for version 14 to version 15.0 upgrade, and can be reverted after you complete the upgrade.
@@ -109,127 +108,81 @@
     
     In a single tenant deployment, this will mount the tenant automatically. For more information, see [Connecting a Server Instance to a Database](../administration/connect-server-to-database.md).
 
-3. Disable task scheduler on the server instance for purposes of upgrade.
+2. Disable task scheduler on the server instance for purposes of upgrade.
 
     ```
     Set-NavServerConfiguration -ServerInstance BC150 -KeyName "EnableTaskScheduler" -KeyValue false
     ```
     Be sure to re-enable this after upgrade if needed.
+3. Restart the server instance.
+
+    ```
+    Restart-NAVServerInstance -ServerInstance BC150
+    ```
+<!--
+## Task 4: Configure the version 15 server instance 
+
+When you installed version 15 in **Task 1**, a version 15 [!INCLUDE[server](../developer/includes/server.md)] instance was created. In this task, you change some of the server configuration settings that are required to complete the upgrade. Some of the changes are only required for version 14 to version 15 upgrade, and can be reverted after you complete the upgrade.
+
+1. Set the server instance to connect to the application database.
+
+    ```
+    Set-NAVServerConfiguration -ServerInstance BC150 -KeyName DatabaseName -KeyValue "Demo Database BC (14-0)"
+    ```
+    
+    In a single tenant deployment, this will mount the tenant automatically. For more information, see [Connecting a Server Instance to a Database](../administration/connect-server-to-database.md).
+
+2. Configure the server instance to migrate 3rd party extensions to the use the new base application and system application extensions. 
+
+    ```
+    Set-NAVServerConfiguration -ServerInstance BC150 -KeyName "DestinationAppsForMigration" -KeyValue '[{"appId":"437dbf0e-84ff-417a-965d-ed2bb9650972", "name":"Base Application", "publisher": "Microsoft"},{"appId":"63ca2fa4-4f03-4f2b-a480-172fef340d3f", "name":"System Application", "publisher": "Microsoft"}]'
+    ```
+    <!-- with test
+    ```
+    Set-NAVServerConfiguration -ServerInstance BC150 -KeyName "DestinationAppsForMigration" -KeyValue '[{"appId":"437dbf0e-84ff-417a-965d-ed2bb9650972", "name":"BaseApp", "publisher": "Microsoft"},{"appId":"e3d1b010-7f32-4370-9d80-0cb7e304b6f0", "name":"TestToolKit2", "publisher": "Default publisher"}]'
+    ```
+    This will configure the server instance to modify the manifest of extensions with a dependency on the base application and automatically install the base application <!--and test application-- on tenants after the data upgrade. Alternatively, you can omit this step, in which case you will have to manually install the extensions manually.
+
+3. Configure the server instance to synchronize only the system application objects with tenants.
+
+    This is done by setting the `FeatureSwitchOverrides` parameter to `forceSystemOnlyBaseSync`.
+
+    ```
+    Set-NAVServerConfiguration BC150 -KeyName "FeatureSwitchOverrides" -KeyValue "forceSystemOnlyBaseSync"
+    ```
+
+    This is required in order to synchronize tenants later in the upgrade process. This is required because the application database still contains the old metadata for the C/AL application objects, and these should not be synchronized with the tenant. By making this change, only system objects will by synchronized with the tenant. If you omit this step, you will get conflicts because of duplicate object IDs.
+
+4. Temporarily disable task scheduler on the server instance for purposes of upgrade.
+
+    ```
+    Set-NavServerConfiguration -ServerInstance BC150 -KeyName "EnableTaskScheduler" -KeyValue false
+    ```
 5. Restart the server instance.
 
     ```
     Restart-NAVServerInstance -ServerInstance BC150
     ```
-<!--
-## Task 4: Configure the version 15 server instance 
-
-When you installed version 15 in **Task 1**, a version 15 [!INCLUDE[server](../developer/includes/server.md)] instance was created. In this task, you change some of the server configuration settings that are required to complete the upgrade. Some of the changes are only required for version 14 to version 15 upgrade, and can be reverted after you complete the upgrade.
-
-1. Set the server instance to connect to the application database.
-
-    ```
-=======
-## Task 4: Configure the version 15 server instance
-
-When you installed version 15 in **Task 1**, a version 15 [!INCLUDE[server](../developer/includes/server.md)] instance was created. In this task, you change some of the server configuration settings that are required to complete the upgrade. Some of the changes are only required for version 14 to version 15 upgrade, and can be reverted after you complete the upgrade.
-
-1. Set the server instance to connect to the application database.
-
-    ```
->>>>>>> b04033d2
-    Set-NAVServerConfiguration -ServerInstance BC150 -KeyName DatabaseName -KeyValue "Demo Database BC (14-0)"
-    ```
-    
-    In a single tenant deployment, this will mount the tenant automatically. For more information, see [Connecting a Server Instance to a Database](../administration/connect-server-to-database.md).
-
-2. Configure the server instance to migrate 3rd party extensions to the use the new base application and system application extensions. 
-
-    ```
-    Set-NAVServerConfiguration -ServerInstance BC150 -KeyName "DestinationAppsForMigration" -KeyValue '[{"appId":"437dbf0e-84ff-417a-965d-ed2bb9650972", "name":"Base Application", "publisher": "Microsoft"},{"appId":"63ca2fa4-4f03-4f2b-a480-172fef340d3f", "name":"System Application", "publisher": "Microsoft"}]'
-    ```
-    <!-- with test
-    ```
-    Set-NAVServerConfiguration -ServerInstance BC150 -KeyName "DestinationAppsForMigration" -KeyValue '[{"appId":"437dbf0e-84ff-417a-965d-ed2bb9650972", "name":"BaseApp", "publisher": "Microsoft"},{"appId":"e3d1b010-7f32-4370-9d80-0cb7e304b6f0", "name":"TestToolKit2", "publisher": "Default publisher"}]'
-<<<<<<< HEAD
-    ```
-    This will configure the server instance to modify the manifest of extensions with a dependency on the base application and automatically install the base application <!--and test application-- on tenants after the data upgrade. Alternatively, you can omit this step, in which case you will have to manually install the extensions manually.
-
-=======
-    ```-->
-    This will configure the server instance to modify the manifest of extensions with a dependency on the base application and automatically install the base application <!--and test application--> on tenants after the data upgrade. Alternatively, you can omit this step, in which case you will have to manually install the extensions manually.
-    <!-- maybe not required-->
->>>>>>> b04033d2
-3. Configure the server instance to synchronize only the system application objects with tenants.
-
-    This is done by setting the `FeatureSwitchOverrides` parameter to `forceSystemOnlyBaseSync`.
-
-    ```
-    Set-NAVServerConfiguration BC150 -KeyName "FeatureSwitchOverrides" -KeyValue "forceSystemOnlyBaseSync"
-    ```
-
-    This is required in order to synchronize tenants later in the upgrade process. This is required because the application database still contains the old metadata for the C/AL application objects, and these should not be synchronized with the tenant. By making this change, only system objects will by synchronized with the tenant. If you omit this step, you will get conflicts because of duplicate object IDs.
-
-4. Temporarily disable task scheduler on the server instance for purposes of upgrade.
-<<<<<<< HEAD
-
-    ```
-    Set-NavServerConfiguration -ServerInstance BC150 -KeyName "EnableTaskScheduler" -KeyValue false
-    ```
-5. Restart the server instance.
+-->
+## Task 5: Publish the platform symbols, system application, and base application extensions
+
+In this task, you will publish extensions to the version 15 server instance. Publishing an extension adds the extension to the application database that is mounted on the server instance, making it available for installing on tenants later on. Publishing updates internal tables, compiles the components of the extension behind-the-scenes, and builds the necessary metadata objects that are used at runtime.
+
+The steps in this task continue to use the [!INCLUDE[adminshell](../developer/includes/adminshell.md)] for version 15 that you started in the previous task.
+<!--
+1. Increase the application version of the application database, and restart the server instance.
+
+    Use the [Set-NAVApplication](https://docs.microsoft.com/en-us/powershell/module/microsoft.dynamics.nav.management/set-navapplication) cmdlet to increase the application version number of the database to the version 15 application version.
+
+    ```
+    Set-NAVApplication BC150 -ApplicationVersion 15.0.34737.0 -force
+    ```
 
     ```
     Restart-NAVServerInstance -ServerInstance BC150
     ```
 -->
-## Task 5: Publish the platform symbols, system application, and base application extensions
-
-In this task, you will publish extensions to the version 15 server instance. Publishing an extension adds the extension to the application database that is mounted on the server instance, making it available for installing on tenants later on. Publishing updates internal tables, compiles the components of the extension behind-the-scenes, and builds the necessary metadata objects that are used at runtime.
-
-The steps in this task continue to use the [!INCLUDE[adminshell](../developer/includes/adminshell.md)] for version 15 that you started in the previous task.
-<!--
-1. Increase the application version of the application database, and restart the server instance.
-
-    Use the [Set-NAVApplication](https://docs.microsoft.com/en-us/powershell/module/microsoft.dynamics.nav.management/set-navapplication) cmdlet to increase the application version number of the database to the version 15 application version.
-
-    ```
-    Set-NAVApplication BC150 -ApplicationVersion 15.0.34737.0 -force
-    ```
-
-    ```
-    Restart-NAVServerInstance -ServerInstance BC150
-    ```
--->
 1. Publish version 15 system symbols extension.
-=======
-
-    ```
-    Set-NavServerConfiguration -ServerInstance BC150 -KeyName "EnableTaskScheduler" -KeyValue false
-    ```
-5. Restart the server instance.
-
-    ```
-    Restart-NAVServerInstance -ServerInstance BC150
-    ```
-
-## Task 5: Publish the base application, symbols, and other extensions
-
-In this task, you will publish extensions to the version 15 server instance. Publishing an extension adds the extension to the application database that is mounted on the server instance, making it available for installing on tenants later on. Publishing updates internal tables, compiles the components of the extension behind-the-scenes, and builds the necessary metadata objects that are used at runtime.
-
-The steps in this task continue to use the [!INCLUDE[adminshell](../developer/includes/adminshell.md)] for version 15 that you started in the previous task.
-
-1. Increase the application version of the application database, and restart the server instance.
-
-    Use the [Set-NAVApplication](https://docs.microsoft.com/en-us/powershell/module/microsoft.dynamics.nav.management/set-navapplication) cmdlet to increase the application version number of the database to the version 15 application version.
-
-    ```
-    Set-NAVApplication BC150 -ApplicationVersion 15.0.34737.0 -force
-    ```
-
-    ```
-    Restart-NAVServerInstance -ServerInstance BC150
-    ```
-3. Publish version 15 system symbols extension.
->>>>>>> b04033d2
 
     The symbols extension contains the required platform symbols that the base application depends on. The symbols extension package is called **System.app**. You find it where the **AL Development Environment** is installed, which by default is C:\Program Files (x86)\Microsoft Dynamics 365 Business Central\150\AL Development Environment.  
 
@@ -238,11 +191,7 @@
     ```
     
     [What are symbols?](upgrade-overview-v15.md#Symbols) 
-<<<<<<< HEAD
 2. Publish the **System Application** extension (Microsoft_System Application.app).
-=======
-4. Publish the **System Application** extension (Microsoft_System Application.app).
->>>>>>> b04033d2
 
     You find the (Microsoft_System Application.app in the **Applications\System Application\Source** folder of installation media (DVD).
 
@@ -255,11 +204,7 @@
     ```
     -->
     [What is the System Application?](upgrade-overview-v15.md#SystemApplication) 
-<<<<<<< HEAD
 3. Publish the Business Central base application extension (Microsoft_Base Application.app).
-=======
-5. Publish the Business Central base application extension (Microsoft_Base Application.app).
->>>>>>> b04033d2
 
     The **Base Application** extension contains the application business objects. You find the (Microsoft_Base Application.app in the **Applications\BaseApp\Source** folder of installation media (DVD).
 
@@ -271,14 +216,7 @@
     Publish-NAVApp -ServerInstance BC150 -Path "\\vedfssrv01\DynNavFS\Ship\W1\15.x\35986\W1DVD\Applications\BaseApp\Source\Microsoft_Base Application.app"
     ```
     -->
-<<<<<<< HEAD
-<!--
-=======
->>>>>>> b04033d2
-6. Publish the new versions of Microsoft extensions that were used before upgrade.
-
-    You find the extensions in the **Applications** folder of the installation media (DVD). 
-    
+<!--
     ```
     Publish-NAVApp -ServerInstance BC150 -Path "C:\W1DVD\Applications\SalesAndInventoryForecast\Source\SalesAndInventoryForecast.app"
     ```
@@ -288,10 +226,7 @@
     Publish-NAVApp -ServerInstance BC150 -Path "\\vedfssrv01\DynNavFS\Ship\W1\15.x\35986\W1DVD\Applications\SalesAndInventoryForecast\Source\SalesAndInventoryForecast.app"
     ```
     -->
-<<<<<<< HEAD
-<!--
-=======
->>>>>>> b04033d2
+<!--
 7. Publish the 3rd-party extensions that were used before upgrade.
 
     ```
@@ -304,11 +239,7 @@
     ```
     -->
 
-<<<<<<< HEAD
 ## Task 6: Synchronize the tenant, system application, and base application extensions
-=======
-## Task 6: Synchronize the tenant
->>>>>>> b04033d2
 
 In this task, you will synchronize the tenant's database schema any schema changes in the application database and extensions. Upgrading data updates the actual data that is stored in the tables of the tenant database to the schema changes that have been made to tables in application database. 
 
@@ -359,10 +290,7 @@
     > Usually, you will use the `-Mode Sync` switch instead of `-Mode ForceSync`. However, currently the upgrade code is not available. So you must use `-Mode ForceSync`otherwise you will not be able to synchronize the tenant because of destructive changes, specifically with the Invoice Post. Buffer and Incoming Document tables. 
 
 -->
-<<<<<<< HEAD
-<!--
-=======
->>>>>>> b04033d2
+<!--
 6. Synchronize the tenant with Microsoft and 3rd-party extensions.
 
     For each extension, run the Sync-NAVApp cmdlet: 
@@ -370,7 +298,6 @@
     ```
     Sync-NAVApp -ServerInstance BC150 -Tenant default -Name "Sales And Inventory Forecast" -Version 15.0.35986.0
     ```
-<<<<<<< HEAD
 -->
 
 ## Task 7: Install system application and base application extensions
@@ -399,16 +326,6 @@
 1. To run the data upgrade, use the [Start-NavDataUpgrade](https://docs.microsoft.com/en-us/powershell/module/microsoft.dynamics.nav.management/start-navdataupgrade) cmdlet:
 
     ```
-=======
-
-## Task 7: Upgrade the tenant data
-
-Upgrading data updates the data that is stored in the tables of the tenant database to the schema changes that have been made to tables in application database and extensions. This step will also automatically install the **System Application** and **Base Application** extensions on the tenant.
-
-1. To run the data upgrade, use the [Start-NavDataUpgrade](https://docs.microsoft.com/en-us/powershell/module/microsoft.dynamics.nav.management/start-navdataupgrade) cmdlet:
-
-    ```
->>>>>>> b04033d2
     Start-NAVDataUpgrade -ServerInstance BC150 -Tenant default -FunctionExecutionMode Serial -SkipAppVersionCheck -Force
     ```        
     
@@ -418,13 +335,54 @@
     > [!TIP]  
     >  In the last phase of data upgrade, all companies will be initialized by running codeunit 2 Company Initialization. This is done automatically. If you want to skip company initialization, then use the `Start-NavDataUpgrade` with the `-SkipCompanyIntitialization` parameter.
     -->
-<<<<<<< HEAD
 2. To view the progress of the data upgrade, you can run Get-NavDataUpgrade cmdlet with the `–Progress` switch.
-=======
-    To view the progress of the data upgrade, you can run Get-NavDataUpgrade cmdlet with the `–Progress` switch.
->>>>>>> b04033d2
     
     When completed, the tenant state should be **Operational**.
+
+
+## Task 9: Upgrade to the new versions of Microsoft extensions
+
+Complete this task to upgrade any Microsoft extensions that were used in your deployment to new versions that are available on the installation media (DVD). The new versions are located in the **Application** folder of the DVD. There is a folder for each extension, and the extension package (.app file) is located in the **Source** folder. 
+
+Do the following steps for each extension, and for each tenant in a multitenant deployment.
+
+1. Publish the extension.
+
+    ```
+    Publish-NAVApp -ServerInstance BC150 -Path c:"DVD\Applications\Applications\SalesAndInventoryForecast\Source\SalesAndInventoryForecast.app" -SkipVerification
+    ```
+
+2. Synchronize the tenant with the extension. 
+
+    ```
+    Sync-NAVApp -ServerInstance BC150 -Name "Sales and Inventory Forecast" -Version 15.0.35926.0
+    ```
+3. Upgrade the tenant data to the extension.
+
+    ```
+    Start-NAVAppDataUpgrade  -ServerInstance BC150 -Name "Sales and Inventory Forecast" -Version 15.0.35926.0
+    ```
+4. (Multitentant only) Repeat steps 2 and 3 for each tenant.
+
+
+## Task 8: Configure the version 15 server instance for migrating 3rd party extensions
+
+With this task, you configure the version 15 server so that 3rd party extensions that were installed in the version 14 deployment can be reinstalled. You will do this by configuring the `DestinationAppsForMigration` parameter of the serve instance with information about the custom base application and test library. Specifically, you need the appId, name, and publisher assigned to these extensions. With the `DestinationAppsForMigration` parameter set, when you publish the Microsoft and 3rd party extensions, the server instance will automatically modify the manifest of the extensions to include the dependency on the base application and test library extension, allowing them to be published.
+
+1. Get the appId, name, and publisher of the base application.
+
+    ```
+    Get-NAVAppInfo BC150
+    ```
+2. Set the `DestinationAppsForMigration` parameter for the server instance configuration to include the information about the custom base application and test library (is used). For example:<!-- skip this step for now in single tenant-->
+
+    ```
+    Set-NAVServerConfiguration -ServerInstance BC150 -KeyName "DestinationAppsForMigration" -KeyValue '[{"appId":"437dbf0e-84ff-417a-965d-ed2bb9650972", "name":"Base Application", "publisher": "Microsoft"}]'
+    ```
+3. Restart the server instance.
+
+<!-->
+
 2. (Single tenant only) When upgrade is completed, restart the server instance.
 
     You will see that the custom base application has been installed on the tenant. 
@@ -436,147 +394,57 @@
     Start-NAVAppDataUpgrade  -ServerInstance BC150 -Name "Sales and Inventory Forecast" -Version 15.0.35986.0
     ```
 
-## Task 9: Upgrade to the new versions of Microsoft extensions
-
-Complete this task to upgrade any Microsoft extensions that were used in your deployment to new versions that are available on the installation media (DVD). The new versions are located in the **Application** folder of the DVD. There is a folder for each extension, and the extension package (.app file) is located in the **Source** folder. 
-
-Do the following steps for each extension, and for each tenant in a multitenant deployment.
+<!--
+15. The upgrade installs System Application on the tenant. If it does not, manually install it on the tenant.
+
+    ```
+    Install-NAVApp BC150 -Name "System Application" -Version 15.0.34737.0
+    ```
+16. Install base application extension on the tenant:
+
+    ```
+    Install-NAVApp BC150 -Name "BaseApp" -Version 15.0.34737.0
+    ```
+-->
+<!--
+
+-->
+
+## Task 9: Publish, synchronize and install 3rd party extensions
 
 1. Publish the extension.
 
     ```
-    Publish-NAVApp -ServerInstance BC150 -Path c:"DVD\Applications\Applications\SalesAndInventoryForecast\Source\SalesAndInventoryForecast.app" -SkipVerification
+    Publish-NAVApp bc150 -Path "C:\AL\My14Ext\Default publisher_My14Ext_1.0.0.0.app"
     ```
 
 2. Synchronize the tenant with the extension. 
 
     ```
-    Sync-NAVApp -ServerInstance BC150 -Name "Sales and Inventory Forecast" -Version 15.0.35926.0
-    ```
-3. Upgrade the tenant data to the extension.
-
-    ```
+    Sync-NAVApp -ServerInstance BC150 -Name "My14Ext" -Version 1.0.0.0
+    ```
+3. Install the extension. 
+
+    ```
+    Install-NAVApp BC150 -Name My14Extension -Version 1.0.0.3
+    ```
+4. (Multitentant only) Repeat steps 2 and 3 for each tenant.
+
+At this point, the upgrade is complete, and you should be able to open the client.
+
+## Post-upgrade tasks
+
+1. (Multitenant only) If you used the `-AllowAppDatabaseWrite` parameter when mounting tenants, dismount the tenants, and then mount again without the `-AllowAppDatabaseWrite`. 
+
+<!--
     Start-NAVAppDataUpgrade  -ServerInstance BC150 -Name "Sales and Inventory Forecast" -Version 15.0.35926.0
     ```
-4. (Multitentant only) Repeat steps 2 and 3 for each tenant.
-
-
-## Task 8: Configure the version 15 server instance for migrating 3rd party extensions
-
-With this task, you configure the version 15 server so that 3rd party extensions that were installed in the version 14 deployment can be reinstalled. You will do this by configuring the `DestinationAppsForMigration` parameter of the serve instance with information about the custom base application and test library. Specifically, you need the appId, name, and publisher assigned to these extensions. With the `DestinationAppsForMigration` parameter set, when you publish the Microsoft and 3rd party extensions, the server instance will automatically modify the manifest of the extensions to include the dependency on the base application and test library extension, allowing them to be published.
-
-1. Get the appId, name, and publisher of the base application.
-
-    ```
-    Get-NAVAppInfo BC150
-    ```
-2. Set the `DestinationAppsForMigration` parameter for the server instance configuration to include the information about the custom base application and test library (is used). For example:<!-- skip this step for now in single tenant-->
-
-    ```
-    Set-NAVServerConfiguration -ServerInstance BC150 -KeyName "DestinationAppsForMigration" -KeyValue '[{"appId":"437dbf0e-84ff-417a-965d-ed2bb9650972", "name":"Base Application", "publisher": "Microsoft"}]'
-    ```
-3. Restart the server instance.
-
-<!-->
-
-2. (Single tenant only) When upgrade is completed, restart the server instance.
-
-    You will see that the custom base application has been installed on the tenant. 
-3. Upgrade the tenant data to the Microsoft and 3rd party extensions.
-
-    For each extension, run the Start-NAVAppDataUpgrade cmdlet.
-
-    ```
-    Start-NAVAppDataUpgrade  -ServerInstance BC150 -Name "Sales and Inventory Forecast" -Version 15.0.35986.0
-    ```
-
-<!--
-15. The upgrade installs System Application on the tenant. If it does not, manually install it on the tenant.
-
-    ```
-    Install-NAVApp BC150 -Name "System Application" -Version 15.0.34737.0
-    ```
-16. Install base application extension on the tenant:
-
-    ```
-    Install-NAVApp BC150 -Name "BaseApp" -Version 15.0.34737.0
-    ```
--->
-<!--
-<<<<<<< HEAD
-
--->
-=======
-## Task 6: Synchronize and upgrade Microsoft extensions on the tenants
->>>>>>> b04033d2
-
-## Task 9: Publish, synchronize and install 3rd party extensions
-
-1. Publish the extension.
-
-    ```
-    Publish-NAVApp bc150 -Path "C:\AL\My14Ext\Default publisher_My14Ext_1.0.0.0.app"
-    ```
-<<<<<<< HEAD
-
-2. Synchronize the tenant with the extension. 
-
-    ```
-    Sync-NAVApp -ServerInstance BC150 -Name "My14Ext" -Version 1.0.0.0
-=======
--->
-<!--
-1. Synchronize the tenant with the extension. 
-
-    ```
-    Sync-NAVApp -ServerInstance BC150 -Name "Sales and Inventory Forecast" -Version 15.0.35926.0
->>>>>>> b04033d2
-    ```
-3. Install the extension. 
-
-    ```
-<<<<<<< HEAD
-    Install-NAVApp BC150 -Name My14Extension -Version 1.0.0.3
-    ```
-4. (Multitentant only) Repeat steps 2 and 3 for each tenant.
-
-At this point, the upgrade is complete, and you should be able to open the client.
-
-## Post-upgrade tasks
-
-1. Enable task scheduler on the server instance, if needed.
-2. (Multitenant only) If you used the `-AllowAppDatabaseWrite` parameter when mounting tenants, dismount the tenants, and then mount again without the `-AllowAppDatabaseWrite`. 
-
-=======
-    Start-NAVAppDataUpgrade  -ServerInstance BC150 -Name "Sales and Inventory Forecast" -Version 15.0.35926.0
-    ```
--->
+
 
 ## Task 8: Install 3rd party extensions
 
 For each extension, run the Install-NAVApp cmdlet:
 
-```
-Install-NAVApp BC150 -Name My14Extension -Version 1.0.0.3
-```
-
-At this point, the upgrade is complete, and you should be able to open the client.
-
-## Post-upgrade tasks
-
-1. Enable task scheduler on the server instance, if needed.
-2. (Multitenant only) If you used the `-AllowAppDatabaseWrite` parameter when mounting tenants, dismount the tenants, and then mount again without the `-AllowAppDatabaseWrite`. 
-
->>>>>>> b04033d2
-<!-- The extensions must be modified to work with base application extension. <!--There are two ways to do this. You can either modify the extension code or configure the version 15 server instance to handle this.-->
-
-<!--
-### Modify extension code
-
-1. Upgrade the extension package to reference the base app and system app.
-
-    1. Open the project in Visual Studio Code.
-    2. Download the symbols.
     3. Modify the `dependencies` parameter in the app.json file to include dependencies on the base app and system app: 
 
         ```
