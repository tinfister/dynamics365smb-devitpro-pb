---
title: "Performance Article For Developers"
<<<<<<< HEAD
description: Provides guidelines to improve performance as a Business Central developer
=======
description: Provides information for developers to help improve performance in Business Central
>>>>>>> 924ee5be
ms.custom: na
ms.date: 04/01/2020
ms.reviewer: na
ms.suite: na
ms.tgt_pltfrm: na
ms.topic: article
ms.service: "dynamics365-business-central"
author: KennieNP
---

# Performance Articles For Developers

In this article, you can read about ways to tune performance when developing for [!INCLUDE[prodshort](../developer/includes/prodshort.md)].

- [Writing efficient pages](performance-developer.md#writing-efficient-pages)  
- [Writing efficient Web Services](performance-developer.md#writing-efficient-web-services)  
- [Writing efficient reports](performance-developer.md#writing-efficient-reports)  
- [AL performance patterns](performance-developer.md#al-performance-patterns)  
- [Efficient Data access](performance-developer.md#efficient-data-access)  
- [Testing and validating performance](performance-developer.md#testing-and-validating-performance)  
- [Tuning the Development Environment](performance-developer.md#tuning-the-development-environment)  

## Writing efficient pages 

There are a number of patterns that a developer can use to get a page to load faster. Consider the following patterns:

- Avoid unnecessary recalculation
- Do less
- Offloading the UI thread

### Pattern - Avoid unnecessary recalculation 

To avoid unnecessary recalculation of expensive results, consider caching the data and refresh the cache on a regular basis. Let's say you want to show the top five open sales orders or a VIP customers list on the role center. The content of such a list probably doesn't change significantly every hour. There's no need to calculate that from raw data every time the page is loaded. Instead, create a table that can contain the calculated data and refresh every hour/day using a background job.

Another example of unexpected recalculation is when using query objects. In contrast to using the record API, query results aren't cached in the primary key cache in the [!INCLUDE[prodshort](../developer/includes/prodshort.md)] server. Any use of a query object will always go to the database. So, sometimes it's faster to not use a query object. 

### Pattern - Do less

One way to speed up things is to reduce the work that the system must do. For example, to reduce slowness of role centers, consider how many page parts are needed for the user. An additional benefit of a simple page with few UI elements can also be ease of use and navigation.

Remove calculated fields from lists if they aren't needed, especially on larger tables. Also, if indexing is inadequate, calculated fields can significantly slow down a list page.

Consider creating dedicated lookup pages instead of the normal pages when adding a lookup (the one that looks like a dropdown) from a field. Default list pages will run all triggers and FactBoxes even if they aren't shown in the lookup. For example, [!INCLUDE[prodshort](../developer/includes/prodshort.md)] 2019 release wave 1 added dedicated lookup pages for Customer, Vendor, and Item to the Base Application.
 
### Pattern - Offloading the UI thread 

To get to a responsive UI fast, consider using Page Background Tasks for calculated values, for example, the values shown in cues.

For more information about Page Background Tasks, see [Page Background Tasks](../developer/devenv-page-background-tasks.md).

## Writing efficient Web Services

[!INCLUDE[prodshort](../developer/includes/prodshort.md)]  supports for Web services to make it easier to integrate with external systems. As a developer, you need to think about performance of web services both seen from the [!INCLUDE[prodshort](../developer/includes/prodshort.md)] server (the endpoint) and as seen from the consumer (the client). 

### Endpoint performance  

#### Anti-patterns (do not do this)
Avoid using standard UI pages to expose as web service endpoints. Many things, like FactBoxes, aren't exposed in OData, but will use resources to compute.

Things that have historically caused performance on pages that are exposed as endpoints are:

- Heavy logic in `OnAfterGetCurrRecord`
- Many SIFT fields 
- FactBoxes 
 
Avoid exposing calculated fields, because calculated fields are expensive. Try to move them to a separate page or to refactor the code so the value is stored on the physical table (if applicable). Complex types are also a performance hit because they take a lot of time to calculate. 

Don't use temp tables as a source if you have a lot of records. Temp tables based APIs are a performance hit. The server has to fetch and insert every record, and there is no caching on data in temp tables. Paging becomes difficult to do in a performant manner. A rule of thumb is if you have more than 100 records, don't use temp tables.

Don't insert child records belonging to same parent in parallel. This causes locks on Sales Header and Integration Record tables because parallel calls try to update the same parent record. The solution is to wait for the first call to finish or use $batch, which will make sure calls get executed one after another.

#### Performance patterns (do this)
Instead of exposing UI pages as web service endpoints, use the built-in API pages because they've been optimized for this scenario. Select the highest API version available. Don't use the beta version of the API pages. To read more about API pages, see [API Page Type](../developer/devenv-api-pagetype.md).

The choice of protocol for the endpoint can have a significant impact on performance. Favor OData version 4 for the fastest performance. It's possible to expose procedures in a code unit as an OData end point using unbound actions. To read more about OData unbound actions, see [Creating and Interacting with an OData V4 Unbound Action](../developer/devenv-creating-and-interacting-with-odatav4-unbound-action.md).

For OData, limit the set ($filter or $top) if you're using an expensive $expand statement. If you've moved calculated fields to a separate page, then it's good practice to limit the set to get better performance.

If you want OData endpoints that work as data readers (e.g. for consumption in PowerBI), then consider using API queries and set DataAccessIntent = ReadOnly, see [API Query Type](../developer/devenv-api-querytype.md) and [DataAccessIntent Property](../developer/properties/devenv-dataaccessintent-property.md).

### Web service client performance 

The online version of [!INCLUDE[prodshort](../developer/includes/prodshort.md)] server has set up throttling limits on web service endpoints to ensure that excessive traffic can't cause stability and performance issues.

Make sure that your client respects the two HTTP status codes *429 (Too Many Requests)* and *504 (Gateway Timeout)*.

Handling Status Code 429 requires the client to adopt a retry logic while providing a cool off period. You can apply different strategies, like:

- regular interval retry
- incremental intervals retry
- exponential back-off
- randomization.

Handling 504 - Gateway Timeout requires the client to refactor long running request to execute within time limit by splitting the request into multiple requests, then dealing with potential 429 codes by applying a back off strategy.

Read more about web service limits, see [Working with API limits in Dynamics 365 Business Central](/dynamics-nav/api-reference/v1.0/dynamics-rate-limits).

## Writing efficient reports

Reports generally fall into two categories. They can be specific to a single instance of an entity, like an invoice. Or, they can be of a more analytical nature that joins data from multiple instances of multiple entities. Typically, performance issues in reports lie in the latter category. The following articles contain advice about implementing faster reports: 

- To use queries to implement fast reports, see [Queries in Business Central](../developer/devenv-query-overview.md).

- Compared to Word layouts, RDL layouts can result in slower performance with document reports, especially for actions related to the user interface (like sending emails). For more information, see [Creating an RDL Layout Report](../developer/devenv-howto-rdl-report-layout.md).


## AL performance patterns 

Knowledge about different AL performance patterns can greatly improve the performance of the code you write. In this section, we'll describe the following patterns and their impact on performance.

- [Use built-in data structures](#builtindatastructure)  
- [Run async (and parallelize)](#runasync)  
- [Use set-based methods instead of looping](#setbasedmethods)  
- [Other AL performance tips and tricks](#tips)  


### <a name="builtindatastructure"></a>Pattern - Use built-in data structures

AL comes with built-in data structures that have been optimized for performance and server resource consumption. Make sure that you're familiar with them to make your AL code as efficient as possible.  

When concatenating strings, make sure to use the `TextBuilder` data type and not repeated use of the `+=` operator on a `Text` variable. For more information, see [TextBuilder Data Type](../developer/methods-auto/textbuilder/textbuilder-data-type.md).

If you need a key-value data structure that is optimized for fast lookups, use a `Dictionary` data type. For more information, see [Dictionary Data Type](../developer/methods-auto/dictionary/dictionary-data-type.md).

Use a `List` data type if you need an unbound "array" (where you would previously create a temporary table object). For more information, see [List Data Type](../developer/methods-auto/list/list-data-type.md).

Use the `Media` or `Mediaset` data types instead of the `Blob` data type. The `Media` and `MediaSet` data types have a couple advantages over the `Blob` data type when working with images. First of all, a thumbnail version of the image is generated when you save the data. You can use the thumbnail when loading a page and then load the larger image asynchronously using a page background task. Second, data for `Media` and `MediaSet` data types is cached on the client. Data for the `Blob` data type is never cached on the server. It's always fetched from the database.


### <a name="runasync"></a>Pattern - Run async (and parallelize)

It's often desirable to offload AL execution from the UI thread to a background session. 

Here are some examples of this pattern:

- Don't let the user wait for batches 
- Split large tasks into smaller tasks and run them in parallel

There are many different ways to spin up a new task:

- [Job Queue](/business-central/admin-job-queues-schedule-tasks.md)  
- [TaskScheduler.CreateTask](../developer/methods-auto/taskscheduler/taskscheduler-data-type.md)  
- [StartSession](../developer/methods-auto/session/session-startsession-method.md)  
- [Page Background Task](../developer/devenv-page-background-tasks.md)  

They come with different characteristics as described in this table:

|Method to start a new task | Properties |
|---------------------------|------------|
| Page Background Task      | Can (will) be canceled <br> Read-only <br> Call back to parent session <br> Lightweight |
| StartSession              | Created immediately <br> Runs on same server <br> Not as controlled as a Page Background Task |
| Task                      | Queued up <br> Any server in a cluster can start it <br> Survives server restarts <br> No logging | 
| Job queue                 | Scheduled <br> Recurrence <br> Any server in a cluster can start it <br> Survives server restarts <br> Logging of results |


### <a name="setbasedmethods"></a>Pattern - Use set-based methods instead of looping 

The AL methods such as `FindSet`, `CalcFields`, `CalcSums`, and `SetAutoCalcFields` are examples of set-based operations that are much faster than looping over a result set and do the calculation for each row.

- [CalcFields, CalcSums, and Count](../administration/optimize-sql-al-database-methods-and-performance-on-server.md#calc) 
- [FindSet Method](../developer/methods-auto/recordref/recordref-findset-method.md)

One common use of the `CalcSums` method is to efficiently calculate totals. 

Try to minimize work done in the `OnAfterGetRecord` trigger code. Common performance coding patterns in this trigger are:

- Avoiding `CalcFields` calls. Defer them until the end.
- Avoiding repeated calculations. Move them outside the loop, if possible. 
- Avoid changing filters. This pattern requires the server to throw away the result set.

Consider using a query object if you want to use a set-based coding paradigm. These pros and cons for using query objects:

|Pros for using a query object|Cons for using a query object | 
|-----------------------------|------------------------------|
| - Will bypass the AL record API where server reads all fields. <br> - With a covering index, you can get fast read performance for tables with many fields. <br> - Can join multiple tables. | - Query object result sets aren't cached in the servers primary key (data) cache. <br> - No writes are allowed. <br> - You can't add a page on a query object. |

Read more about query objects here:

- [Using Queries Instead of Record Variables](../developer/devenv-query-using-instead-record-variables.md)  
- [Query object](../developer/devenv-query-object.md)  
- [Query overview](../developer/devenv-query-overview.md)  
- [TopNumberOfRows Property](../developer/properties/devenv-topnumberofrows-property.md)  
- [Query Objects and Performance](../administration/optimize-sql-query-objects-and-performance.md)

<<<<<<< HEAD
### <a name="partialrecords"></a>Pattern - Use partial records when looping over data or when table extension fields aren't needed

When writing AL code where the fields needed on a record is known, you can use the partial records capability to only load out these fields initially. The remaining fields are still accessible, but they'll be loaded as needed.

Partial records improve performance in two major ways. First, they limit the fields that need to be loaded from the database. Loading more fields leads to more data being read, sent over the connection, and created on the record. Second, partial records limit the amount of table extensions that need to be joined.

The performance gains compound when looping over many records, because both effects scale with the amount of rows loaded.

For more information, see [Using Partial Records](../developer/devenv-partial-records.md).

=======
>>>>>>> 924ee5be
### <a name="tips"></a>Other AL performance tips and tricks 

If you need a fast, non-blocking number sequence that can be used from AL, refer to the number sequence object type. Use a number sequence object if you: 

- Don't want to use a number series. 
- Can accept holes in the number range.

For more information, see [NumberSequence Data Type](../developer/methods-auto/numbersequence/numbersequence-data-type.md).

### Table extension impact on performance

Table extensions are eager-joined in the data stack when accessing the base table. It's currently not possible to define indexes that span base and extension fields. So avoid splitting your code into too many table extensions. Also, be careful about extending central tables, such as General Ledger entry, because it can severely hurt performance. 

An alternative when doing data modeling for extending a table with new fields is to use a related table and define a FlowField on the base table. 

Here are the pros and cons of the two data models:

|Data model for extending a table | Properties |
|---------------------------------|-------------|
|Table extension | Fields can be added to lists and are searchable. <br> Always loaded with the base table. <br> Expensive at runtime but easy to use. <br> Use only for critical fields. |
| Related tables | Need to set up table relations. <br> Dedicated page for editing. <br> Requires flow field to be shown in lists. <br> Doesn't affect performance of base table. <br> Excellent for FactBoxes. | 

### Limit your event subscriptions

The following are best practices for getting performant events:

- There's no significant cost of having a publisher defined.
- Static automatic has a cost over manually binding (there's an overhead of creating and disposing objects).
- Codeunit size of the subscriber matters. Try to have smaller codeunits.
- Use single instance codeunits for subscribers, if possible.

Table events change the behavior of SQL optimizations on the [!INCLUDE[server](../developer/includes/server.md)] in the following ways:

- The [!INCLUDE[server](../developer/includes/server.md)] will issue SQL update/delete statements row in a for loop rather than one SQL statement.
- They impact `ModifyAll` and `DeleteAll` methods that normally do bulk SQL operations to be forced to do single row operations.

## Efficient data access 

Many performance issues are related to how data is defined, accessed, and modified. It's important to know how concepts in AL metadata and the AL language translate to their counterparts in SQL.  
  
### Tables and keys 

Many performance issues can be traced back to missing indexes (also called keys in [!INCLUDE[prodshort](../developer/includes/prodshort.md)]), but index design is often not a key skill for AL developers. For best performance, even with large amounts of data, it's imperative to design appropriate indexes according to the way your code will access data. 

These articles on indexing are worth knowing as an AL developer:

- [Table Keys and Performance in Business Central](../administration/optimize-sql-table-keys-and-performance.md)  
- [Key Property](../developer/properties/devenv-key-property.md) 
- [About SQL Server indexes](/sql/relational-databases/indexes/clustered-and-nonclustered-indexes-described?view=sql-server-ver15)

Indexes have a cost to update, so it's recommended to not use them too frequently. 

 
### SumIndexField Technology (SIFT)

SumIndexField Technology (SIFT) lets you quickly calculate the sums of numeric data type columns in tables, even in tables with thousands of records. The data type includes Decimal, Integer, BigInteger, and Duration. SIFT optimizes the performance of FlowFields and query results in a [!INCLUDE[prodshort](../developer/includes/prodshort.md)] application. 

Ensure appropriate SIFT indices for all FlowFields of type sum or count. 

Read more about SIFT here:

- [SumIndexField Technology (SIFT)](../developer/devenv-sift-technology.md)  
- [SIFT and Performance](../developer/devenv-sift-performance.md)  
- [Tuning and Tracing](../developer/devenv-sift-tuning-and-tracing.md)  
- [SIFT and SQL Server](../developer/devenv-sift-and-sql-server.md)  

The following article can help you find missing SIFT indexes on FlowFields:

[Troubleshooting: Long Running SQL Queries Involving FlowFields by Disabling SmartSQL](../administration/troubleshooting-queries-involving-flowfields-by-disabling-smartsql.md).

### How AL relates to SQL 

The AL programming language, to some degree, hides how data is read and written to the database. To effectively code for performance, you need to know how AL statements translate to the equivalent SQL statements.

The following articles cover how AL relates to SQL:

- [AL Database Methods and Performance on SQL Server](../administration/optimize-sql-al-database-methods-and-performance-on-server.md)  
- [Data Access](../administration/optimize-sql-data-access.md)  
- [Data read/write performance](../administration/optimize-sql-data-access.md#readwrite)  
- [Bulk Inserts](../administration/optimize-sql-bulk-inserts.md)  

### How to get insights into how AL translates to SQL 

If you want to track how [!INCLUDE[server](../developer/includes/server.md)] translates AL statements to SQL statements, use either database statistics in the AL debugger or telemetry on long running queries.

Read more here:

- [About database statistics in the AL debugger](../developer/devenv-debugging.md#DebugSQL)
- [Telemetry on Long Running SQL Queries](../administration/monitor-long-running-sql-queries-event-log.md)

## Using Read-Scale Out

[!INCLUDE[prodshort](../developer/includes/prodshort.md)] supports the **Read Scale-Out** feature in Azure SQL Database and SQL Server. **Read Scale-Out** is used to load-balance analytical workloads in the database that only read data.  **Read Scale-Out** is built in as part of [!INCLUDE[prodshort](../developer/includes/prodshort.md)] online, but it can also be enabled for on-premises.

**Read Scale-Out** applies to queries, reports, or API pages. With these objects, instead of sharing the primary, they can be set up to run against a read-only replica. This setup   essentially isolates them from the main read-write workload so that they won't affect the performance of business processes.

As a developer, you control **Read Scale-Out** on report, API page, and query objects by using the [DataAccessControl property](../developer/properties/devenv-dataaccessintent-property.md). For more information, see [Using Read Scale-Out for Better Performance](../administration/database-read-scale-out-overview.md).

## Testing and validating performance 

It's imperative to test and validate a [!INCLUDE[prodshort](../developer/includes/prodshort.md)] project before deploying it to production. In this section, you find resources on how to analyze and troubleshoot performance issues and guidance on how to validate performance of a system. 

### Performance Unit Testing

You can use the `SessionInformation` data type in unit tests that track the number of SQL statements or rows read. Use it  before and after the code to be tested. Then, have assert statements that check for normal behavior.

For more information, see [SessionInformation Data Type](../developer/methods-auto/sessioninformation/sessioninformation-data-type.md).

### Performance telemetry

The following performance telemetry is available in Azure Application Insights (if that has been configured for the environment). 
- [Long Running SQL Queries](../administration/tenant-admin-center-telemetry.md#appinsights).

### Troubleshooting

The following articles can be of help in troubleshooting performance issues:

- [Find missing SIFT indexes for FlowFields by Disabling SmartSQL](../administration/troubleshooting-queries-involving-flowfields-by-disabling-smartsql.md)  
- [Use Page Inspection to find extensions participating on a page](../developer/devenv-inspecting-pages.md)
- [Viewing Table Sizes](/dynamics365/business-central/admin-view-table-information)

## Tuning the Development Environment 

The following articles explain what you can do as a developer to tune your development environment for better performance:

- [Optimizing Visual Studio Code for AL Development](../developer/devenv-optimize-visual-studio-code.md)  
- [Code Analysis on large projects](../developer/devenv-using-code-analysis-tool.md#largeprojects)

## See Also

[Performance Overview](performance-overview.md)  
[How Application Configurations Affect Performance](performance-application.md)  
[Performance Online](performance-online.md)  
[Performance of On-Premises Installations](performance-onprem.md)  
[How to Work with a Performance Problem](performance-work-perf-problem.md)  
[Performance tips for business users](performance-users.md)  <|MERGE_RESOLUTION|>--- conflicted
+++ resolved
@@ -1,10 +1,6 @@
 ---
 title: "Performance Article For Developers"
-<<<<<<< HEAD
-description: Provides guidelines to improve performance as a Business Central developer
-=======
 description: Provides information for developers to help improve performance in Business Central
->>>>>>> 924ee5be
 ms.custom: na
 ms.date: 04/01/2020
 ms.reviewer: na
@@ -189,7 +185,6 @@
 - [TopNumberOfRows Property](../developer/properties/devenv-topnumberofrows-property.md)  
 - [Query Objects and Performance](../administration/optimize-sql-query-objects-and-performance.md)
 
-<<<<<<< HEAD
 ### <a name="partialrecords"></a>Pattern - Use partial records when looping over data or when table extension fields aren't needed
 
 When writing AL code where the fields needed on a record is known, you can use the partial records capability to only load out these fields initially. The remaining fields are still accessible, but they'll be loaded as needed.
@@ -200,8 +195,6 @@
 
 For more information, see [Using Partial Records](../developer/devenv-partial-records.md).
 
-=======
->>>>>>> 924ee5be
 ### <a name="tips"></a>Other AL performance tips and tricks 
 
 If you need a fast, non-blocking number sequence that can be used from AL, refer to the number sequence object type. Use a number sequence object if you: 
