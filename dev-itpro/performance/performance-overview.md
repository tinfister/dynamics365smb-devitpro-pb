--- conflicted
+++ resolved
@@ -13,7 +13,6 @@
 # Performance Overview
 The following sections help you understand and improve the performance of [!INCLUDE[prodshort](../developer/includes/prodshort.md)]. The  content is centered around the different ways a functional consultant, a developer, or an administrator can make changes with a performance impact. 
 
-<<<<<<< HEAD
 Visit [Application](performance-application.md) to learn about how in-product configurations affect performance.
 
 Visit [Developer](performance-developer.md) to learn about how to code for performance in AL.
@@ -35,17 +34,4 @@
   
   Learn about best practices on implementing the existing data retrieval methods, learn how to greatly improve performance by minimizing server roundtrips, and get introduces to important dos and don'ts when coding for performance.
     
-  https://www.youtube.com/watch?v=VN7V4GyULtY&feature=youtu.be
-=======
-Visit the [Application performance](performance-application.md) page to learn about how in-product configurations affect performance.
-
-Visit the [Developer performance](performance-developer.md) page to learn about how to code for performance in AL.
-
-Visit the [Online performance](performance-online.md) page to learn more about performance in the [!INCLUDE[prodshort](../developer/includes/prodshort.md)] service.
-
-Visit the [On-Premises performance](performance-onprem.md) page to learn more about the various ways the different components in [!INCLUDE[prodshort](../developer/includes/prodshort.md)] can be configured to achieve better performance for an on-premises installation.
-
-**Tip:** The video series *Performance Considerations when Building an App* is also a good starting point to learn more about performance of [!INCLUDE[prodshort](../developer/includes/prodshort.md)]:
-https://www.youtube.com/watch?v=MooYL05V11Y&feature=youtu.be
-https://www.youtube.com/watch?v=VN7V4GyULtY&feature=youtu.be
->>>>>>> 1a8e418c
+  https://www.youtube.com/watch?v=VN7V4GyULtY&feature=youtu.be