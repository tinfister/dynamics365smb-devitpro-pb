--- conflicted
+++ resolved
@@ -20,9 +20,9 @@
 
 [!INCLUDE[prodshort](../developer/includes/prodshort.md)] supports multiple browsers. Each browser offers a variety of features and capabilities. The browser plays a significant role in the responsiveness and fluidity of the user interface.
 
-<<<<<<< HEAD
 - Where possible, avoid older browsers such as Internet Explorer and Edge Legacy. Modern browsers generally offer better performance. See the list of supported and recommended browsers for [Business Central online](https://go.microsoft.com/fwlink/?linkid=2110804) and [Business Central on-premises](https://go.microsoft.com/fwlink/?linkid=2110719).
 
+  <!-- If other legacy applications require you to remain on Internet Explorer, consider using [Edge in Internet Explorer mode](https://www.microsoft.com/edge/business). For more information, see [Microsoft Edge documentation](/deployedge/edge-ie-mode).-->
   > [!IMPORTANT] 
   > [!INCLUDE[prodshort](../developer/includes/prodshort.md)] will end support for Internet Explorer and Edge Legacy in April 2021. Consider switching to a modern browser, such as the [new Microsoft Edge](https://www.microsoft.com/edge/), before support ends.
 
@@ -47,13 +47,6 @@
 >
 > Any browser policies or settings that restrict access to local storage or the browser's IndexedDB may prevent [!INCLUDE[prodshort](../developer/includes/prodshort.md)] from applying performance optimizations.
 
-=======
-- Where possible, avoid older browsers such as Internet Explorer or Edge Legacy, and switch to one of our recommended modern browsers, such as the [new Microsoft Edge](https://www.microsoft.com/edge/). The new Microsoft Edge can be installed to most versions of Windows including Windows Server. 
-
-    If other legacy applications require you to remain on Internet Explorer, consider using [Edge in Internet Explorer mode](https://www.microsoft.com/edge/business). For more information, see [Microsoft Edge documentation](/deployedge/edge-ie-mode).
-- Keep your browser always updated to the latest version.
->>>>>>> 52911a7f
-
 ## Choosing a network connection
 
 If a choice of networks is available, consider connecting to a secure network that has lower latency. In general, the user interface performs better when latency is low.
@@ -70,13 +63,6 @@
  - The time taken to load any page is also affected by the number of controls shown on the page. Users can improve performance on complex pages using these methods: 
    - By *collapsing* secondary content that may be needed only occasionally. For example, when the FactBox pane on a page is collapsed, [!INCLUDE[prodshort](../developer/includes/prodshort.md)] saves time from attempting to process and display all the related facts.
    - By *hiding* secondary content entirely from the page. For example, hiding Role Center parts or columns that are not used by the user, department, or organization will also improve the time needed to load the page. Learn more about [Personalizing Your Workspace](/dynamics365/business-central/ui-personalization-user).
-
-<<<<<<< HEAD
-=======
-The time taken to load any page is also affected by the number of controls on the page. Users can improve performance on complex pages using these methods: 
-- By *collapsing* secondary content that may be needed only occasionally. For example, when the FactBox pane on a page is collapsed, [!INCLUDE[prodshort](../developer/includes/prodshort.md)] saves time from attempting to load and display all the related facts.
-- By *hiding* secondary content entirely from the page. For example, hiding Role Center parts or columns that are not used by the user, department or organization will also improve the time needed to load the page. Learn more about [Personalizing Your Workspace](/dynamics365/business-central/ui-personalization-user).
->>>>>>> 52911a7f
 
 ## Agility of navigating and entering data
 
