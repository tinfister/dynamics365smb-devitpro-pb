---
title: "How Application Configurations Affect Performance"
ms.custom: na
ms.date: 02/23/2020
ms.reviewer: solsen
ms.suite: na
ms.tgt_pltfrm: na
ms.topic: article
ms.service: "dynamics365-business-central"
author: KennieNP
---

# How Application Configurations Affect Performance

<<<<<<< HEAD
This article provides tips and tricks on how to set up [!INCLUDE[prodshort](../developer/includes/prodshort.md)] for performance and also describe how in-product configurations affect the performance of [!INCLUDE[prodshort](../developer/includes/prodshort.md)].
=======
The topics in this section are tips and tricks on how to setup [!INCLUDE[prodshort](../developer/includes/prodshort.md)] for performance and also describe how in-product configurations affect the performance of [!INCLUDE[prodshort](../developer/includes/prodshort.md)].
>>>>>>> cfe36d33

## Run things in the background

It's often desirable to offload work from the user session to happen in the background. Examples are:

- [Schedule long running reports to run in background](/dynamics365/business-central/ui-work-report#ScheduleReport)
- Schedule jobs (for example posting) to run in background
- Enable background posting in areas where your business is using reservations and item tracking using serial and lot numbers
- Adjust item costs as a periodic background job. Don't adjust automatically. 

> [!TIP]  
> don't run job queues too frequently.

## Avoid locking

When the [!INCLUDE[prodshort](../developer/includes/prodshort.md)] database needs to have exclusive access to a table or a data row, it will issue a lock. If another session needs to access a locked resource, it needs to wait until the session holding the lock is finished with its work. There are a few places in the [!INCLUDE[prodshort](../developer/includes/prodshort.md)] application where you can reduce the risk of locking. 

### Use number series that allow gaps

Number series in [!INCLUDE[prodshort](../developer/includes/prodshort.md)] are shared resources that sometimes cause locking issues. Not all records that you create in [!INCLUDE[prodshort](../developer/includes/prodshort.md)] are financial transactions that must use sequential numbering. Customer cards, sales quotes, and warehouse activities are examples of records that are assigned a number from a number series. They aren't subject to financial auditing and can be deleted. For all such number series, consider using number series that allow gaps to avoid locking issues. For more information, see [Gaps in Number Series](/dynamics365/business-central/ui-create-number-series#gaps-in-number-series).

### Be cautious with the **Copy company** operation

The **Copy company** operation isn't intended to run while business transactions are being applied to [!INCLUDE[prodshort](../developer/includes/prodshort.md)]. First, the operation is likely to induce locks on the tables that data is copied from. These locks will block users from transacting in the company. Second, the operation uses resources on the database, which can in turn cause resource starvation for users working in other companies.  

If you must do a **Copy company** operation, it's highly recommended to do it outside working hours. Turn off scheduled jobs to avoid locking issues.

## Periodic activities that maintain performance

Block inactive customers, vendors, or items to improve filtering and searching on document data entry

- [Block Customers](/dynamics365/business-central/receivables-how-block-customers)  
- [Block Vendors](/dynamics365/business-central/payables-how-block-vendors)  
- [Block Items from Sales or Purchasing](/dynamics365/business-central/inventory-how-block-items)  

## Performance effect of enabling integration on a table

There's a performance overhead involved in enabling integration on an entity such as **Customer** or **Contact**. Only enable integration if you intend to integrate with Dynamics 365 Sales. Enable it only on the required entities. 

For more information, see [Synchronizing Data in Business Central and Dynamics 365 Sales](/dynamics365/business-central/admin-synchronizing-business-central-and-sales). <!-- change with CDS integration in spring 2020 -->

## Functionality with known performance impact

These areas of the application are known to cause a performance impact and require extra testing with realistic data setup before they're rolled out. 

- [Security filtering mode](../security/security-filters.md#PerformanceImpact)  
- [Inventory Posting](/dynamics365/business-central/design-details-inventory-posting)  
- [Dimensions](/dynamics365/business-central/finance-dimensions)  
- [Dynamic Order tracking](/dynamics365/business-central/design-details-reservation-order-tracking-and-action-messaging)  
- [Automatic reservation](/dynamics365/business-central/design-details-reservation-order-tracking-and-action-messaging)  
- [Item tracking and Lot/SN Expiration dates](/dynamics365/business-central/inventory-how-work-item-tracking)  
- [Change log](/dynamics365/business-central/across-log-changes)  

## Don't do these things

Finally, make sure that you don't repeat these performance mistakes that we have seen cause massive performance issues for customers:

- Don't adjust cost item entries with a high frequency.
- Don't set up a change log for everything. For more information, see [Auditing Changes in Business Central](/dynamics365/business-central/across-log-changes).  
- Don't run job queues too frequently.
- Don't adjust item costs automatically if you have many item entries. Run in the background instead.  
- Don't postpone setting up global dimensions, because it can be a heavy operation when you have much data. Set up correct global dimensions to avoid changing them later on.
- Don't run the **Copy company** operation during business hours.

## Manage the database access intent on reports, API pages, and queries

[!INCLUDE[prodshort](../developer/includes/prodshort.md)] supports the **Read Scale-Out** feature in Azure SQL Database and SQL Server to load-balance analytical workloads. **Read Scale-Out** is built in to [!INCLUDE[prodshort](../developer/includes/prodshort.md)] online, but it can also be enabled for on-premises.

**Read Scale-Out** applies to queries, reports, or API pages. With these objects, instead of sharing the primary, they can be set up to run against a read-only replica. This setup   essentially isolates them from the main read-write workload. This way, they won't affect the performance of business processes.

A drawback of reading from a replica is that it introduces a slight delay compared to reading from the primary database. **Read Scale-Out** is controlled by the [DataAccessControl property](../developer/properties/devenv-dataaccessintent-property.md) on objects. This property determines whether to use a replica if one is available. If this delay isn't acceptable for an object, you can overwrite the default database access intent from the UI. For more information, see [Managing Database Access Intent](https://review.docs.microsoft.com/en-us/dynamics365/business-central/admin-data-access-intent?branch=tfs337368-readscaleout).

## See Also

[Performance Overview](performance-overview.md)  
<<<<<<< HEAD
[Performance Articles For Developers](performance-developer.md)  
=======
[Performance Topics For Developers](performance-developer.md)  
[Performance tips for business users](performance-users.md)  
>>>>>>> cfe36d33
[Performance Online](performance-online.md)  
[Performance of On-Premises Installations](performance-onprem.md)  
[How to Work with a Performance Problem](performance-work-perf-problem.md)  <|MERGE_RESOLUTION|>--- conflicted
+++ resolved
@@ -12,11 +12,7 @@
 
 # How Application Configurations Affect Performance
 
-<<<<<<< HEAD
-This article provides tips and tricks on how to set up [!INCLUDE[prodshort](../developer/includes/prodshort.md)] for performance and also describe how in-product configurations affect the performance of [!INCLUDE[prodshort](../developer/includes/prodshort.md)].
-=======
-The topics in this section are tips and tricks on how to setup [!INCLUDE[prodshort](../developer/includes/prodshort.md)] for performance and also describe how in-product configurations affect the performance of [!INCLUDE[prodshort](../developer/includes/prodshort.md)].
->>>>>>> cfe36d33
+The topics in this section are tips and tricks on how to set up [!INCLUDE[prodshort](../developer/includes/prodshort.md)] for performance and also describe how in-product configurations affect the performance of [!INCLUDE[prodshort](../developer/includes/prodshort.md)].
 
 ## Run things in the background
 
@@ -92,12 +88,8 @@
 ## See Also
 
 [Performance Overview](performance-overview.md)  
-<<<<<<< HEAD
-[Performance Articles For Developers](performance-developer.md)  
-=======
 [Performance Topics For Developers](performance-developer.md)  
 [Performance tips for business users](performance-users.md)  
->>>>>>> cfe36d33
 [Performance Online](performance-online.md)  
 [Performance of On-Premises Installations](performance-onprem.md)  
 [How to Work with a Performance Problem](performance-work-perf-problem.md)  