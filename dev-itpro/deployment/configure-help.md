--- conflicted
+++ resolved
@@ -6,11 +6,7 @@
 ms.reviewer: na
 ms.topic: article
 ms.service: "dynamics365-business-central"
-<<<<<<< HEAD
-ms.date: 08/05/2019
-=======
 ms.date: 08/09/2019
->>>>>>> cd7091f5
 ms.author: edupont
 ---
 
@@ -67,20 +63,11 @@
 In the example, *https://myserver.com* represents the URL to the Help Server instance. For more information, see [Configuring Microsoft Dynamics NAV Help Server](/dynamics-nav/configuring-microsoft-dynamics-nav-help-server) in the developer and ITpro content for [!INCLUDE[navnow_md](../developer/includes/navnow_md.md)].  
 
 > [!IMPORTANT]
-<<<<<<< HEAD
-> If you use Help Server, the UI-to-Help mapping functionality that is described in [Configure Context-Sensitive Help](../help/context-sensitive-help.md) does not work. Instead, you must rely on the legacy Help lookup mechanism that hinges on .HTM files with filenames that reflect the object IDs, such as N_123.htm for the page object with the ID 123. For more information, see [Working with Dynamics NAV Help Server](/dynamics-nav/microsoft-dynamics-nav-help-server?target=_blank).
-
-> [!TIP]
-> If you are upgrading from [!INCLUDE [navnowlong_md](../developer/includes/navnowlong_md.md)], you can reuse your existing Help Server content by simply replacing the product name and make any other changes that apply to your [!INCLUDE [prodshort](../developer/includes/prodshort.md)] environment.  
-
-You can also still download the files that were made available for [!INCLUDE [nav2017](../developer/includes/nav2017.md)]. The download consists of 45 CAB files with the content from the [!INCLUDE [navnow_md](../developer/includes/navnow_md.md)] 2016 DVD rebranded to [!INCLUDE [nav2017](../developer/includes/nav2017.md)]. There are CAB files with the W1 application Help translated into each of the supported languages plus the local functionality for the country/region where that language is spoken. There are also CAB files with local functionality in English. The files were published as a single download so each administrator could choose exactly the files that they needed at the time. For more information, see [Microsoft Dynamics NAV 2017 Classic Help Download](https://www.microsoft.com/en-us/download/details.aspx?id=54315).  
-=======
 > If you use Help Server, you must switch to the UI-to-Help mapping functionality that is described in [Configure Context-Sensitive Help](../help/context-sensitive-help.md). The legacy Help lookup mechanism that hinges on .HTM files with filenames that reflect the object IDs, such as N_123.htm for the page object with the ID 123 is not supported in [!INCLUDE [prodshort](../developer/includes/prodshort.md)]. For more information, see [Adding page-level UI-to-Help mapping to the system table](../help/context-sensitive-help.md#adding-page-level-ui-to-help-mapping-to-the-system-table).  
 
 For guidance about how to generate HTML files for Help Server, see [Extend, Customize, and Collaborate on the Help for [!INCLUDE[prodlong](../developer/includes/prodlong.md)]](../help/contributor-guide.md). Optionally, you can choose to reuse the HTML and .HTM files that you used for Dynamics NAV in your online library or Help Server deployment.  
 
 [!INCLUDE [nav2017classichelp](../developer/includes/nav2017classichelp.md)]
->>>>>>> cd7091f5
 
 ## Fork the Microsoft repos, and customize or extend the content
 
