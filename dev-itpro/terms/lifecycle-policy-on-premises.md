---
title: "Software lifecycle policy and on-premises updates"
description: "Learn about the lifecycle and product life of Dynamics 365 Business Central versions for on-premises deployments."
author: plindgre
ms.custom: na
ms.reviewer: edupont
ms.topic: article
ms.service: "dynamics365-business-central"
ms.author: plindgre
ms.date: 09/05/2019

---

# Software Lifecycle Policy and Dynamics 365 Business Central On-Premises Updates

This topic outlines the lifecycle and support policies for [!INCLUDE[prodlong](../developer/includes/prodlong.md)] on-premises updates.

## Fixed Lifecycle Policy

[!INCLUDE[prodlong](../developer/includes/prodlong.md)] (on-premises) October'18 and April '19 Update software is covered by the Fixed Lifecycle Policy.  

Licensed customers must stay current with updates to the [!INCLUDE[prodlong](../developer/includes/prodlong.md)] on-premises software in accordance with the following servicing and system requirements. This policy requires that the customer maintain an Enhancement Plan, and that it deploy updates as noted later in this topic.  

|Release                                     |Version           |Build number  |Availability    |Mainstream support ends|
|--------------------------------------------|------------------|--------------|----------------|-----------------------|
|Dynamics 365 Business Central (on-premises) | October'18 Update|24630         |November 1, 2018|\*\*|
|Dynamics 365 Business Central (on-premises) | April '19 Update |29537         |April 1, 2019   |October 10, 2023|
<<<<<<< HEAD

\*\* In order to obtain mainstream support after April 14, 2020, customers must update to the April 2019 release or a later update for the April 2019 version  

=======

\*\* In order to obtain mainstream support after April 14, 2020, customers must update to the April 2019 release or a later update for the April 2019 version  


## Modern Lifecycle Policy

[!INCLUDE[prodlong](../developer/includes/prodlong.md)] (on-premises) 2019 release wave 2 and newer updates are covered by the Modern Lifecycle Policy.  

The customer is in full control of its on-premises deployments and must follow this policy. The customer is in control of installing updates in its on-premises environments. Microsoft will support the [!INCLUDE[prodlong](../developer/includes/prodlong.md)] (on-premises) software as indicated on the [Microsoft Lifecycle Policy for Business Central on-premises](https://support.microsoft.com/en-us/lifecycle/search?alpha=business%20central%20on) page, but only if the customer keeps the deployed software current according to this policy. In keeping current you are getting all the latest feature and bug fixes.  

The following image illustrates the update schedule for [!INCLUDE [prodlong](../developer/includes/prodlong.md)].
![Update schedule for Dynamics 365 Business Central](../developer/media/terms/dynamics-365-business-central-modern-lifecycle-policy.jpg)

<!-- Critical fixes and non-critical updates are handled in the following way:
>>>>>>> b04033d2

## Modern Lifecycle Policy

<<<<<<< HEAD
[!INCLUDE[prodlong](../developer/includes/prodlong.md)] (on-premises) 2019 release wave 2 and newer updates are covered by the Modern Lifecycle Policy.  

The customer is in full control of its on-premises deployments and must follow this policy. The customer is in control of installing updates in its on-premises environments. Microsoft will support the [!INCLUDE[prodlong](../developer/includes/prodlong.md)] (on-premises) software as indicated on the [Microsoft Lifecycle Policy for Business Central on-premises](https://support.microsoft.com/en-us/lifecycle/search?alpha=business%20central%20on) page, but only if the customer keeps the deployed software current according to this policy. In keeping current you are getting all the latest feature and bug fixes.  

The following image illustrates the update schedule for [!INCLUDE [prodlong](../developer/includes/prodlong.md)].
![Update schedule for Dynamics 365 Business Central](../developer/media/terms/dynamics-365-business-central-modern-lifecycle-policy.jpg)

<!-- Critical fixes and non-critical updates are handled in the following way:

- **Critical fixes** – Critical fixes include security fixes and any fixes that are required to support reliability and availability. Critical fixes will be made available in the latest platform update version.

=======
- **Non-critical updates** – Customers must update to the most current Dynamics 365 Business Central to deploy non-critical updates.-->


## Modern Lifecycle Policy

[!INCLUDE[prodlong](../developer/includes/prodlong.md)] (on-premises) 2019 Release Wave 2 October 2019 Update and newer software is covered by the Modern Lifecycle Policy.  

The customer is in full control of its on-premises deployments and must follow this policy. The customer is in control of installing updates in its on-premises environments. Microsoft will support the [!INCLUDE[prodlong](../developer/includes/prodlong.md)] (on-premises) software as indicated on the [Microsoft Lifecycle Policy for Business Central on-premises](https://support.microsoft.com/en-us/lifecycle/search?alpha=business%20central%20on) page, but only if the customer keeps the deployed software current according to this policy. In keeping current you are getting all the latest feature and bug fixes.  

The following image illustrates the update schedule for [!INCLUDE [prodlong](../developer/includes/prodlong.md)].
![Update schedule for Dynamics 365 Business Central](../developer/media/terms/dynamics-365-business-central-modern-lifecycle-policy.jpg)

<!-- Critical fixes and non-critical updates are handled in the following way:

- **Critical fixes** – Critical fixes include security fixes and any fixes that are required to support reliability and availability. Critical fixes will be made available in the latest platform update version.

>>>>>>> b04033d2
- **Non-critical updates** – Customers must update to the most current Dynamics 365 Business Central to deploy non-critical updates.-->


## See Also

[Microsoft Lifecycle Policy for Business Central on-premises](https://support.microsoft.com/en-us/lifecycle/search?alpha=business%20central%20on)  
[Configuring Technical Support](../technical-support.md)  
[Welcome to the Developer and IT-Pro Help for Dynamics 365 Business Central](../index.md)  
[Upgrading to [!INCLUDE[prodlong](../developer/includes/prodlong.md)]](../upgrade/upgrading-to-business-central.md)  
[Deployment of [!INCLUDE[prodlong](../developer/includes/prodlong.md)]](../deployment/Deployment.md)  <|MERGE_RESOLUTION|>--- conflicted
+++ resolved
@@ -25,11 +25,6 @@
 |--------------------------------------------|------------------|--------------|----------------|-----------------------|
 |Dynamics 365 Business Central (on-premises) | October'18 Update|24630         |November 1, 2018|\*\*|
 |Dynamics 365 Business Central (on-premises) | April '19 Update |29537         |April 1, 2019   |October 10, 2023|
-<<<<<<< HEAD
-
-\*\* In order to obtain mainstream support after April 14, 2020, customers must update to the April 2019 release or a later update for the April 2019 version  
-
-=======
 
 \*\* In order to obtain mainstream support after April 14, 2020, customers must update to the April 2019 release or a later update for the April 2019 version  
 
@@ -44,23 +39,9 @@
 ![Update schedule for Dynamics 365 Business Central](../developer/media/terms/dynamics-365-business-central-modern-lifecycle-policy.jpg)
 
 <!-- Critical fixes and non-critical updates are handled in the following way:
->>>>>>> b04033d2
 
 ## Modern Lifecycle Policy
 
-<<<<<<< HEAD
-[!INCLUDE[prodlong](../developer/includes/prodlong.md)] (on-premises) 2019 release wave 2 and newer updates are covered by the Modern Lifecycle Policy.  
-
-The customer is in full control of its on-premises deployments and must follow this policy. The customer is in control of installing updates in its on-premises environments. Microsoft will support the [!INCLUDE[prodlong](../developer/includes/prodlong.md)] (on-premises) software as indicated on the [Microsoft Lifecycle Policy for Business Central on-premises](https://support.microsoft.com/en-us/lifecycle/search?alpha=business%20central%20on) page, but only if the customer keeps the deployed software current according to this policy. In keeping current you are getting all the latest feature and bug fixes.  
-
-The following image illustrates the update schedule for [!INCLUDE [prodlong](../developer/includes/prodlong.md)].
-![Update schedule for Dynamics 365 Business Central](../developer/media/terms/dynamics-365-business-central-modern-lifecycle-policy.jpg)
-
-<!-- Critical fixes and non-critical updates are handled in the following way:
-
-- **Critical fixes** – Critical fixes include security fixes and any fixes that are required to support reliability and availability. Critical fixes will be made available in the latest platform update version.
-
-=======
 - **Non-critical updates** – Customers must update to the most current Dynamics 365 Business Central to deploy non-critical updates.-->
 
 
@@ -77,7 +58,6 @@
 
 - **Critical fixes** – Critical fixes include security fixes and any fixes that are required to support reliability and availability. Critical fixes will be made available in the latest platform update version.
 
->>>>>>> b04033d2
 - **Non-critical updates** – Customers must update to the most current Dynamics 365 Business Central to deploy non-critical updates.-->
 
 
