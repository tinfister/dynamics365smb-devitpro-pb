{
  "redirections": [
    {
      "source_path": "dev-itpro/administration/monitor-server-event-traces.md",
      "redirect_url": "Monitoring-Microsoft-Dynamics-NAV-Server-Events",
      "redirect_document_id": false
    },
    {
      "source_path": "dev-itpro/developer/api/httpclient-addcertificate-method.md",
      "redirect_url": "/dynamics365/business-central/dev-itpro/developer/methods-auto/library",
      "redirect_document_id": false
    },
    {
      "source_path": "dev-itpro/developer/api/httpclient-class.md",
      "redirect_url": "/dynamics365/business-central/dev-itpro/developer/methods-auto/library",
      "redirect_document_id": false
    },
    {
      "source_path": "dev-itpro/developer/api/httpclient-clear-method.md",
      "redirect_url": "/dynamics365/business-central/dev-itpro/developer/methods-auto/library",
      "redirect_document_id": false
    },
    {
      "source_path": "dev-itpro/developer/api/httpclient-create-method.md",
      "redirect_url": "/dynamics365/business-central/dev-itpro/developer/methods-auto/library",
      "redirect_document_id": false
    },
    {
      "source_path": "dev-itpro/developer/api/httpclient-defaultrequestheaders-method.md",
      "redirect_url": "/dynamics365/business-central/dev-itpro/developer/methods-auto/library",
      "redirect_document_id": false
    },
    {
      "source_path": "dev-itpro/developer/api/httpclient-delete-method.md",
      "redirect_url": "/dynamics365/business-central/dev-itpro/developer/methods-auto/library",
      "redirect_document_id": false
    },
    {
      "source_path": "dev-itpro/developer/api/httpclient-get-method.md",
      "redirect_url": "/dynamics365/business-central/dev-itpro/developer/methods-auto/library",
      "redirect_document_id": false
    },
    {
      "source_path": "dev-itpro/developer/api/httpclient-getbaseaddress-method.md",
      "redirect_url": "/dynamics365/business-central/dev-itpro/developer/methods-auto/library",
      "redirect_document_id": false
    },
    {
      "source_path": "dev-itpro/developer/api/httpclient-post-method.md",
      "redirect_url": "/dynamics365/business-central/dev-itpro/developer/methods-auto/library",
      "redirect_document_id": false
    },
    {
      "source_path": "dev-itpro/developer/api/httpclient-put-method.md",
      "redirect_url": "/dynamics365/business-central/dev-itpro/developer/methods-auto/library",
      "redirect_document_id": false
    },
    {
      "source_path": "dev-itpro/developer/api/httpclient-send-method.md",
      "redirect_url": "/dynamics365/business-central/dev-itpro/developer/methods-auto/library",
      "redirect_document_id": false
    },
    {
      "source_path": "dev-itpro/developer/api/httpclient-setbaseaddress-method.md",
      "redirect_url": "/dynamics365/business-central/dev-itpro/developer/methods-auto/library",
      "redirect_document_id": false
    },
    {
      "source_path": "dev-itpro/developer/api/httpclient-timeout-method.md",
      "redirect_url": "/dynamics365/business-central/dev-itpro/developer/methods-auto/library",
      "redirect_document_id": false
    },
    {
      "source_path": "dev-itpro/developer/api/httpcontent-class.md",
      "redirect_url": "/dynamics365/business-central/dev-itpro/developer/methods-auto/library",
      "redirect_document_id": false
    },
    {
      "source_path": "dev-itpro/developer/api/httpcontent-clear-method.md",
      "redirect_url": "/dynamics365/business-central/dev-itpro/developer/methods-auto/library",
      "redirect_document_id": false
    },
    {
      "source_path": "dev-itpro/developer/api/httpcontent-create-method.md",
      "redirect_url": "/dynamics365/business-central/dev-itpro/developer/methods-auto/library",
      "redirect_document_id": false
    },
    {
      "source_path": "dev-itpro/developer/api/httpcontent-getheaders-method.md",
      "redirect_url": "/dynamics365/business-central/dev-itpro/developer/methods-auto/library",
      "redirect_document_id": false
    },
    {
      "source_path": "dev-itpro/developer/api/httpcontent-readas-method.md",
      "redirect_url": "/dynamics365/business-central/dev-itpro/developer/methods-auto/library",
      "redirect_document_id": false
    },
    {
      "source_path": "dev-itpro/developer/api/httpcontent-writefrom-method.md",
      "redirect_url": "/dynamics365/business-central/dev-itpro/developer/methods-auto/library",
      "redirect_document_id": false
    },
    {
      "source_path": "dev-itpro/developer/api/httpheaders-add-method.md",
      "redirect_url": "/dynamics365/business-central/dev-itpro/developer/methods-auto/library",
      "redirect_document_id": false
    },
    {
      "source_path": "dev-itpro/developer/api/httpheaders-class.md",
      "redirect_url": "/dynamics365/business-central/dev-itpro/developer/methods-auto/library",
      "redirect_document_id": false
    },
    {
      "source_path": "dev-itpro/developer/api/httpheaders-clear-method.md",
      "redirect_url": "/dynamics365/business-central/dev-itpro/developer/methods-auto/library",
      "redirect_document_id": false
    },
    {
      "source_path": "dev-itpro/developer/api/httpheaders-contains-method.md",
      "redirect_url": "/dynamics365/business-central/dev-itpro/developer/methods-auto/library",
      "redirect_document_id": false
    },
    {
      "source_path": "dev-itpro/developer/api/httpheaders-getvalues-method.md",
      "redirect_url": "/dynamics365/business-central/dev-itpro/developer/methods-auto/library",
      "redirect_document_id": false
    },
    {
      "source_path": "dev-itpro/developer/api/httpheaders-remove-method.md",
      "redirect_url": "/dynamics365/business-central/dev-itpro/developer/methods-auto/library",
      "redirect_document_id": false
    },
    {
      "source_path": "dev-itpro/developer/api/httprequestmessage-class.md",
      "redirect_url": "/dynamics365/business-central/dev-itpro/developer/methods-auto/library",
      "redirect_document_id": false
    },
    {
      "source_path": "dev-itpro/developer/api/httprequestmessage-content-method.md",
      "redirect_url": "/dynamics365/business-central/dev-itpro/developer/methods-auto/library",
      "redirect_document_id": false
    },
    {
      "source_path": "dev-itpro/developer/api/httprequestmessage-create-method.md",
      "redirect_url": "/dynamics365/business-central/dev-itpro/developer/methods-auto/library",
      "redirect_document_id": false
    },
    {
      "source_path": "dev-itpro/developer/api/httprequestmessage-getrequesturi-method.md",
      "redirect_url": "/dynamics365/business-central/dev-itpro/developer/methods-auto/library",
      "redirect_document_id": false
    },
    {
      "source_path": "dev-itpro/developer/api/httprequestmessage-method-method.md",
      "redirect_url": "/dynamics365/business-central/dev-itpro/developer/methods-auto/library",
      "redirect_document_id": false
    },
    {
      "source_path": "dev-itpro/developer/api/httprequestmessage-setrequesturi-method.md",
      "redirect_url": "/dynamics365/business-central/dev-itpro/developer/methods-auto/library",
      "redirect_document_id": false
    },
    {
      "source_path": "dev-itpro/developer/api/httpresponsemessage-class.md",
      "redirect_url": "/dynamics365/business-central/dev-itpro/developer/methods-auto/library",
      "redirect_document_id": false
    },
    {
      "source_path": "dev-itpro/developer/api/httpresponsemessage-content-method.md",
      "redirect_url": "/dynamics365/business-central/dev-itpro/developer/methods-auto/library",
      "redirect_document_id": false
    },
    {
      "source_path": "dev-itpro/developer/api/httpresponsemessage-headers-method.md",
      "redirect_url": "/dynamics365/business-central/dev-itpro/developer/methods-auto/library",
      "redirect_document_id": false
    },
    {
      "source_path": "dev-itpro/developer/api/httpresponsemessage-httpstatuscode-method.md",
      "redirect_url": "/dynamics365/business-central/dev-itpro/developer/methods-auto/library",
      "redirect_document_id": false
    },
    {
      "source_path": "dev-itpro/developer/api/httpresponsemessage-issuccessstatuscode-method.md",
      "redirect_url": "/dynamics365/business-central/dev-itpro/developer/methods-auto/library",
      "redirect_document_id": false
    },
    {
      "source_path": "dev-itpro/developer/api/httpresponsemessage-reasonphrase-method.md",
      "redirect_url": "/dynamics365/business-central/dev-itpro/developer/methods-auto/library",
      "redirect_document_id": false
    },
    {
      "source_path": "dev-itpro/developer/api/jsonarray-add-method.md",
      "redirect_url": "/dynamics365/business-central/dev-itpro/developer/methods-auto/library",
      "redirect_document_id": false
    },
    {
      "source_path": "dev-itpro/developer/api/jsonarray-astoken-method.md",
      "redirect_url": "/dynamics365/business-central/dev-itpro/developer/methods-auto/library",
      "redirect_document_id": false
    },
    {
      "source_path": "dev-itpro/developer/api/jsonarray-class.md",
      "redirect_url": "/dynamics365/business-central/dev-itpro/developer/methods-auto/library",
      "redirect_document_id": false
    },
    {
      "source_path": "dev-itpro/developer/api/jsonarray-count-method.md",
      "redirect_url": "/dynamics365/business-central/dev-itpro/developer/methods-auto/library",
      "redirect_document_id": false
    },
    {
      "source_path": "dev-itpro/developer/api/jsonarray-get-method.md",
      "redirect_url": "/dynamics365/business-central/dev-itpro/developer/methods-auto/library",
      "redirect_document_id": false
    },
    {
      "source_path": "dev-itpro/developer/api/jsonarray-indexof-method.md",
      "redirect_url": "/dynamics365/business-central/dev-itpro/developer/methods-auto/library",
      "redirect_document_id": false
    },
    {
      "source_path": "dev-itpro/developer/api/jsonarray-insert-method.md",
      "redirect_url": "/dynamics365/business-central/dev-itpro/developer/methods-auto/library",
      "redirect_document_id": false
    },
    {
      "source_path": "dev-itpro/developer/api/jsonarray-path-method.md",
      "redirect_url": "/dynamics365/business-central/dev-itpro/developer/methods-auto/library",
      "redirect_document_id": false
    },
    {
      "source_path": "dev-itpro/developer/api/jsonarray-readfrom-stream-method.md",
      "redirect_url": "/dynamics365/business-central/dev-itpro/developer/methods-auto/library",
      "redirect_document_id": false
    },
    {
      "source_path": "dev-itpro/developer/api/jsonarray-readfrom-string-method.md",
      "redirect_url": "/dynamics365/business-central/dev-itpro/developer/methods-auto/library",
      "redirect_document_id": false
    },
    {
      "source_path": "dev-itpro/developer/api/jsonarray-removeall-method.md",
      "redirect_url": "/dynamics365/business-central/dev-itpro/developer/methods-auto/library",
      "redirect_document_id": false
    },
    {
      "source_path": "dev-itpro/developer/api/jsonarray-removeat-method.md",
      "redirect_url": "/dynamics365/business-central/dev-itpro/developer/methods-auto/library",
      "redirect_document_id": false
    },
    {
      "source_path": "dev-itpro/developer/api/jsonarray-set-method.md",
      "redirect_url": "/dynamics365/business-central/dev-itpro/developer/methods-auto/librarys",
      "redirect_document_id": false
    },
    {
      "source_path": "dev-itpro/developer/api/jsonarray-writeto-stream-method.md",
      "redirect_url": "/dynamics365/business-central/dev-itpro/developer/methods-auto/library",
      "redirect_document_id": false
    },
    {
      "source_path": "dev-itpro/developer/api/jsonarray-writeto-string-method.md",
      "redirect_url": "/dynamics365/business-central/dev-itpro/developer/methods-auto/library",
      "redirect_document_id": false
    },
    {
      "source_path": "dev-itpro/developer/api/jsonobject-add-method.md",
      "redirect_url": "/dynamics365/business-central/dev-itpro/developer/methods-auto/library",
      "redirect_document_id": false
    },
    {
      "source_path": "dev-itpro/developer/api/jsonobject-astoken-method.md",
      "redirect_url": "/dynamics365/business-central/dev-itpro/developer/methods-auto/library",
      "redirect_document_id": false
    },
    {
      "source_path": "dev-itpro/developer/api/jsonobject-class.md",
      "redirect_url": "/dynamics365/business-central/dev-itpro/developer/methods-auto/library",
      "redirect_document_id": false
    },
    {
      "source_path": "dev-itpro/developer/api/jsonobject-contains-method.md",
      "redirect_url": "/dynamics365/business-central/dev-itpro/developer/methods-auto/library",
      "redirect_document_id": false
    },
    {
      "source_path": "dev-itpro/developer/api/jsonobject-get-method.md",
      "redirect_url": "/dynamics365/business-central/dev-itpro/developer/methods-auto/library",
      "redirect_document_id": false
    },
    {
      "source_path": "dev-itpro/developer/api/jsonobject-jsonarray-method.md",
      "redirect_url": "/dynamics365/business-central/dev-itpro/developer/methods-auto/library",
      "redirect_document_id": false
    },
    {
      "source_path": "dev-itpro/developer/api/jsonobject-path-method.md",
      "redirect_url": "/dynamics365/business-central/dev-itpro/developer/methods-auto/library",
      "redirect_document_id": false
    },
    {
      "source_path": "dev-itpro/developer/api/jsonobject-readfrom-stream-method.md",
      "redirect_url": "/dynamics365/business-central/dev-itpro/developer/methods-auto/library",
      "redirect_document_id": false
    },
    {
      "source_path": "dev-itpro/developer/api/jsonobject-readfrom-string-method.md",
      "redirect_url": "/dynamics365/business-central/dev-itpro/developer/methods-auto/library",
      "redirect_document_id": false
    },
    {
      "source_path": "dev-itpro/developer/api/jsonobject-remove-method.md",
      "redirect_url": "/dynamics365/business-central/dev-itpro/developer/methods-auto/library",
      "redirect_document_id": false
    },
    {
      "source_path": "dev-itpro/developer/api/jsonobject-removeall-method.md",
      "redirect_url": "/dynamics365/business-central/dev-itpro/developer/methods-auto/library",
      "redirect_document_id": false
    },
    {
      "source_path": "dev-itpro/developer/api/jsonobject-replace-method.md",
      "redirect_url": "/dynamics365/business-central/dev-itpro/developer/methods-auto/library",
      "redirect_document_id": false
    },
    {
      "source_path": "dev-itpro/developer/api/jsonobject-writeto-stream-method.md",
      "redirect_url": "/dynamics365/business-central/dev-itpro/developer/methods-auto/library",
      "redirect_document_id": false
    },
    {
      "source_path": "dev-itpro/developer/api/jsonobject-writeto-string-method.md",
      "redirect_url": "/dynamics365/business-central/dev-itpro/developer/methods-auto/library",
      "redirect_document_id": false
    },
    {
      "source_path": "dev-itpro/developer/api/jsontoken-asarray-method.md",
      "redirect_url": "/dynamics365/business-central/dev-itpro/developer/methods-auto/library",
      "redirect_document_id": false
    },
    {
      "source_path": "dev-itpro/developer/api/jsontoken-asobject-method.md",
      "redirect_url": "/dynamics365/business-central/dev-itpro/developer/methods-auto/library",
      "redirect_document_id": false
    },
    {
      "source_path": "dev-itpro/developer/api/jsontoken-asvalue-method.md",
      "redirect_url": "/dynamics365/business-central/dev-itpro/developer/methods-auto/library",
      "redirect_document_id": false
    },
    {
      "source_path": "dev-itpro/developer/api/jsontoken-class.md",
      "redirect_url": "/dynamics365/business-central/dev-itpro/developer/methods-auto/library",
      "redirect_document_id": false
    },
    {
      "source_path": "dev-itpro/developer/api/jsontoken-clone-method.md",
      "redirect_url": "/dynamics365/business-central/dev-itpro/developer/methods-auto/library",
      "redirect_document_id": false
    },
    {
      "source_path": "dev-itpro/developer/api/jsontoken-isarray-method.md",
      "redirect_url": "/dynamics365/business-central/dev-itpro/developer/methods-auto/library",
      "redirect_document_id": false
    },
    {
      "source_path": "dev-itpro/developer/api/jsontoken-isobject-method.md",
      "redirect_url": "/dynamics365/business-central/dev-itpro/developer/methods-auto/library",
      "redirect_document_id": false
    },
    {
      "source_path": "dev-itpro/developer/api/jsontoken-isvalue-method.md",
      "redirect_url": "/dynamics365/business-central/dev-itpro/developer/methods-auto/library",
      "redirect_document_id": false
    },
    {
      "source_path": "dev-itpro/developer/api/jsontoken-path-method.md",
      "redirect_url": "/dynamics365/business-central/dev-itpro/developer/methods-auto/library",
      "redirect_document_id": false
    },
    {
      "source_path": "dev-itpro/developer/api/jsontoken-readfrom-stream-method.md",
      "redirect_url": "/dynamics365/business-central/dev-itpro/developer/methods-auto/library",
      "redirect_document_id": false
    },
    {
      "source_path": "dev-itpro/developer/api/jsontoken-readfrom-string-method.md",
      "redirect_url": "/dynamics365/business-central/dev-itpro/developer/methods-auto/library",
      "redirect_document_id": false
    },
    {
      "source_path": "dev-itpro/developer/api/jsontoken-selecttoken-method.md",
      "redirect_url": "/dynamics365/business-central/dev-itpro/developer/methods-auto/library",
      "redirect_document_id": false
    },
    {
      "source_path": "dev-itpro/developer/api/jsontoken-writeto-stream-method.md",
      "redirect_url": "/dynamics365/business-central/dev-itpro/developer/methods-auto/library",
      "redirect_document_id": false
    },
    {
      "source_path": "dev-itpro/developer/api/jsontoken-writeto-string-method.md",
      "redirect_url": "/dynamics365/business-central/dev-itpro/developer/methods-auto/library",
      "redirect_document_id": false
    },
    {
      "source_path": "dev-itpro/developer/api/jsonvalue-asbiginteger-method.md",
      "redirect_url": "/dynamics365/business-central/dev-itpro/developer/methods-auto/library",
      "redirect_document_id": false
    },
    {
      "source_path": "dev-itpro/developer/api/jsonvalue-asboolean-method.md",
      "redirect_url": "/dynamics365/business-central/dev-itpro/developer/methods-auto/library",
      "redirect_document_id": false
    },
    {
      "source_path": "dev-itpro/developer/api/jsonvalue-asbyte-method.md",
      "redirect_url": "/dynamics365/business-central/dev-itpro/developer/methods-auto/library",
      "redirect_document_id": false
    },
    {
      "source_path": "dev-itpro/developer/api/jsonvalue-aschar-method.md",
      "redirect_url": "/dynamics365/business-central/dev-itpro/developer/methods-auto/library",
      "redirect_document_id": false
    },
    {
      "source_path": "dev-itpro/developer/api/jsonvalue-ascode-method.md",
      "redirect_url": "/dynamics365/business-central/dev-itpro/developer/methods-auto/library",
      "redirect_document_id": false
    },
    {
      "source_path": "dev-itpro/developer/api/jsonvalue-asdate-method.md",
      "redirect_url": "/dynamics365/business-central/dev-itpro/developer/methods-auto/library",
      "redirect_document_id": false
    },
    {
      "source_path": "dev-itpro/developer/api/jsonvalue-asdatetime-method.md",
      "redirect_url": "/dynamics365/business-central/dev-itpro/developer/methods-auto/library",
      "redirect_document_id": false
    },
    {
      "source_path": "dev-itpro/developer/api/jsonvalue-asdecimal-method.md",
      "redirect_url": "/dynamics365/business-central/dev-itpro/developer/methods-auto/library",
      "redirect_document_id": false
    },
    {
      "source_path": "dev-itpro/developer/api/jsonvalue-asduration-method.md",
      "redirect_url": "/dynamics365/business-central/dev-itpro/developer/methods-auto/library",
      "redirect_document_id": false
    },
    {
      "source_path": "dev-itpro/developer/api/jsonvalue-asinteger-method.md",
      "redirect_url": "/dynamics365/business-central/dev-itpro/developer/methods-auto/library",
      "redirect_document_id": false
    },
    {
      "source_path": "dev-itpro/developer/api/jsonvalue-asoption-method.md",
      "redirect_url": "/dynamics365/business-central/dev-itpro/developer/methods-auto/library",
      "redirect_document_id": false
    },
    {
      "source_path": "dev-itpro/developer/api/jsonvalue-astext-method.md",
      "redirect_url": "/dynamics365/business-central/dev-itpro/developer/methods-auto/library",
      "redirect_document_id": false
    },
    {
      "source_path": "dev-itpro/developer/api/jsonvalue-astime-method.md",
      "redirect_url": "/dynamics365/business-central/dev-itpro/developer/methods-auto/library",
      "redirect_document_id": false
    },
    {
      "source_path": "dev-itpro/developer/api/jsonvalue-astoken-method.md",
      "redirect_url": "/dynamics365/business-central/dev-itpro/developer/methods-auto/library",
      "redirect_document_id": false
    },
    {
      "source_path": "dev-itpro/developer/api/jsonvalue-class.md",
      "redirect_url": "/dynamics365/business-central/dev-itpro/developer/methods-auto/library",
      "redirect_document_id": false
    },
    {
      "source_path": "dev-itpro/developer/api/jsonvalue-isnull-method.md",
      "redirect_url": "/dynamics365/business-central/dev-itpro/developer/methods-auto/library",
      "redirect_document_id": false
    },
    {
      "source_path": "dev-itpro/developer/api/jsonvalue-isundefined-method.md",
      "redirect_url": "/dynamics365/business-central/dev-itpro/developer/methods-auto/library",
      "redirect_document_id": false
    },
    {
      "source_path": "dev-itpro/developer/api/jsonvalue-path-method.md",
      "redirect_url": "/dynamics365/business-central/dev-itpro/developer/methods-auto/library",
      "redirect_document_id": false
    },
    {
      "source_path": "dev-itpro/developer/api/jsonvalue-readfrom-stream-method.md",
      "redirect_url": "/dynamics365/business-central/dev-itpro/developer/methods-auto/library",
      "redirect_document_id": false
    },
    {
      "source_path": "dev-itpro/developer/api/jsonvalue-readfrom-string-method.md",
      "redirect_url": "/dynamics365/business-central/dev-itpro/developer/methods-auto/library",
      "redirect_document_id": false
    },
    {
      "source_path": "dev-itpro/developer/api/jsonvalue-setvalue-method.md",
      "redirect_url": "/dynamics365/business-central/dev-itpro/developer/methods-auto/library",
      "redirect_document_id": false
    },
    {
      "source_path": "dev-itpro/developer/api/jsonvalue-setvaluetonull-method.md",
      "redirect_url": "/dynamics365/business-central/dev-itpro/developer/methods-auto/library",
      "redirect_document_id": false
    },
    {
      "source_path": "dev-itpro/developer/api/jsonvalue-setvaluetoundefined-method.md",
      "redirect_url": "/dynamics365/business-central/dev-itpro/developer/methods-auto/library",
      "redirect_document_id": false
    },
    {
      "source_path": "dev-itpro/developer/api/jsonvalue-writeto-stream-method.md",
      "redirect_url": "/dynamics365/business-central/dev-itpro/developer/methods-auto/library",
      "redirect_document_id": false
    },
    {
      "source_path": "dev-itpro/developer/api/jsonvalue-writeto-string-method.md",
      "redirect_url": "/dynamics365/business-central/dev-itpro/developer/methods-auto/library",
      "redirect_document_id": false
    },
    {
      "source_path": "dev-itpro/developer/api/textbuilder-append-method.md",
      "redirect_url": "/dynamics365/business-central/dev-itpro/developer/methods-auto/library",
      "redirect_document_id": false
    },
    {
      "source_path": "dev-itpro/developer/api/textbuilder-appendline-method.md",
      "redirect_url": "/dynamics365/business-central/dev-itpro/developer/methods-auto/library",
      "redirect_document_id": false
    },
    {
      "source_path": "dev-itpro/developer/api/textbuilder-capacity-property.md",
      "redirect_url": "/dynamics365/business-central/dev-itpro/developer/methods-auto/library",
      "redirect_document_id": false
    },
    {
      "source_path": "dev-itpro/developer/api/textbuilder-class.md",
      "redirect_url": "/dynamics365/business-central/dev-itpro/developer/methods-auto/library",
      "redirect_document_id": false
    },
    {
      "source_path": "dev-itpro/developer/api/textbuilder-clear-method.md",
      "redirect_url": "/dynamics365/business-central/dev-itpro/developer/methods-auto/library",
      "redirect_document_id": false
    },
    {
      "source_path": "dev-itpro/developer/api/textbuilder-ensurecapacity-method.md",
      "redirect_url": "/dynamics365/business-central/dev-itpro/developer/methods-auto/library",
      "redirect_document_id": false
    },
    {
      "source_path": "dev-itpro/developer/api/textbuilder-insert-method.md",
      "redirect_url": "/dynamics365/business-central/dev-itpro/developer/methods-auto/library",
      "redirect_document_id": false
    },
    {
      "source_path": "dev-itpro/developer/api/textbuilder-length-property.md",
      "redirect_url": "/dynamics365/business-central/dev-itpro/developer/methods-auto/library",
      "redirect_document_id": false
    },
    {
      "source_path": "dev-itpro/developer/api/textbuilder-maxcapacity-property.md",
      "redirect_url": "/dynamics365/business-central/dev-itpro/developer/methods-auto/library",
      "redirect_document_id": false
    },
    {
      "source_path": "dev-itpro/developer/api/textbuilder-remove-method.md",
      "redirect_url": "/dynamics365/business-central/dev-itpro/developer/methods-auto/library",
      "redirect_document_id": false
    },
    {
      "source_path": "dev-itpro/developer/api/textbuilder-replace-oldtext-newtext-method.md",
      "redirect_url": "/dynamics365/business-central/dev-itpro/developer/methods-auto/library",
      "redirect_document_id": false
    },
    {
      "source_path": "dev-itpro/developer/api/textbuilder-replace-oldtext-newtext-startindex-count-method.md",
      "redirect_url": "/dynamics365/business-central/dev-itpro/developer/methods-auto/library",
      "redirect_document_id": false
    },
    {
      "source_path": "dev-itpro/developer/api/textbuilder-totext-method.md",
      "redirect_url": "/dynamics365/business-central/dev-itpro/developer/methods-auto/library",
      "redirect_document_id": false
    },
    {
      "source_path": "dev-itpro/developer/api/textbuilder-totext-startindex-count-method.md",
      "redirect_url": "/dynamics365/business-central/dev-itpro/developer/methods-auto/library",
      "redirect_document_id": false
    },
    {
      "source_path": "dev-itpro/developer/api/xmlattribute-addafterself-method.md",
      "redirect_url": "/dynamics365/business-central/dev-itpro/developer/methods-auto/library",
      "redirect_document_id": false
    },
    {
      "source_path": "dev-itpro/developer/api/xmlattribute-addbeforeself-method.md",
      "redirect_url": "/dynamics365/business-central/dev-itpro/developer/methods-auto/library",
      "redirect_document_id": false
    },
    {
      "source_path": "dev-itpro/developer/api/xmlattribute-asxmlnode-method.md",
      "redirect_url": "/dynamics365/business-central/dev-itpro/developer/methods-auto/library",
      "redirect_document_id": false
    },
    {
      "source_path": "dev-itpro/developer/api/xmlattribute-class.md",
      "redirect_url": "/dynamics365/business-central/dev-itpro/developer/methods-auto/library",
      "redirect_document_id": false
    },
    {
      "source_path": "dev-itpro/developer/api/xmlattribute-create-localname-namespaceuri-value-method.md",
      "redirect_url": "/dynamics365/business-central/dev-itpro/developer/methods-auto/library",
      "redirect_document_id": false
    },
    {
      "source_path": "dev-itpro/developer/api/xmlattribute-create-name-value-method.md",
      "redirect_url": "/dynamics365/business-central/dev-itpro/developer/methods-auto/library",
      "redirect_document_id": false
    },
    {
      "source_path": "dev-itpro/developer/api/xmlattribute-createnamespacedeclaration-method.md",
      "redirect_url": "/dynamics365/business-central/dev-itpro/developer/methods-auto/library",
      "redirect_document_id": false
    },
    {
      "source_path": "dev-itpro/developer/api/xmlattribute-getdocument-method.md",
      "redirect_url": "/dynamics365/business-central/dev-itpro/developer/methods-auto/library",
      "redirect_document_id": false
    },
    {
      "source_path": "dev-itpro/developer/api/xmlattribute-getparent-method.md",
      "redirect_url": "/dynamics365/business-central/dev-itpro/developer/methods-auto/library",
      "redirect_document_id": false
    },
    {
      "source_path": "dev-itpro/developer/api/xmlattribute-isnamespacedeclaration-property.md",
      "redirect_url": "/dynamics365/business-central/dev-itpro/developer/methods-auto/library",
      "redirect_document_id": false
    },
    {
      "source_path": "dev-itpro/developer/api/xmlattribute-localname-property.md",
      "redirect_url": "/dynamics365/business-central/dev-itpro/developer/methods-auto/library",
      "redirect_document_id": false
    },
    {
      "source_path": "dev-itpro/developer/api/xmlattribute-name-property.md",
      "redirect_url": "/dynamics365/business-central/dev-itpro/developer/methods-auto/library",
      "redirect_document_id": false
    },
    {
      "source_path": "dev-itpro/developer/api/xmlattribute-namespaceprefix-property.md",
      "redirect_url": "/dynamics365/business-central/dev-itpro/developer/methods-auto/library",
      "redirect_document_id": false
    },
    {
      "source_path": "dev-itpro/developer/api/xmlattribute-namespaceuri-property.md",
      "redirect_url": "/dynamics365/business-central/dev-itpro/developer/methods-auto/library",
      "redirect_document_id": false
    },
    {
      "source_path": "dev-itpro/developer/api/xmlattribute-remove-method.md",
      "redirect_url": "/dynamics365/business-central/dev-itpro/developer/methods-auto/library",
      "redirect_document_id": false
    },
    {
      "source_path": "dev-itpro/developer/api/xmlattribute-replacewith-method.md",
      "redirect_url": "/dynamics365/business-central/dev-itpro/developer/methods-auto/library",
      "redirect_document_id": false
    },
    {
      "source_path": "dev-itpro/developer/api/xmlattribute-selectnodes-xpath-namespacemanager-nodelist-method.md",
      "redirect_url": "/dynamics365/business-central/dev-itpro/developer/methods-auto/library",
      "redirect_document_id": false
    },
    {
      "source_path": "dev-itpro/developer/api/xmlattribute-selectnodes-xpath-nodelist-method.md",
      "redirect_url": "/dynamics365/business-central/dev-itpro/developer/methods-auto/library",
      "redirect_document_id": false
    },
    {
      "source_path": "dev-itpro/developer/api/xmlattribute-selectsinglenode-xpath-namespacemanager-node-method.md",
      "redirect_url": "/dynamics365/business-central/dev-itpro/developer/methods-auto/library",
      "redirect_document_id": false
    },
    {
      "source_path": "dev-itpro/developer/api/xmlattribute-selectsinglenode-xpath-node-method.md",
      "redirect_url": "/dynamics365/business-central/dev-itpro/developer/methods-auto/library",
      "redirect_document_id": false
    },
    {
      "source_path": "dev-itpro/developer/api/xmlattribute-value-property.md",
      "redirect_url": "/dynamics365/business-central/dev-itpro/developer/methods-auto/library",
      "redirect_document_id": false
    },
    {
      "source_path": "dev-itpro/developer/api/xmlattribute-writeto-outstream-method.md",
      "redirect_url": "/dynamics365/business-central/dev-itpro/developer/methods-auto/library",
      "redirect_document_id": false
    },
    {
      "source_path": "dev-itpro/developer/api/xmlattribute-writeto-text-method.md",
      "redirect_url": "/dynamics365/business-central/dev-itpro/developer/methods-auto/library",
      "redirect_document_id": false
    },
    {
      "source_path": "dev-itpro/developer/api/xmlattributecollection-class.md",
      "redirect_url": "/dynamics365/business-central/dev-itpro/developer/methods-auto/library",
      "redirect_document_id": false
    },
    {
      "source_path": "dev-itpro/developer/api/xmlattributecollection-count-property.md",
      "redirect_url": "/dynamics365/business-central/dev-itpro/developer/methods-auto/library",
      "redirect_document_id": false
    },
    {
      "source_path": "dev-itpro/developer/api/xmlattributecollection-get-index-result-method.md",
      "redirect_url": "/dynamics365/business-central/dev-itpro/developer/methods-auto/library",
      "redirect_document_id": false
    },
    {
      "source_path": "dev-itpro/developer/api/xmlattributecollection-get-localname-namespaceuri-result-method.md",
      "redirect_url": "/dynamics365/business-central/dev-itpro/developer/methods-auto/library",
      "redirect_document_id": false
    },
    {
      "source_path": "dev-itpro/developer/api/xmlattributecollection-get-name-result-method.md",
      "redirect_url": "/dynamics365/business-central/dev-itpro/developer/methods-auto/library",
      "redirect_document_id": false
    },
    {
      "source_path": "dev-itpro/developer/api/xmlattributecollection-remove-attribute-method.md",
      "redirect_url": "/dynamics365/business-central/dev-itpro/developer/methods-auto/library",
      "redirect_document_id": false
    },
    {
      "source_path": "dev-itpro/developer/api/xmlattributecollection-remove-localname-namespaceuri-method.md",
      "redirect_url": "/dynamics365/business-central/dev-itpro/developer/methods-auto/library",
      "redirect_document_id": false
    },
    {
      "source_path": "dev-itpro/developer/api/xmlattributecollection-remove-name-method.md",
      "redirect_url": "/dynamics365/business-central/dev-itpro/developer/methods-auto/library",
      "redirect_document_id": false
    },
    {
      "source_path": "dev-itpro/developer/api/xmlattributecollection-removeall-method.md",
      "redirect_url": "/dynamics365/business-central/dev-itpro/developer/methods-auto/library",
      "redirect_document_id": false
    },
    {
      "source_path": "dev-itpro/developer/api/xmlattributecollection-set-localname-namespaceuri-value-method.md",
      "redirect_url": "/dynamics365/business-central/dev-itpro/developer/methods-auto/library",
      "redirect_document_id": false
    },
    {
      "source_path": "dev-itpro/developer/api/xmlattributecollection-set-name-value-method.md",
      "redirect_url": "/dynamics365/business-central/dev-itpro/developer/methods-auto/library",
      "redirect_document_id": false
    },
    {
      "source_path": "dev-itpro/developer/api/xmlcdata-addafterself-method.md",
      "redirect_url": "/dynamics365/business-central/dev-itpro/developer/methods-auto/library",
      "redirect_document_id": false
    },
    {
      "source_path": "dev-itpro/developer/api/xmlcdata-addbeforeself-method.md",
      "redirect_url": "/dynamics365/business-central/dev-itpro/developer/methods-auto/library",
      "redirect_document_id": false
    },
    {
      "source_path": "dev-itpro/developer/api/xmlcdata-asxmlnode-method.md",
      "redirect_url": "/dynamics365/business-central/dev-itpro/developer/methods-auto/library",
      "redirect_document_id": false
    },
    {
      "source_path": "dev-itpro/developer/api/xmlcdata-class.md",
      "redirect_url": "/dynamics365/business-central/dev-itpro/developer/methods-auto/library",
      "redirect_document_id": false
    },
    {
      "source_path": "dev-itpro/developer/api/xmlcdata-create-method.md",
      "redirect_url": "/dynamics365/business-central/dev-itpro/developer/methods-auto/library",
      "redirect_document_id": false
    },
    {
      "source_path": "dev-itpro/developer/api/xmlcdata-getdocument-method.md",
      "redirect_url": "/dynamics365/business-central/dev-itpro/developer/methods-auto/library",
      "redirect_document_id": false
    },
    {
      "source_path": "dev-itpro/developer/api/xmlcdata-getparent-method.md",
      "redirect_url": "/dynamics365/business-central/dev-itpro/developer/methods-auto/library",
      "redirect_document_id": false
    },
    {
      "source_path": "dev-itpro/developer/api/xmlcdata-remove-method.md",
      "redirect_url": "/dynamics365/business-central/dev-itpro/developer/methods-auto/library",
      "redirect_document_id": false
    },
    {
      "source_path": "dev-itpro/developer/api/xmlcdata-replacewith-method.md",
      "redirect_url": "/dynamics365/business-central/dev-itpro/developer/methods-auto/library",
      "redirect_document_id": false
    },
    {
      "source_path": "dev-itpro/developer/api/xmlcdata-selectnodes-xpath-namespacemanager-nodelist-method.md",
      "redirect_url": "/dynamics365/business-central/dev-itpro/developer/methods-auto/library",
      "redirect_document_id": false
    },
    {
      "source_path": "dev-itpro/developer/api/xmlcdata-selectnodes-xpath-nodelist-method.md",
      "redirect_url": "/dynamics365/business-central/dev-itpro/developer/methods-auto/library",
      "redirect_document_id": false
    },
    {
      "source_path": "dev-itpro/developer/api/xmlcdata-selectsinglenode-xpath-namespacemanager-node-method.md",
      "redirect_url": "/dynamics365/business-central/dev-itpro/developer/methods-auto/library",
      "redirect_document_id": false
    },
    {
      "source_path": "dev-itpro/developer/api/xmlcdata-selectsinglenode-xpath-node-method.md",
      "redirect_url": "/dynamics365/business-central/dev-itpro/developer/methods-auto/library",
      "redirect_document_id": false
    },
    {
      "source_path": "dev-itpro/developer/api/xmlcdata-value-property.md",
      "redirect_url": "/dynamics365/business-central/dev-itpro/developer/methods-auto/library",
      "redirect_document_id": false
    },
    {
      "source_path": "dev-itpro/developer/api/xmlcdata-writeto-outstream-method.md",
      "redirect_url": "/dynamics365/business-central/dev-itpro/developer/methods-auto/library",
      "redirect_document_id": false
    },
    {
      "source_path": "dev-itpro/developer/api/xmlcdata-writeto-text-method.md",
      "redirect_url": "/dynamics365/business-central/dev-itpro/developer/methods-auto/library",
      "redirect_document_id": false
    },
    {
      "source_path": "dev-itpro/developer/api/xmlcomment-addafterself-method.md",
      "redirect_url": "/dynamics365/business-central/dev-itpro/developer/methods-auto/library",
      "redirect_document_id": false
    },
    {
      "source_path": "dev-itpro/developer/api/xmlcomment-addbeforeself-method.md",
      "redirect_url": "/dynamics365/business-central/dev-itpro/developer/methods-auto/library",
      "redirect_document_id": false
    },
    {
      "source_path": "dev-itpro/developer/api/xmlcomment-asxmlnode-method.md",
      "redirect_url": "/dynamics365/business-central/dev-itpro/developer/methods-auto/library",
      "redirect_document_id": false
    },
    {
      "source_path": "dev-itpro/developer/api/xmlcomment-class.md",
      "redirect_url": "/dynamics365/business-central/dev-itpro/developer/methods-auto/library",
      "redirect_document_id": false
    },
    {
      "source_path": "dev-itpro/developer/api/xmlcomment-create-method.md",
      "redirect_url": "/dynamics365/business-central/dev-itpro/developer/methods-auto/library",
      "redirect_document_id": false
    },
    {
      "source_path": "dev-itpro/developer/api/xmlcomment-getdocument-method.md",
      "redirect_url": "/dynamics365/business-central/dev-itpro/developer/methods-auto/library",
      "redirect_document_id": false
    },
    {
      "source_path": "dev-itpro/developer/api/xmlcomment-getparent-method.md",
      "redirect_url": "/dynamics365/business-central/dev-itpro/developer/methods-auto/library",
      "redirect_document_id": false
    },
    {
      "source_path": "dev-itpro/developer/api/xmlcomment-remove-method.md",
      "redirect_url": "/dynamics365/business-central/dev-itpro/developer/methods-auto/library",
      "redirect_document_id": false
    },
    {
      "source_path": "dev-itpro/developer/api/xmlcomment-replacewith-method.md",
      "redirect_url": "/dynamics365/business-central/dev-itpro/developer/methods-auto/library",
      "redirect_document_id": false
    },
    {
      "source_path": "dev-itpro/developer/api/xmlcomment-selectnodes-xpath-namespacemanager-nodelist-method.md",
      "redirect_url": "/dynamics365/business-central/dev-itpro/developer/methods-auto/library",
      "redirect_document_id": false
    },
    {
      "source_path": "dev-itpro/developer/api/xmlcomment-selectnodes-xpath-nodelist-method.md",
      "redirect_url": "/dynamics365/business-central/dev-itpro/developer/methods-auto/library",
      "redirect_document_id": false
    },
    {
      "source_path": "dev-itpro/developer/api/xmlcomment-selectsinglenode-xpath-namespacemanager-node-method.md",
      "redirect_url": "/dynamics365/business-central/dev-itpro/developer/methods-auto/library",
      "redirect_document_id": false
    },
    {
      "source_path": "dev-itpro/developer/api/xmlcomment-selectsinglenode-xpath-node-method.md",
      "redirect_url": "/dynamics365/business-central/dev-itpro/developer/methods-auto/library",
      "redirect_document_id": false
    },
    {
      "source_path": "dev-itpro/developer/api/xmlcomment-value-property.md",
      "redirect_url": "/dynamics365/business-central/dev-itpro/developer/methods-auto/library",
      "redirect_document_id": false
    },
    {
      "source_path": "dev-itpro/developer/api/xmlcomment-writeto-outstream-method.md",
      "redirect_url": "/dynamics365/business-central/dev-itpro/developer/methods-auto/library",
      "redirect_document_id": false
    },
    {
      "source_path": "dev-itpro/developer/api/xmlcomment-writeto-text-method.md",
      "redirect_url": "/dynamics365/business-central/dev-itpro/developer/methods-auto/library",
      "redirect_document_id": false
    },
    {
      "source_path": "dev-itpro/developer/api/xmldeclaration-addafterself-method.md",
      "redirect_url": "/dynamics365/business-central/dev-itpro/developer/methods-auto/library",
      "redirect_document_id": false
    },
    {
      "source_path": "dev-itpro/developer/api/xmldeclaration-addbeforeself-method.md",
      "redirect_url": "/dynamics365/business-central/dev-itpro/developer/methods-auto/library",
      "redirect_document_id": false
    },
    {
      "source_path": "dev-itpro/developer/api/xmldeclaration-asxmlnode-method.md",
      "redirect_url": "/dynamics365/business-central/dev-itpro/developer/methods-auto/library",
      "redirect_document_id": false
    },
    {
      "source_path": "dev-itpro/developer/api/xmldeclaration-class.md",
      "redirect_url": "/dynamics365/business-central/dev-itpro/developer/methods-auto/library",
      "redirect_document_id": false
    },
    {
      "source_path": "dev-itpro/developer/api/xmldeclaration-create-method.md",
      "redirect_url": "/dynamics365/business-central/dev-itpro/developer/methods-auto/library",
      "redirect_document_id": false
    },
    {
      "source_path": "dev-itpro/developer/api/xmldeclaration-encoding-property.md",
      "redirect_url": "/dynamics365/business-central/dev-itpro/developer/methods-auto/library",
      "redirect_document_id": false
    },
    {
      "source_path": "dev-itpro/developer/api/xmldeclaration-getdocument-method.md",
      "redirect_url": "/dynamics365/business-central/dev-itpro/developer/methods-auto/library",
      "redirect_document_id": false
    },
    {
      "source_path": "dev-itpro/developer/api/xmldeclaration-getparent-method.md",
      "redirect_url": "/dynamics365/business-central/dev-itpro/developer/methods-auto/library",
      "redirect_document_id": false
    },
    {
      "source_path": "dev-itpro/developer/api/xmldeclaration-remove-method.md",
      "redirect_url": "/dynamics365/business-central/dev-itpro/developer/methods-auto/library",
      "redirect_document_id": false
    },
    {
      "source_path": "dev-itpro/developer/api/xmldeclaration-replacewith-method.md",
      "redirect_url": "/dynamics365/business-central/dev-itpro/developer/methods-auto/library",
      "redirect_document_id": false
    },
    {
      "source_path": "dev-itpro/developer/api/xmldeclaration-selectnodes-xpath-namespacemanager-nodelist-method.md",
      "redirect_url": "/dynamics365/business-central/dev-itpro/developer/methods-auto/library",
      "redirect_document_id": false
    },
    {
      "source_path": "dev-itpro/developer/api/xmldeclaration-selectnodes-xpath-nodelist-method.md",
      "redirect_url": "/dynamics365/business-central/dev-itpro/developer/methods-auto/library",
      "redirect_document_id": false
    },
    {
      "source_path": "dev-itpro/developer/api/xmldeclaration-selectsinglenode-xpath-namespacemanager-node-method.md",
      "redirect_url": "/dynamics365/business-central/dev-itpro/developer/methods-auto/library",
      "redirect_document_id": false
    },
    {
      "source_path": "dev-itpro/developer/api/xmldeclaration-selectsinglenode-xpath-node-method.md",
      "redirect_url": "/dynamics365/business-central/dev-itpro/developer/methods-auto/library",
      "redirect_document_id": false
    },
    {
      "source_path": "dev-itpro/developer/api/xmldeclaration-standalone-property.md",
      "redirect_url": "/dynamics365/business-central/dev-itpro/developer/methods-auto/library",
      "redirect_document_id": false
    },
    {
      "source_path": "dev-itpro/developer/api/xmldeclaration-version-property.md",
      "redirect_url": "/dynamics365/business-central/dev-itpro/developer/methods-auto/library",
      "redirect_document_id": false
    },
    {
      "source_path": "dev-itpro/developer/api/xmldeclaration-writeto-outstream-method.md",
      "redirect_url": "/dynamics365/business-central/dev-itpro/developer/methods-auto/library",
      "redirect_document_id": false
    },
    {
      "source_path": "dev-itpro/developer/api/xmldeclaration-writeto-text-method.md",
      "redirect_url": "/dynamics365/business-central/dev-itpro/developer/methods-auto/library",
      "redirect_document_id": false
    },
    {
      "source_path": "dev-itpro/developer/api/xmldocument-add-method.md",
      "redirect_url": "/dynamics365/business-central/dev-itpro/developer/methods-auto/library",
      "redirect_document_id": false
    },
    {
      "source_path": "dev-itpro/developer/api/xmldocument-addafterself-method.md",
      "redirect_url": "/dynamics365/business-central/dev-itpro/developer/methods-auto/library",
      "redirect_document_id": false
    },
    {
      "source_path": "dev-itpro/developer/api/xmldocument-addbeforeself-method.md",
      "redirect_url": "/dynamics365/business-central/dev-itpro/developer/methods-auto/library",
      "redirect_document_id": false
    },
    {
      "source_path": "dev-itpro/developer/api/xmldocument-addfirst-method.md",
      "redirect_url": "/dynamics365/business-central/dev-itpro/developer/methods-auto/library",
      "redirect_document_id": false
    },
    {
      "source_path": "dev-itpro/developer/api/xmldocument-asxmlnode-method.md",
      "redirect_url": "/dynamics365/business-central/dev-itpro/developer/methods-auto/library",
      "redirect_document_id": false
    },
    {
      "source_path": "dev-itpro/developer/api/xmldocument-class.md",
      "redirect_url": "/dynamics365/business-central/dev-itpro/developer/methods-auto/library",
      "redirect_document_id": false
    },
    {
      "source_path": "dev-itpro/developer/api/xmldocument-create--method.md",
      "redirect_url": "/dynamics365/business-central/dev-itpro/developer/methods-auto/library",
      "redirect_document_id": false
    },
    {
      "source_path": "dev-itpro/developer/api/xmldocument-create-content-method.md",
      "redirect_url": "/dynamics365/business-central/dev-itpro/developer/methods-auto/library",
      "redirect_document_id": false
    },
    {
      "source_path": "dev-itpro/developer/api/xmldocument-getchildelements--method.md",
      "redirect_url": "/dynamics365/business-central/dev-itpro/developer/methods-auto/library",
      "redirect_document_id": false
    },
    {
      "source_path": "dev-itpro/developer/api/xmldocument-getchildelements-localname-namespaceuri-method.md",
      "redirect_url": "/dynamics365/business-central/dev-itpro/developer/methods-auto/library",
      "redirect_document_id": false
    },
    {
      "source_path": "dev-itpro/developer/api/xmldocument-getchildelements-name-method.md",
      "redirect_url": "/dynamics365/business-central/dev-itpro/developer/methods-auto/library",
      "redirect_document_id": false
    },
    {
      "source_path": "dev-itpro/developer/api/xmldocument-getchildnodes-method.md",
      "redirect_url": "/dynamics365/business-central/dev-itpro/developer/methods-auto/library",
      "redirect_document_id": false
    },
    {
      "source_path": "dev-itpro/developer/api/xmldocument-getdeclaration-method.md",
      "redirect_url": "/dynamics365/business-central/dev-itpro/developer/methods-auto/library",
      "redirect_document_id": false
    },
    {
      "source_path": "dev-itpro/developer/api/xmldocument-getdescendantelements--method.md",
      "redirect_url": "/dynamics365/business-central/dev-itpro/developer/methods-auto/library",
      "redirect_document_id": false
    },
    {
      "source_path": "dev-itpro/developer/api/xmldocument-getdescendantelements-localname-namespaceuri-method.md",
      "redirect_url": "/dynamics365/business-central/dev-itpro/developer/methods-auto/library",
      "redirect_document_id": false
    },
    {
      "source_path": "dev-itpro/developer/api/xmldocument-getdescendantelements-name-method.md",
      "redirect_url": "/dynamics365/business-central/dev-itpro/developer/methods-auto/library",
      "redirect_document_id": false
    },
    {
      "source_path": "dev-itpro/developer/api/xmldocument-getdescendantnodes-method.md",
      "redirect_url": "/dynamics365/business-central/dev-itpro/developer/methods-auto/library",
      "redirect_document_id": false
    },
    {
      "source_path": "dev-itpro/developer/api/xmldocument-getdocument-method.md",
      "redirect_url": "/dynamics365/business-central/dev-itpro/developer/methods-auto/library",
      "redirect_document_id": false
    },
    {
      "source_path": "dev-itpro/developer/api/xmldocument-getdocumenttype-method.md",
      "redirect_url": "/dynamics365/business-central/dev-itpro/developer/methods-auto/library",
      "redirect_document_id": false
    },
    {
      "source_path": "dev-itpro/developer/api/xmldocument-getparent-method.md",
      "redirect_url": "/dynamics365/business-central/dev-itpro/developer/methods-auto/library",
      "redirect_document_id": false
    },
    {
      "source_path": "dev-itpro/developer/api/xmldocument-getroot-method.md",
      "redirect_url": "/dynamics365/business-central/dev-itpro/developer/methods-auto/library",
      "redirect_document_id": false
    },
    {
      "source_path": "dev-itpro/developer/api/xmldocument-nametable-property.md",
      "redirect_url": "/dynamics365/business-central/dev-itpro/developer/methods-auto/library",
      "redirect_document_id": false
    },
    {
      "source_path": "dev-itpro/developer/api/xmldocument-readfrom-instream-result-method.md",
      "redirect_url": "/dynamics365/business-central/dev-itpro/developer/methods-auto/library",
      "redirect_document_id": false
    },
    {
      "source_path": "dev-itpro/developer/api/xmldocument-readfrom-text-result-method.md",
      "redirect_url": "/dynamics365/business-central/dev-itpro/developer/methods-auto/library",
      "redirect_document_id": false
    },
    {
      "source_path": "dev-itpro/developer/api/xmldocument-remove-method.md",
      "redirect_url": "/dynamics365/business-central/dev-itpro/developer/methods-auto/library",
      "redirect_document_id": false
    },
    {
      "source_path": "dev-itpro/developer/api/xmldocument-removenodes-method.md",
      "redirect_url": "/dynamics365/business-central/dev-itpro/developer/methods-auto/library",
      "redirect_document_id": false
    },
    {
      "source_path": "dev-itpro/developer/api/xmldocument-replacenodes-method.md",
      "redirect_url": "/dynamics365/business-central/dev-itpro/developer/methods-auto/library",
      "redirect_document_id": false
    },
    {
      "source_path": "dev-itpro/developer/api/xmldocument-replacewith-method.md",
      "redirect_url": "/dynamics365/business-central/dev-itpro/developer/methods-auto/library",
      "redirect_document_id": false
    },
    {
      "source_path": "dev-itpro/developer/api/xmldocument-selectnodes-xpath-namespacemanager-nodelist-method.md",
      "redirect_url": "/dynamics365/business-central/dev-itpro/developer/methods-auto/library",
      "redirect_document_id": false
    },
    {
      "source_path": "dev-itpro/developer/api/xmldocument-selectnodes-xpath-nodelist-method.md",
      "redirect_url": "/dynamics365/business-central/dev-itpro/developer/methods-auto/library",
      "redirect_document_id": false
    },
    {
      "source_path": "dev-itpro/developer/api/xmldocument-selectsinglenode-xpath-namespacemanager-node-method.md",
      "redirect_url": "/dynamics365/business-central/dev-itpro/developer/methods-auto/library",
      "redirect_document_id": false
    },
    {
      "source_path": "dev-itpro/developer/api/xmldocument-selectsinglenode-xpath-node-method.md",
      "redirect_url": "/dynamics365/business-central/dev-itpro/developer/methods-auto/library",
      "redirect_document_id": false
    },
    {
      "source_path": "dev-itpro/developer/api/xmldocument-setdeclaration-method.md",
      "redirect_url": "/dynamics365/business-central/dev-itpro/developer/methods-auto/library",
      "redirect_document_id": false
    },
    {
      "source_path": "dev-itpro/developer/api/xmldocument-writeto-outstream-method.md",
      "redirect_url": "/dynamics365/business-central/dev-itpro/developer/methods-auto/library",
      "redirect_document_id": false
    },
    {
      "source_path": "dev-itpro/developer/api/xmldocument-writeto-text-method.md",
      "redirect_url": "/dynamics365/business-central/dev-itpro/developer/methods-auto/library",
      "redirect_document_id": false
    },
    {
      "source_path": "dev-itpro/developer/api/xmldocumenttype-addafterself-method.md",
      "redirect_url": "/dynamics365/business-central/dev-itpro/developer/methods-auto/library",
      "redirect_document_id": false
    },
    {
      "source_path": "dev-itpro/developer/api/xmldocumenttype-addbeforeself-method.md",
      "redirect_url": "/dynamics365/business-central/dev-itpro/developer/methods-auto/library",
      "redirect_document_id": false
    },
    {
      "source_path": "dev-itpro/developer/api/xmldocumenttype-asxmlnode-method.md",
      "redirect_url": "/dynamics365/business-central/dev-itpro/developer/methods-auto/library",
      "redirect_document_id": false
    },
    {
      "source_path": "dev-itpro/developer/api/xmldocumenttype-class.md",
      "redirect_url": "/dynamics365/business-central/dev-itpro/developer/methods-auto/library",
      "redirect_document_id": false
    },
    {
      "source_path": "dev-itpro/developer/api/xmldocumenttype-create-name-method.md",
      "redirect_url": "/dynamics365/business-central/dev-itpro/developer/methods-auto/library",
      "redirect_document_id": false
    },
    {
      "source_path": "dev-itpro/developer/api/xmldocumenttype-create-name-publicid-method.md",
      "redirect_url": "/dynamics365/business-central/dev-itpro/developer/methods-auto/library",
      "redirect_document_id": false
    },
    {
      "source_path": "dev-itpro/developer/api/xmldocumenttype-create-name-publicid-systemid-internalsubset-method.md",
      "redirect_url": "/dynamics365/business-central/dev-itpro/developer/methods-auto/library",
      "redirect_document_id": false
    },
    {
      "source_path": "dev-itpro/developer/api/xmldocumenttype-create-name-publicid-systemid-method.md",
      "redirect_url": "/dynamics365/business-central/dev-itpro/developer/methods-auto/library",
      "redirect_document_id": false
    },
    {
      "source_path": "dev-itpro/developer/api/xmldocumenttype-getdocument-method.md",
      "redirect_url": "/dynamics365/business-central/dev-itpro/developer/methods-auto/library",
      "redirect_document_id": false
    },
    {
      "source_path": "dev-itpro/developer/api/xmldocumenttype-getinternalsubset-method.md",
      "redirect_url": "/dynamics365/business-central/dev-itpro/developer/methods-auto/library",
      "redirect_document_id": false
    },
    {
      "source_path": "dev-itpro/developer/api/xmldocumenttype-getname-method.md",
      "redirect_url": "/dynamics365/business-central/dev-itpro/developer/methods-auto/library",
      "redirect_document_id": false
    },
    {
      "source_path": "dev-itpro/developer/api/xmldocumenttype-getparent-method.md",
      "redirect_url": "/dynamics365/business-central/dev-itpro/developer/methods-auto/library",
      "redirect_document_id": false
    },
    {
      "source_path": "dev-itpro/developer/api/xmldocumenttype-getpublicid-method.md",
      "redirect_url": "/dynamics365/business-central/dev-itpro/developer/methods-auto/library",
      "redirect_document_id": false
    },
    {
      "source_path": "dev-itpro/developer/api/xmldocumenttype-getsystemid-method.md",
      "redirect_url": "/dynamics365/business-central/dev-itpro/developer/methods-auto/library",
      "redirect_document_id": false
    },
    {
      "source_path": "dev-itpro/developer/api/xmldocumenttype-remove-method.md",
      "redirect_url": "/dynamics365/business-central/dev-itpro/developer/methods-auto/library",
      "redirect_document_id": false
    },
    {
      "source_path": "dev-itpro/developer/api/xmldocumenttype-replacewith-method.md",
      "redirect_url": "/dynamics365/business-central/dev-itpro/developer/methods-auto/library",
      "redirect_document_id": false
    },
    {
      "source_path": "dev-itpro/developer/api/xmldocumenttype-selectnodes-xpath-namespacemanager-nodelist-method.md",
      "redirect_url": "/dynamics365/business-central/dev-itpro/developer/methods-auto/library",
      "redirect_document_id": false
    },
    {
      "source_path": "dev-itpro/developer/api/xmldocumenttype-selectnodes-xpath-nodelist-method.md",
      "redirect_url": "/dynamics365/business-central/dev-itpro/developer/methods-auto/library",
      "redirect_document_id": false
    },
    {
      "source_path": "dev-itpro/developer/api/xmldocumenttype-selectsinglenode-xpath-namespacemanager-node-method.md",
      "redirect_url": "/dynamics365/business-central/dev-itpro/developer/methods-auto/library",
      "redirect_document_id": false
    },
    {
      "source_path": "dev-itpro/developer/api/xmldocumenttype-selectsinglenode-xpath-node-method.md",
      "redirect_url": "/dynamics365/business-central/dev-itpro/developer/methods-auto/library",
      "redirect_document_id": false
    },
    {
      "source_path": "dev-itpro/developer/api/xmldocumenttype-setinternalsubset-method.md",
      "redirect_url": "/dynamics365/business-central/dev-itpro/developer/methods-auto/library",
      "redirect_document_id": false
    },
    {
      "source_path": "dev-itpro/developer/api/xmldocumenttype-setname-method.md",
      "redirect_url": "/dynamics365/business-central/dev-itpro/developer/methods-auto/library",
      "redirect_document_id": false
    },
    {
      "source_path": "dev-itpro/developer/api/xmldocumenttype-setpublicid-method.md",
      "redirect_url": "/dynamics365/business-central/dev-itpro/developer/methods-auto/library",
      "redirect_document_id": false
    },
    {
      "source_path": "dev-itpro/developer/api/xmldocumenttype-setsystemid-method.md",
      "redirect_url": "/dynamics365/business-central/dev-itpro/developer/methods-auto/library",
      "redirect_document_id": false
    },
    {
      "source_path": "dev-itpro/developer/api/xmldocumenttype-writeto-outstream-method.md",
      "redirect_url": "/dynamics365/business-central/dev-itpro/developer/methods-auto/library",
      "redirect_document_id": false
    },
    {
      "source_path": "dev-itpro/developer/api/xmldocumenttype-writeto-text-method.md",
      "redirect_url": "/dynamics365/business-central/dev-itpro/developer/methods-auto/library",
      "redirect_document_id": false
    },
    {
      "source_path": "dev-itpro/developer/api/xmlelement-add-method.md",
      "redirect_url": "/dynamics365/business-central/dev-itpro/developer/methods-auto/library",
      "redirect_document_id": false
    },
    {
      "source_path": "dev-itpro/developer/api/xmlelement-addafterself-method.md",
      "redirect_url": "/dynamics365/business-central/dev-itpro/developer/methods-auto/library",
      "redirect_document_id": false
    },
    {
      "source_path": "dev-itpro/developer/api/xmlelement-addbeforeself-method.md",
      "redirect_url": "/dynamics365/business-central/dev-itpro/developer/methods-auto/library",
      "redirect_document_id": false
    },
    {
      "source_path": "dev-itpro/developer/api/xmlelement-addfirst-method.md",
      "redirect_url": "/dynamics365/business-central/dev-itpro/developer/methods-auto/library",
      "redirect_document_id": false
    },
    {
      "source_path": "dev-itpro/developer/api/xmlelement-asxmlnode-method.md",
      "redirect_url": "/dynamics365/business-central/dev-itpro/developer/methods-auto/library",
      "redirect_document_id": false
    },
    {
      "source_path": "dev-itpro/developer/api/xmlelement-attributes-method.md",
      "redirect_url": "/dynamics365/business-central/dev-itpro/developer/methods-auto/library",
      "redirect_document_id": false
    },
    {
      "source_path": "dev-itpro/developer/api/xmlelement-class.md",
      "redirect_url": "/dynamics365/business-central/dev-itpro/developer/methods-auto/library",
      "redirect_document_id": false
    },
    {
      "source_path": "dev-itpro/developer/api/xmlelement-create-localname-namespaceuri-content-method.md",
      "redirect_url": "/dynamics365/business-central/dev-itpro/developer/methods-auto/library",
      "redirect_document_id": false
    },
    {
      "source_path": "dev-itpro/developer/api/xmlelement-create-localname-namespaceuri-method.md",
      "redirect_url": "/dynamics365/business-central/dev-itpro/developer/methods-auto/library",
      "redirect_document_id": false
    },
    {
      "source_path": "dev-itpro/developer/api/xmlelement-create-name-content-method.md",
      "redirect_url": "/dynamics365/business-central/dev-itpro/developer/methods-auto/library",
      "redirect_document_id": false
    },
    {
      "source_path": "dev-itpro/developer/api/xmlelement-create-name-method.md",
      "redirect_url": "/dynamics365/business-central/dev-itpro/developer/methods-auto/library",
      "redirect_document_id": false
    },
    {
      "source_path": "dev-itpro/developer/api/xmlelement-getchildelements--method.md",
      "redirect_url": "/dynamics365/business-central/dev-itpro/developer/methods-auto/library",
      "redirect_document_id": false
    },
    {
      "source_path": "dev-itpro/developer/api/xmlelement-getchildelements-localname-namespaceuri-method.md",
      "redirect_url": "/dynamics365/business-central/dev-itpro/developer/methods-auto/library",
      "redirect_document_id": false
    },
    {
      "source_path": "dev-itpro/developer/api/xmlelement-getchildelements-name-method.md",
      "redirect_url": "/dynamics365/business-central/dev-itpro/developer/methods-auto/library",
      "redirect_document_id": false
    },
    {
      "source_path": "dev-itpro/developer/api/xmlelement-getchildnodes-method.md",
      "redirect_url": "/dynamics365/business-central/dev-itpro/developer/methods-auto/library",
      "redirect_document_id": false
    },
    {
      "source_path": "dev-itpro/developer/api/xmlelement-getdescendantelements--method.md",
      "redirect_url": "/dynamics365/business-central/dev-itpro/developer/methods-auto/library",
      "redirect_document_id": false
    },
    {
      "source_path": "dev-itpro/developer/api/xmlelement-getdescendantelements-localname-namespaceuri-method.md",
      "redirect_url": "/dynamics365/business-central/dev-itpro/developer/methods-auto/library",
      "redirect_document_id": false
    },
    {
      "source_path": "dev-itpro/developer/api/xmlelement-getdescendantelements-name-method.md",
      "redirect_url": "/dynamics365/business-central/dev-itpro/developer/methods-auto/library",
      "redirect_document_id": false
    },
    {
      "source_path": "dev-itpro/developer/api/xmlelement-getdescendantnodes-method.md",
      "redirect_url": "/dynamics365/business-central/dev-itpro/developer/methods-auto/library",
      "redirect_document_id": false
    },
    {
      "source_path": "dev-itpro/developer/api/xmlelement-getdocument-method.md",
      "redirect_url": "/dynamics365/business-central/dev-itpro/developer/methods-auto/library",
      "redirect_document_id": false
    },
    {
      "source_path": "dev-itpro/developer/api/xmlelement-getnamespaceofprefix-method.md",
      "redirect_url": "/dynamics365/business-central/dev-itpro/developer/methods-auto/library",
      "redirect_document_id": false
    },
    {
      "source_path": "dev-itpro/developer/api/xmlelement-getparent-method.md",
      "redirect_url": "/dynamics365/business-central/dev-itpro/developer/methods-auto/library",
      "redirect_document_id": false
    },
    {
      "source_path": "dev-itpro/developer/api/xmlelement-getprefixofnamespace-method.md",
      "redirect_url": "/dynamics365/business-central/dev-itpro/developer/methods-auto/library",
      "redirect_document_id": false
    },
    {
      "source_path": "dev-itpro/developer/api/xmlelement-hasattributes-property.md",
      "redirect_url": "/dynamics365/business-central/dev-itpro/developer/methods-auto/library",
      "redirect_document_id": false
    },
    {
      "source_path": "dev-itpro/developer/api/xmlelement-haselements-property.md",
      "redirect_url": "/dynamics365/business-central/dev-itpro/developer/methods-auto/library",
      "redirect_document_id": false
    },
    {
      "source_path": "dev-itpro/developer/api/xmlelement-innerxml-property.md",
      "redirect_url": "/dynamics365/business-central/dev-itpro/developer/methods-auto/library",
      "redirect_document_id": false
    },
    {
      "source_path": "dev-itpro/developer/api/xmlelement-isempty-property.md",
      "redirect_url": "/dynamics365/business-central/dev-itpro/developer/methods-auto/library",
      "redirect_document_id": false
    },
    {
      "source_path": "dev-itpro/developer/api/xmlelement-localname-property.md",
      "redirect_url": "/dynamics365/business-central/dev-itpro/developer/methods-auto/library",
      "redirect_document_id": false
    },
    {
      "source_path": "dev-itpro/developer/api/xmlelement-name-property.md",
      "redirect_url": "/dynamics365/business-central/dev-itpro/developer/methods-auto/library",
      "redirect_document_id": false
    },
    {
      "source_path": "dev-itpro/developer/api/xmlelement-namespaceuri-property.md",
      "redirect_url": "/dynamics365/business-central/dev-itpro/developer/methods-auto/library",
      "redirect_document_id": false
    },
    {
      "source_path": "dev-itpro/developer/api/xmlelement-remove-method.md",
      "redirect_url": "/dynamics365/business-central/dev-itpro/developer/methods-auto/library",
      "redirect_document_id": false
    },
    {
      "source_path": "dev-itpro/developer/api/xmlelement-removeallattributes-method.md",
      "redirect_url": "/dynamics365/business-central/dev-itpro/developer/methods-auto/library",
      "redirect_document_id": false
    },
    {
      "source_path": "dev-itpro/developer/api/xmlelement-removeattribute-attribute-method.md",
      "redirect_url": "/dynamics365/business-central/dev-itpro/developer/methods-auto/library",
      "redirect_document_id": false
    },
    {
      "source_path": "dev-itpro/developer/api/xmlelement-removeattribute-localname-namespaceuri-method.md",
      "redirect_url": "/dynamics365/business-central/dev-itpro/developer/methods-auto/library",
      "redirect_document_id": false
    },
    {
      "source_path": "dev-itpro/developer/api/xmlelement-removeattribute-name-method.md",
      "redirect_url": "/dynamics365/business-central/dev-itpro/developer/methods-auto/library",
      "redirect_document_id": false
    },
    {
      "source_path": "dev-itpro/developer/api/xmlelement-removenodes-method.md",
      "redirect_url": "/dynamics365/business-central/dev-itpro/developer/methods-auto/library",
      "redirect_document_id": false
    },
    {
      "source_path": "dev-itpro/developer/api/xmlelement-replacenodes-method.md",
      "redirect_url": "/dynamics365/business-central/dev-itpro/developer/methods-auto/library",
      "redirect_document_id": false
    },
    {
      "source_path": "dev-itpro/developer/api/xmlelement-replacewith-method.md",
      "redirect_url": "/dynamics365/business-central/dev-itpro/developer/methods-auto/library",
      "redirect_document_id": false
    },
    {
      "source_path": "dev-itpro/developer/api/xmlelement-selectnodes-xpath-namespacemanager-nodelist-method.md",
      "redirect_url": "/dynamics365/business-central/dev-itpro/developer/methods-auto/library",
      "redirect_document_id": false
    },
    {
      "source_path": "dev-itpro/developer/api/xmlelement-selectnodes-xpath-nodelist-method.md",
      "redirect_url": "/dynamics365/business-central/dev-itpro/developer/methods-auto/library",
      "redirect_document_id": false
    },
    {
      "source_path": "dev-itpro/developer/api/xmlelement-selectsinglenode-xpath-namespacemanager-node-method.md",
      "redirect_url": "/dynamics365/business-central/dev-itpro/developer/methods-auto/library",
      "redirect_document_id": false
    },
    {
      "source_path": "dev-itpro/developer/api/xmlelement-selectsinglenode-xpath-node-method.md",
      "redirect_url": "/dynamics365/business-central/dev-itpro/developer/methods-auto/library",
      "redirect_document_id": false
    },
    {
      "source_path": "dev-itpro/developer/api/xmlelement-setattribute-localname-namespaceuri-value-method.md",
      "redirect_url": "/dynamics365/business-central/dev-itpro/developer/methods-auto/library",
      "redirect_document_id": false
    },
    {
      "source_path": "dev-itpro/developer/api/xmlelement-setattribute-name-value-method.md",
      "redirect_url": "/dynamics365/business-central/dev-itpro/developer/methods-auto/library",
      "redirect_document_id": false
    },
    {
      "source_path": "dev-itpro/developer/api/xmlelement-writeto-outstream-method.md",
      "redirect_url": "/dynamics365/business-central/dev-itpro/developer/methods-auto/library",
      "redirect_document_id": false
    },
    {
      "source_path": "dev-itpro/developer/api/xmlelement-writeto-text-method.md",
      "redirect_url": "/dynamics365/business-central/dev-itpro/developer/methods-auto/library",
      "redirect_document_id": false
    },
    {
      "source_path": "dev-itpro/developer/api/xmlnamespacemanager-addnamespace-method.md",
      "redirect_url": "/dynamics365/business-central/dev-itpro/developer/methods-auto/library",
      "redirect_document_id": false
    },
    {
      "source_path": "dev-itpro/developer/api/xmlnamespacemanager-class.md",
      "redirect_url": "/dynamics365/business-central/dev-itpro/developer/methods-auto/library",
      "redirect_document_id": false
    },
    {
      "source_path": "dev-itpro/developer/api/xmlnamespacemanager-hasnamespace-method.md",
      "redirect_url": "/dynamics365/business-central/dev-itpro/developer/methods-auto/library",
      "redirect_document_id": false
    },
    {
      "source_path": "dev-itpro/developer/api/xmlnamespacemanager-lookupnamespace-method.md",
      "redirect_url": "/dynamics365/business-central/dev-itpro/developer/methods-auto/library",
      "redirect_document_id": false
    },
    {
      "source_path": "dev-itpro/developer/api/xmlnamespacemanager-lookupprefix-method.md",
      "redirect_url": "/dynamics365/business-central/dev-itpro/developer/methods-auto/library",
      "redirect_document_id": false
    },
    {
      "source_path": "dev-itpro/developer/api/xmlnamespacemanager-nametable-property.md",
      "redirect_url": "/dynamics365/business-central/dev-itpro/developer/methods-auto/library",
      "redirect_document_id": false
    },
    {
      "source_path": "dev-itpro/developer/api/xmlnamespacemanager-popscope-method.md",
      "redirect_url": "/dynamics365/business-central/dev-itpro/developer/methods-auto/library",
      "redirect_document_id": false
    },
    {
      "source_path": "dev-itpro/developer/api/xmlnamespacemanager-pushscope-method.md",
      "redirect_url": "/dynamics365/business-central/dev-itpro/developer/methods-auto/library",
      "redirect_document_id": false
    },
    {
      "source_path": "dev-itpro/developer/api/xmlnamespacemanager-removenamespace-method.md",
      "redirect_url": "/dynamics365/business-central/dev-itpro/developer/methods-auto/library",
      "redirect_document_id": false
    },
    {
      "source_path": "dev-itpro/developer/api/xmlnametable-add-method.md",
      "redirect_url": "/dynamics365/business-central/dev-itpro/developer/methods-auto/library",
      "redirect_document_id": false
    },
    {
      "source_path": "dev-itpro/developer/api/xmlnametable-class.md",
      "redirect_url": "/dynamics365/business-central/dev-itpro/developer/methods-auto/library",
      "redirect_document_id": false
    },
    {
      "source_path": "dev-itpro/developer/api/xmlnametable-get-method.md",
      "redirect_url": "/dynamics365/business-central/dev-itpro/developer/methods-auto/library",
      "redirect_document_id": false
    },
    {
      "source_path": "dev-itpro/developer/api/xmlnode-addafterself-method.md",
      "redirect_url": "/dynamics365/business-central/dev-itpro/developer/methods-auto/library",
      "redirect_document_id": false
    },
    {
      "source_path": "dev-itpro/developer/api/xmlnode-addbeforeself-method.md",
      "redirect_url": "/dynamics365/business-central/dev-itpro/developer/methods-auto/library",
      "redirect_document_id": false
    },
    {
      "source_path": "dev-itpro/developer/api/xmlnode-asxmlattribute-method.md",
      "redirect_url": "/dynamics365/business-central/dev-itpro/developer/methods-auto/library",
      "redirect_document_id": false
    },
    {
      "source_path": "dev-itpro/developer/api/xmlnode-asxmlcdata-method.md",
      "redirect_url": "/dynamics365/business-central/dev-itpro/developer/methods-auto/library",
      "redirect_document_id": false
    },
    {
      "source_path": "dev-itpro/developer/api/xmlnode-asxmlcomment-method.md",
      "redirect_url": "/dynamics365/business-central/dev-itpro/developer/methods-auto/library",
      "redirect_document_id": false
    },
    {
      "source_path": "dev-itpro/developer/api/xmlnode-asxmldeclaration-method.md",
      "redirect_url": "/dynamics365/business-central/dev-itpro/developer/methods-auto/library",
      "redirect_document_id": false
    },
    {
      "source_path": "dev-itpro/developer/api/xmlnode-asxmldocument-method.md",
      "redirect_url": "/dynamics365/business-central/dev-itpro/developer/methods-auto/library",
      "redirect_document_id": false
    },
    {
      "source_path": "dev-itpro/developer/api/xmlnode-asxmldocumenttype-method.md",
      "redirect_url": "/dynamics365/business-central/dev-itpro/developer/methods-auto/library",
      "redirect_document_id": false
    },
    {
      "source_path": "dev-itpro/developer/api/xmlnode-asxmlelement-method.md",
      "redirect_url": "/dynamics365/business-central/dev-itpro/developer/methods-auto/library",
      "redirect_document_id": false
    },
    {
      "source_path": "dev-itpro/developer/api/xmlnode-asxmlprocessinginstruction-method.md",
      "redirect_url": "/dynamics365/business-central/dev-itpro/developer/methods-auto/library",
      "redirect_document_id": false
    },
    {
      "source_path": "dev-itpro/developer/api/xmlnode-asxmltext-method.md",
      "redirect_url": "/dynamics365/business-central/dev-itpro/developer/methods-auto/library",
      "redirect_document_id": false
    },
    {
      "source_path": "dev-itpro/developer/api/xmlnode-class.md",
      "redirect_url": "/dynamics365/business-central/dev-itpro/developer/methods-auto/library",
      "redirect_document_id": false
    },
    {
      "source_path": "dev-itpro/developer/api/xmlnode-getdocument-method.md",
      "redirect_url": "/dynamics365/business-central/dev-itpro/developer/methods-auto/library",
      "redirect_document_id": false
    },
    {
      "source_path": "dev-itpro/developer/api/xmlnode-getparent-method.md",
      "redirect_url": "/dynamics365/business-central/dev-itpro/developer/methods-auto/library",
      "redirect_document_id": false
    },
    {
      "source_path": "dev-itpro/developer/api/xmlnode-isxmlattribute-property.md",
      "redirect_url": "/dynamics365/business-central/dev-itpro/developer/methods-auto/library",
      "redirect_document_id": false
    },
    {
      "source_path": "dev-itpro/developer/api/xmlnode-isxmlcdata-property.md",
      "redirect_url": "/dynamics365/business-central/dev-itpro/developer/methods-auto/library",
      "redirect_document_id": false
    },
    {
      "source_path": "dev-itpro/developer/api/xmlnode-isxmlcomment-property.md",
      "redirect_url": "/dynamics365/business-central/dev-itpro/developer/methods-auto/library",
      "redirect_document_id": false
    },
    {
      "source_path": "dev-itpro/developer/api/xmlnode-isxmldeclaration-property.md",
      "redirect_url": "/dynamics365/business-central/dev-itpro/developer/methods-auto/library",
      "redirect_document_id": false
    },
    {
      "source_path": "dev-itpro/developer/api/xmlnode-isxmldocument-property.md",
      "redirect_url": "/dynamics365/business-central/dev-itpro/developer/methods-auto/library",
      "redirect_document_id": false
    },
    {
      "source_path": "dev-itpro/developer/api/xmlnode-isxmldocumenttype-property.md",
      "redirect_url": "/dynamics365/business-central/dev-itpro/developer/methods-auto/library",
      "redirect_document_id": false
    },
    {
      "source_path": "dev-itpro/developer/api/xmlnode-isxmlelement-property.md",
      "redirect_url": "/dynamics365/business-central/dev-itpro/developer/methods-auto/library",
      "redirect_document_id": false
    },
    {
      "source_path": "dev-itpro/developer/api/xmlnode-isxmlprocessinginstruction-property.md",
      "redirect_url": "/dynamics365/business-central/dev-itpro/developer/methods-auto/library",
      "redirect_document_id": false
    },
    {
      "source_path": "dev-itpro/developer/api/xmlnode-isxmltext-property.md",
      "redirect_url": "/dynamics365/business-central/dev-itpro/developer/methods-auto/library",
      "redirect_document_id": false
    },
    {
      "source_path": "dev-itpro/developer/api/xmlnode-remove-method.md",
      "redirect_url": "/dynamics365/business-central/dev-itpro/developer/methods-auto/library",
      "redirect_document_id": false
    },
    {
      "source_path": "dev-itpro/developer/api/xmlnode-replacewith-method.md",
      "redirect_url": "/dynamics365/business-central/dev-itpro/developer/methods-auto/library",
      "redirect_document_id": false
    },
    {
      "source_path": "dev-itpro/developer/api/xmlnode-selectnodes-xpath-namespacemanager-nodelist-method.md",
      "redirect_url": "/dynamics365/business-central/dev-itpro/developer/methods-auto/library",
      "redirect_document_id": false
    },
    {
      "source_path": "dev-itpro/developer/api/xmlnode-selectnodes-xpath-nodelist-method.md",
      "redirect_url": "/dynamics365/business-central/dev-itpro/developer/methods-auto/library",
      "redirect_document_id": false
    },
    {
      "source_path": "dev-itpro/developer/api/xmlnode-selectsinglenode-xpath-namespacemanager-node-method.md",
      "redirect_url": "/dynamics365/business-central/dev-itpro/developer/methods-auto/library",
      "redirect_document_id": false
    },
    {
      "source_path": "dev-itpro/developer/api/xmlnode-selectsinglenode-xpath-node-method.md",
      "redirect_url": "/dynamics365/business-central/dev-itpro/developer/methods-auto/library",
      "redirect_document_id": false
    },
    {
      "source_path": "dev-itpro/developer/api/xmlnode-writeto-outstream-method.md",
      "redirect_url": "/dynamics365/business-central/dev-itpro/developer/methods-auto/library",
      "redirect_document_id": false
    },
    {
      "source_path": "dev-itpro/developer/api/xmlnode-writeto-text-method.md",
      "redirect_url": "/dynamics365/business-central/dev-itpro/developer/methods-auto/library",
      "redirect_document_id": false
    },
    {
      "source_path": "dev-itpro/developer/api/xmlnodelist-class.md",
      "redirect_url": "/dynamics365/business-central/dev-itpro/developer/methods-auto/library",
      "redirect_document_id": false
    },
    {
      "source_path": "dev-itpro/developer/api/xmlnodelist-count-property.md",
      "redirect_url": "/dynamics365/business-central/dev-itpro/developer/methods-auto/library",
      "redirect_document_id": false
    },
    {
      "source_path": "dev-itpro/developer/api/xmlnodelist-get-method.md",
      "redirect_url": "/dynamics365/business-central/dev-itpro/developer/methods-auto/library",
      "redirect_document_id": false
    },
    {
      "source_path": "dev-itpro/developer/api/xmlprocessinginstruction-addafterself-method.md",
      "redirect_url": "/dynamics365/business-central/dev-itpro/developer/methods-auto/library",
      "redirect_document_id": false
    },
    {
      "source_path": "dev-itpro/developer/api/xmlprocessinginstruction-addbeforeself-method.md",
      "redirect_url": "/dynamics365/business-central/dev-itpro/developer/methods-auto/library",
      "redirect_document_id": false
    },
    {
      "source_path": "dev-itpro/developer/api/xmlprocessinginstruction-asxmlnode-method.md",
      "redirect_url": "/dynamics365/business-central/dev-itpro/developer/methods-auto/library",
      "redirect_document_id": false
    },
    {
      "source_path": "dev-itpro/developer/api/xmlprocessinginstruction-class.md",
      "redirect_url": "/dynamics365/business-central/dev-itpro/developer/methods-auto/library",
      "redirect_document_id": false
    },
    {
      "source_path": "dev-itpro/developer/api/xmlprocessinginstruction-create-method.md",
      "redirect_url": "/dynamics365/business-central/dev-itpro/developer/methods-auto/library",
      "redirect_document_id": false
    },
    {
      "source_path": "dev-itpro/developer/api/xmlprocessinginstruction-getdata-method.md",
      "redirect_url": "/dynamics365/business-central/dev-itpro/developer/methods-auto/library",
      "redirect_document_id": false
    },
    {
      "source_path": "dev-itpro/developer/api/xmlprocessinginstruction-getdocument-method.md",
      "redirect_url": "/dynamics365/business-central/dev-itpro/developer/methods-auto/library",
      "redirect_document_id": false
    },
    {
      "source_path": "dev-itpro/developer/api/xmlprocessinginstruction-getparent-method.md",
      "redirect_url": "/dynamics365/business-central/dev-itpro/developer/methods-auto/library",
      "redirect_document_id": false
    },
    {
      "source_path": "dev-itpro/developer/api/xmlprocessinginstruction-gettarget-method.md",
      "redirect_url": "/dynamics365/business-central/dev-itpro/developer/methods-auto/library",
      "redirect_document_id": false
    },
    {
      "source_path": "dev-itpro/developer/api/xmlprocessinginstruction-remove-method.md",
      "redirect_url": "/dynamics365/business-central/dev-itpro/developer/methods-auto/library",
      "redirect_document_id": false
    },
    {
      "source_path": "dev-itpro/developer/api/xmlprocessinginstruction-replacewith-method.md",
      "redirect_url": "/dynamics365/business-central/dev-itpro/developer/methods-auto/library",
      "redirect_document_id": false
    },
    {
      "source_path": "dev-itpro/developer/api/xmlprocessinginstruction-selectnodes-xpath-namespacemanager-nodelist-method.md",
      "redirect_url": "/dynamics365/business-central/dev-itpro/developer/methods-auto/library",
      "redirect_document_id": false
    },
    {
      "source_path": "dev-itpro/developer/api/xmlprocessinginstruction-selectnodes-xpath-nodelist-method.md",
      "redirect_url": "/dynamics365/business-central/dev-itpro/developer/methods-auto/library",
      "redirect_document_id": false
    },
    {
      "source_path": "dev-itpro/developer/api/xmlprocessinginstruction-selectsinglenode-xpath-namespacemanager-node-method.md",
      "redirect_url": "/dynamics365/business-central/dev-itpro/developer/methods-auto/library",
      "redirect_document_id": false
    },
    {
      "source_path": "dev-itpro/developer/api/xmlprocessinginstruction-selectsinglenode-xpath-node-method.md",
      "redirect_url": "/dynamics365/business-central/dev-itpro/developer/methods-auto/library",
      "redirect_document_id": false
    },
    {
      "source_path": "dev-itpro/developer/api/xmlprocessinginstruction-setdata-method.md",
      "redirect_url": "/dynamics365/business-central/dev-itpro/developer/methods-auto/library",
      "redirect_document_id": false
    },
    {
      "source_path": "dev-itpro/developer/api/xmlprocessinginstruction-settarget-method.md",
      "redirect_url": "/dynamics365/business-central/dev-itpro/developer/methods-auto/library",
      "redirect_document_id": false
    },
    {
      "source_path": "dev-itpro/developer/api/xmlprocessinginstruction-writeto-outstream-method.md",
      "redirect_url": "/dynamics365/business-central/dev-itpro/developer/methods-auto/library",
      "redirect_document_id": false
    },
    {
      "source_path": "dev-itpro/developer/api/xmlprocessinginstruction-writeto-text-method.md",
      "redirect_url": "/dynamics365/business-central/dev-itpro/developer/methods-auto/library",
      "redirect_document_id": false
    },
    {
      "source_path": "dev-itpro/developer/api/xmltext-addafterself-method.md",
      "redirect_url": "/dynamics365/business-central/dev-itpro/developer/methods-auto/library",
      "redirect_document_id": false
    },
    {
      "source_path": "dev-itpro/developer/api/xmltext-addbeforeself-method.md",
      "redirect_url": "/dynamics365/business-central/dev-itpro/developer/methods-auto/library",
      "redirect_document_id": false
    },
    {
      "source_path": "dev-itpro/developer/api/xmltext-asxmlnode-method.md",
      "redirect_url": "/dynamics365/business-central/dev-itpro/developer/methods-auto/library",
      "redirect_document_id": false
    },
    {
      "source_path": "dev-itpro/developer/api/xmltext-class.md",
      "redirect_url": "/dynamics365/business-central/dev-itpro/developer/methods-auto/library",
      "redirect_document_id": false
    },
    {
      "source_path": "dev-itpro/developer/api/xmltext-create-method.md",
      "redirect_url": "/dynamics365/business-central/dev-itpro/developer/methods-auto/library",
      "redirect_document_id": false
    },
    {
      "source_path": "dev-itpro/developer/api/xmltext-getdocument-method.md",
      "redirect_url": "/dynamics365/business-central/dev-itpro/developer/methods-auto/library",
      "redirect_document_id": false
    },
    {
      "source_path": "dev-itpro/developer/api/xmltext-getparent-method.md",
      "redirect_url": "/dynamics365/business-central/dev-itpro/developer/methods-auto/library",
      "redirect_document_id": false
    },
    {
      "source_path": "dev-itpro/developer/api/xmltext-remove-method.md",
      "redirect_url": "/dynamics365/business-central/dev-itpro/developer/methods-auto/library",
      "redirect_document_id": false
    },
    {
      "source_path": "dev-itpro/developer/api/xmltext-replacewith-method.md",
      "redirect_url": "/dynamics365/business-central/dev-itpro/developer/methods-auto/library",
      "redirect_document_id": false
    },
    {
      "source_path": "dev-itpro/developer/api/xmltext-selectnodes-xpath-namespacemanager-nodelist-method.md",
      "redirect_url": "/dynamics365/business-central/dev-itpro/developer/methods-auto/library",
      "redirect_document_id": false
    },
    {
      "source_path": "dev-itpro/developer/api/xmltext-selectnodes-xpath-nodelist-method.md",
      "redirect_url": "/dynamics365/business-central/dev-itpro/developer/methods-auto/library",
      "redirect_document_id": false
    },
    {
      "source_path": "dev-itpro/developer/api/xmltext-selectsinglenode-xpath-namespacemanager-node-method.md",
      "redirect_url": "/dynamics365/business-central/dev-itpro/developer/methods-auto/library",
      "redirect_document_id": false
    },
    {
      "source_path": "dev-itpro/developer/api/xmltext-selectsinglenode-xpath-node-method.md",
      "redirect_url": "/dynamics365/business-central/dev-itpro/developer/methods-auto/library",
      "redirect_document_id": false
    },
    {
      "source_path": "dev-itpro/developer/api/xmltext-value-property.md",
      "redirect_url": "/dynamics365/business-central/dev-itpro/developer/methods-auto/library",
      "redirect_document_id": false
    },
    {
      "source_path": "dev-itpro/developer/api/xmltext-writeto-outstream-method.md",
      "redirect_url": "/dynamics365/business-central/dev-itpro/developer/methods-auto/library",
      "redirect_document_id": false
    },
    {
      "source_path": "dev-itpro/developer/api/xmltext-writeto-text-method.md",
      "redirect_url": "/dynamics365/business-central/dev-itpro/developer/methods-auto/library",
      "redirect_document_id": false
    },
    {
      "source_path": "dev-itpro/developer/datatypes/devenv-al-data-types.md",
      "redirect_url": "/dynamics365/business-central/dev-itpro/developer/methods-auto/library",
      "redirect_document_id": false
    },
    {
      "source_path": "dev-itpro/developer/datatypes/devenv-biginteger-data-type.md",
      "redirect_url": "/dynamics365/business-central/dev-itpro/developer/methods-auto/library",
      "redirect_document_id": false
    },
    {
      "source_path": "dev-itpro/developer/datatypes/devenv-bigtext-data-type.md",
      "redirect_url": "/dynamics365/business-central/dev-itpro/developer/methods-auto/library",
      "redirect_document_id": false
    },
    {
      "source_path": "dev-itpro/developer/datatypes/devenv-blob-data-type.md",
      "redirect_url": "/dynamics365/business-central/dev-itpro/developer/methods-auto/library",
      "redirect_document_id": false
    },
    {
      "source_path": "dev-itpro/developer/datatypes/devenv-boolean-data-type.md",
      "redirect_url": "/dynamics365/business-central/dev-itpro/developer/methods-auto/library",
      "redirect_document_id": false
    },
    {
      "source_path": "dev-itpro/developer/datatypes/devenv-byte-data-type.md",
      "redirect_url": "/dynamics365/business-central/dev-itpro/developer/methods-auto/library",
      "redirect_document_id": false
    },
    {
      "source_path": "dev-itpro/developer/datatypes/devenv-char-data-type.md",
      "redirect_url": "/dynamics365/business-central/dev-itpro/developer/methods-auto/library",
      "redirect_document_id": false
    },
    {
      "source_path": "dev-itpro/developer/datatypes/devenv-code-data-type.md",
      "redirect_url": "/dynamics365/business-central/dev-itpro/developer/methods-auto/library",
      "redirect_document_id": false
    },
    {
      "source_path": "dev-itpro/developer/datatypes/devenv-codeunit-data-type.md",
      "redirect_url": "/dynamics365/business-central/dev-itpro/developer/methods-auto/library",
      "redirect_document_id": false
    },
    {
      "source_path": "dev-itpro/developer/datatypes/devenv-data-scope-type.md",
      "redirect_url": "/dynamics365/business-central/dev-itpro/developer/methods-auto/library",
      "redirect_document_id": false
    },
    {
      "source_path": "dev-itpro/developer/datatypes/devenv-data-type.md",
      "redirect_url": "/dynamics365/business-central/dev-itpro/developer/methods-auto/library",
      "redirect_document_id": false
    },
    {
      "source_path": "dev-itpro/developer/datatypes/devenv-datalength-data-type.md",
      "redirect_url": "/dynamics365/business-central/dev-itpro/developer/methods-auto/library",
      "redirect_document_id": false
    },
    {
      "source_path": "dev-itpro/developer/datatypes/devenv-date-data-type.md",
      "redirect_url": "/dynamics365/business-central/dev-itpro/developer/methods-auto/library",
      "redirect_document_id": false
    },
    {
      "source_path": "dev-itpro/developer/datatypes/devenv-date-formula-data-type.md",
      "redirect_url": "/dynamics365/business-central/dev-itpro/developer/methods-auto/library",
      "redirect_document_id": false
    },
    {
      "source_path": "dev-itpro/developer/datatypes/devenv-datetime-data-type.md",
      "redirect_url": "/dynamics365/business-central/dev-itpro/developer/methods-auto/library",
      "redirect_document_id": false
    },
    {
      "source_path": "dev-itpro/developer/datatypes/devenv-decimal-data-type.md",
      "redirect_url": "/dynamics365/business-central/dev-itpro/developer/methods-auto/library",
      "redirect_document_id": false
    },
    {
      "source_path": "dev-itpro/developer/datatypes/devenv-dialog-data-type.md",
      "redirect_url": "/dynamics365/business-central/dev-itpro/developer/methods-auto/library",
      "redirect_document_id": false
    },
    {
      "source_path": "dev-itpro/developer/datatypes/devenv-dictionary-data-type.md",
      "redirect_url": "/dynamics365/business-central/dev-itpro/developer/methods-auto/library",
      "redirect_document_id": false
    },
    {
      "source_path": "dev-itpro/developer/datatypes/devenv-duration-data-type.md",
      "redirect_url": "/dynamics365/business-central/dev-itpro/developer/methods-auto/library",
      "redirect_document_id": false
    },
    {
      "source_path": "dev-itpro/developer/datatypes/devenv-field-data-types.md",
      "redirect_url": "/dynamics365/business-central/dev-itpro/developer/methods-auto/library",
      "redirect_document_id": false
    },
    {
      "source_path": "dev-itpro/developer/datatypes/devenv-field-no.-data-type.md",
      "redirect_url": "/dynamics365/business-central/dev-itpro/developer/methods-auto/library",
      "redirect_document_id": false
    },
    {
      "source_path": "dev-itpro/developer/datatypes/devenv-fieldref-data-type.md",
      "redirect_url": "/dynamics365/business-central/dev-itpro/developer/methods-auto/library",
      "redirect_document_id": false
    },
    {
      "source_path": "dev-itpro/developer/datatypes/devenv-file-data-type.md",
      "redirect_url": "/dynamics365/business-central/dev-itpro/developer/methods-auto/library",
      "redirect_document_id": false
    },
    {
      "source_path": "dev-itpro/developer/datatypes/devenv-filterpagebuilder-data-type.md",
      "redirect_url": "/dynamics365/business-central/dev-itpro/developer/methods-auto/library",
      "redirect_document_id": false
    },
    {
      "source_path": "dev-itpro/developer/datatypes/devenv-guid-data-type.md",
      "redirect_url": "/dynamics365/business-central/dev-itpro/developer/methods-auto/library",
      "redirect_document_id": false
    },
    {
      "source_path": "dev-itpro/developer/datatypes/devenv-id-data-type.md",
      "redirect_url": "/dynamics365/business-central/dev-itpro/developer/methods-auto/library",
      "redirect_document_id": false
    },
    {
      "source_path": "dev-itpro/developer/datatypes/devenv-instream-and-outstream-data-types.md",
      "redirect_url": "/dynamics365/business-central/dev-itpro/developer/methods-auto/library",
      "redirect_document_id": false
    },
    {
      "source_path": "dev-itpro/developer/datatypes/devenv-integer-data-type.md",
      "redirect_url": "/dynamics365/business-central/dev-itpro/developer/methods-auto/library",
      "redirect_document_id": false
    },
    {
      "source_path": "dev-itpro/developer/datatypes/devenv-keyref-data-type.md",
      "redirect_url": "/dynamics365/business-central/dev-itpro/developer/methods-auto/library",
      "redirect_document_id": false
    },
    {
      "source_path": "dev-itpro/developer/datatypes/devenv-list-data-type.md",
      "redirect_url": "/dynamics365/business-central/dev-itpro/developer/methods-auto/library",
      "redirect_document_id": false
    },
    {
      "source_path": "dev-itpro/developer/datatypes/devenv-media-data-type.md",
      "redirect_url": "/dynamics365/business-central/dev-itpro/developer/methods-auto/library",
      "redirect_document_id": false
    },
    {
      "source_path": "dev-itpro/developer/datatypes/devenv-mediaset-data-type.md",
      "redirect_url": "/dynamics365/business-central/dev-itpro/developer/methods-auto/library",
      "redirect_document_id": false
    },
    {
      "source_path": "dev-itpro/developer/datatypes/devenv-name-data-type.md",
      "redirect_url": "/dynamics365/business-central/dev-itpro/developer/methods-auto/library",
      "redirect_document_id": false
    },
    {
      "source_path": "dev-itpro/developer/datatypes/devenv-notification-data-type.md",
      "redirect_url": "/dynamics365/business-central/dev-itpro/developer/methods-auto/library",
      "redirect_document_id": false
    },
    {
      "source_path": "dev-itpro/developer/datatypes/devenv-option-data-type.md",
      "redirect_url": "/dynamics365/business-central/dev-itpro/developer/methods-auto/library",
      "redirect_document_id": false
    },
    {
      "source_path": "dev-itpro/developer/datatypes/devenv-page-data-type.md",
      "redirect_url": "/dynamics365/business-central/dev-itpro/developer/methods-auto/library",
      "redirect_document_id": false
    },
    {
      "source_path": "dev-itpro/developer/datatypes/devenv-query-data-type.md",
      "redirect_url": "/dynamics365/business-central/dev-itpro/developer/methods-auto/library",
      "redirect_document_id": false
    },
    {
      "source_path": "dev-itpro/developer/datatypes/devenv-record-data-type.md",
      "redirect_url": "/dynamics365/business-central/dev-itpro/developer/methods-auto/library",
      "redirect_document_id": false
    },
    {
      "source_path": "dev-itpro/developer/datatypes/devenv-recordid-data-type.md",
      "redirect_url": "/dynamics365/business-central/dev-itpro/developer/methods-auto/library",
      "redirect_document_id": false
    },
    {
      "source_path": "dev-itpro/developer/datatypes/devenv-recordref-data-type.md",
      "redirect_url": "/dynamics365/business-central/dev-itpro/developer/methods-auto/library",
      "redirect_document_id": false
    },
    {
      "source_path": "dev-itpro/developer/datatypes/devenv-report-data-type.md",
      "redirect_url": "/dynamics365/business-central/dev-itpro/developer/methods-auto/library",
      "redirect_document_id": false
    },
    {
      "source_path": "dev-itpro/developer/datatypes/devenv-sessionsettings-data-type.md",
      "redirect_url": "/dynamics365/business-central/dev-itpro/developer/methods-auto/library",
      "redirect_document_id": false
    },
    {
      "source_path": "dev-itpro/developer/datatypes/devenv-sql-server-data-types.md",
      "redirect_url": "/dynamics365/business-central/dev-itpro/developer/methods-auto/library",
      "redirect_document_id": false
    },
    {
      "source_path": "dev-itpro/developer/datatypes/devenv-system.md",
      "redirect_url": "/dynamics365/business-central/dev-itpro/developer/methods-auto/library",
      "redirect_document_id": false
    },
    {
      "source_path": "dev-itpro/developer/datatypes/devenv-tableconnectiontype-data-type.md",
      "redirect_url": "/dynamics365/business-central/dev-itpro/developer/methods-auto/library",
      "redirect_document_id": false
    },
    {
      "source_path": "dev-itpro/developer/datatypes/devenv-tablefilter-data-type.md",
      "redirect_url": "/dynamics365/business-central/dev-itpro/developer/methods-auto/library",
      "redirect_document_id": false
    },
    {
      "source_path": "dev-itpro/developer/datatypes/devenv-taskscheduler-data-type.md",
      "redirect_url": "/dynamics365/business-central/dev-itpro/developer/methods-auto/library",
      "redirect_document_id": false
    },
    {
      "source_path": "dev-itpro/developer/datatypes/devenv-testpage-data-type.md",
      "redirect_url": "/dynamics365/business-central/dev-itpro/developer/methods-auto/library",
      "redirect_document_id": false
    },
    {
      "source_path": "dev-itpro/developer/datatypes/devenv-testrequestpage-data-type.md",
      "redirect_url": "/dynamics365/business-central/dev-itpro/developer/methods-auto/library",
      "redirect_document_id": false
    },
    {
      "source_path": "dev-itpro/developer/datatypes/devenv-text-data-type.md",
      "redirect_url": "/dynamics365/business-central/dev-itpro/developer/methods-auto/library",
      "redirect_document_id": false
    },
    {
      "source_path": "dev-itpro/developer/datatypes/devenv-time-data-type.md",
      "redirect_url": "/dynamics365/business-central/dev-itpro/developer/methods-auto/library",
      "redirect_document_id": false
    },
    {
      "source_path": "dev-itpro/developer/datatypes/devenv-transactiontype-data-type.md",
      "redirect_url": "/dynamics365/business-central/dev-itpro/developer/methods-auto/library",
      "redirect_document_id": false
    },
    {
      "source_path": "dev-itpro/developer/datatypes/devenv-variant-data-type.md",
      "redirect_url": "/dynamics365/business-central/dev-itpro/developer/methods-auto/library",
      "redirect_document_id": false
    },
    {
      "source_path": "dev-itpro/developer/datatypes/devenv-xmlport-data-type.md",
      "redirect_url": "/dynamics365/business-central/dev-itpro/developer/methods-auto/library",
      "redirect_document_id": false
    },
    {
      "source_path": "dev-itpro/developer/devenv-codeanalyzer-appsourcecop-rules.md",
      "redirect_url": "analyzers/appsourcecop",
      "redirect_document_id": false
    },
    {
      "source_path": "dev-itpro/developer/devenv-codeanalyzer-codecop-rules.md",
      "redirect_url": "analyzers/codecop",
      "redirect_document_id": false
    },
    {
      "source_path": "dev-itpro/developer/devenv-codeanalyzer-pertenantextensioncop-rules.md",
      "redirect_url": "analyzers/pertenantextensioncop",
      "redirect_document_id": false
    },
    {
      "source_path": "dev-itpro/developer/devenv-codeanalyzer-uicop-rules.md",
      "redirect_url": "analyzers/uicop",
      "redirect_document_id": false
    },
    {
      "source_path": "dev-itpro/developer/devenv-develop-apps-for-fin.md",
      "redirect_url": "https://www.microsoft.com",
      "redirect_document_id": false
    },
    {
      "source_path": "dev-itpro/developer/devenv-develop-connect-apps-for-fin.md",
      "redirect_url": "https://www.microsoft.com",
      "redirect_document_id": false
    },
    {
      "source_path": "dev-itpro/developer/devenv-multilanguage-development.md",
      "redirect_url": "devenv-work-with-translation-files",
      "redirect_document_id": false
    },
    {
      "source_path": "dev-itpro/developer/devenv-triggers-overview.md",
      "redirect_url": "triggers/devenv-triggers.md",
      "redirect_document_id": false
    },
    {
      "source_path": "dev-itpro/developer/methods/devenv-abs-method-decimal-integer-biginteger.md",
      "redirect_url": "/dynamics365/business-central/dev-itpro/developer/methods-auto/library",
      "redirect_document_id": false
    },
    {
      "source_path": "dev-itpro/developer/methods/devenv-activate-method-testpage-field.md",
      "redirect_url": "/dynamics365/business-central/dev-itpro/developer/methods-auto/library",
      "redirect_document_id": false
    },
    {
      "source_path": "dev-itpro/developer/methods/devenv-active-method-fieldref.md",
      "redirect_url": "/dynamics365/business-central/dev-itpro/developer/methods-auto/library",
      "redirect_document_id": false
    },
    {
      "source_path": "dev-itpro/developer/methods/devenv-active-method-keyref.md",
      "redirect_url": "/dynamics365/business-central/dev-itpro/developer/methods-auto/library",
      "redirect_document_id": false
    },
    {
      "source_path": "dev-itpro/developer/methods/devenv-addaction-method-notification.md",
      "redirect_url": "/dynamics365/business-central/dev-itpro/developer/methods-auto/library",
      "redirect_document_id": false
    },
    {
      "source_path": "dev-itpro/developer/methods/devenv-addfield-method.md",
      "redirect_url": "/dynamics365/business-central/dev-itpro/developer/methods-auto/library",
      "redirect_document_id": false
    },
    {
      "source_path": "dev-itpro/developer/methods/devenv-addfieldno-method.md",
      "redirect_url": "/dynamics365/business-central/dev-itpro/developer/methods-auto/library",
      "redirect_document_id": false
    },
    {
      "source_path": "dev-itpro/developer/methods/devenv-addlink-method-record.md",
      "redirect_url": "/dynamics365/business-central/dev-itpro/developer/methods-auto/library",
      "redirect_document_id": false
    },
    {
      "source_path": "dev-itpro/developer/methods/devenv-addlink-method-recordref.md",
      "redirect_url": "/dynamics365/business-central/dev-itpro/developer/methods-auto/library",
      "redirect_document_id": false
    },
    {
      "source_path": "dev-itpro/developer/methods/devenv-addrecord-method.md",
      "redirect_url": "/dynamics365/business-central/dev-itpro/developer/methods-auto/library",
      "redirect_document_id": false
    },
    {
      "source_path": "dev-itpro/developer/methods/devenv-addrecordref-method.md",
      "redirect_url": "/dynamics365/business-central/dev-itpro/developer/methods-auto/library",
      "redirect_document_id": false
    },
    {
      "source_path": "dev-itpro/developer/methods/devenv-addtable-method.md",
      "redirect_url": "/dynamics365/business-central/dev-itpro/developer/methods-auto/library",
      "redirect_document_id": false
    },
    {
      "source_path": "dev-itpro/developer/methods/devenv-addtext-method-bigtext.md",
      "redirect_url": "/dynamics365/business-central/dev-itpro/developer/methods-auto/library",
      "redirect_document_id": false
    },
    {
      "source_path": "dev-itpro/developer/methods/devenv-al-method-reference.md",
      "redirect_url": "/dynamics365/business-central/dev-itpro/developer/methods-auto/library",
      "redirect_document_id": false
    },
    {
      "source_path": "dev-itpro/developer/methods/devenv-applicationarea-method.md",
      "redirect_url": "/dynamics365/business-central/dev-itpro/developer/methods-auto/library",
      "redirect_document_id": false
    },
    {
      "source_path": "dev-itpro/developer/methods/devenv-applicationpath-method.md",
      "redirect_url": "/dynamics365/business-central/dev-itpro/developer/methods-auto/library",
      "redirect_document_id": false
    },
    {
      "source_path": "dev-itpro/developer/methods/devenv-arraylen-method.md",
      "redirect_url": "/dynamics365/business-central/dev-itpro/developer/methods-auto/library",
      "redirect_document_id": false
    },
    {
      "source_path": "dev-itpro/developer/methods/devenv-asboolean-method-testpage-field.md",
      "redirect_url": "/dynamics365/business-central/dev-itpro/developer/methods-auto/library",
      "redirect_document_id": false
    },
    {
      "source_path": "dev-itpro/developer/methods/devenv-ascending-method-record.md",
      "redirect_url": "/dynamics365/business-central/dev-itpro/developer/methods-auto/library",
      "redirect_document_id": false
    },
    {
      "source_path": "dev-itpro/developer/methods/devenv-ascending-method-recordref.md",
      "redirect_url": "/dynamics365/business-central/dev-itpro/developer/methods-auto/library",
      "redirect_document_id": false
    },
    {
      "source_path": "dev-itpro/developer/methods/devenv-ascending-method-testpage-filter.md",
      "redirect_url": "/dynamics365/business-central/dev-itpro/developer/methods-auto/library",
      "redirect_document_id": false
    },
    {
      "source_path": "dev-itpro/developer/methods/devenv-asdecimal-method-testpage-field.md",
      "redirect_url": "/dynamics365/business-central/dev-itpro/developer/methods-auto/library",
      "redirect_document_id": false
    },
    {
      "source_path": "dev-itpro/developer/methods/devenv-asinteger-method-testpage-field.md",
      "redirect_url": "/dynamics365/business-central/dev-itpro/developer/methods-auto/library",
      "redirect_document_id": false
    },
    {
      "source_path": "dev-itpro/developer/methods/devenv-assertequals-method-testpage-field.md",
      "redirect_url": "/dynamics365/business-central/dev-itpro/developer/methods-auto/library",
      "redirect_document_id": false
    },
    {
      "source_path": "dev-itpro/developer/methods/devenv-assistedit-method-testpage-field.md",
      "redirect_url": "/dynamics365/business-central/dev-itpro/developer/methods-auto/library",
      "redirect_document_id": false
    },
    {
      "source_path": "dev-itpro/developer/methods/devenv-attach-method-debugger.md",
      "redirect_url": "/dynamics365/business-central/dev-itpro/developer/methods-auto/library",
      "redirect_document_id": false
    },
    {
      "source_path": "dev-itpro/developer/methods/devenv-bigtext-methods.md",
      "redirect_url": "/dynamics365/business-central/dev-itpro/developer/methods-auto/library",
      "redirect_document_id": false
    },
    {
      "source_path": "dev-itpro/developer/methods/devenv-bindsubscription-method.md",
      "redirect_url": "/dynamics365/business-central/dev-itpro/developer/methods-auto/library",
      "redirect_document_id": false
    },
    {
      "source_path": "dev-itpro/developer/methods/devenv-break-method-debugger.md",
      "redirect_url": "/dynamics365/business-central/dev-itpro/developer/methods-auto/library",
      "redirect_document_id": false
    },
    {
      "source_path": "dev-itpro/developer/methods/devenv-break-method-report-xmlport.md",
      "redirect_url": "/dynamics365/business-central/dev-itpro/developer/methods-auto/library",
      "redirect_document_id": false
    },
    {
      "source_path": "dev-itpro/developer/methods/devenv-breakonerror-method-debugger.md",
      "redirect_url": "/dynamics365/business-central/dev-itpro/developer/methods-auto/library",
      "redirect_document_id": false
    },
    {
      "source_path": "dev-itpro/developer/methods/devenv-breakonrecordchanges-method-debugger.md",
      "redirect_url": "/dynamics365/business-central/dev-itpro/developer/methods-auto/library",
      "redirect_document_id": false
    },
    {
      "source_path": "dev-itpro/developer/methods/devenv-breakunbound-method-xmlport.md",
      "redirect_url": "/dynamics365/business-central/dev-itpro/developer/methods-auto/library",
      "redirect_document_id": false
    },
    {
      "source_path": "dev-itpro/developer/methods/devenv-calcdate-method-date.md",
      "redirect_url": "/dynamics365/business-central/dev-itpro/developer/methods-auto/library",
      "redirect_document_id": false
    },
    {
      "source_path": "dev-itpro/developer/methods/devenv-calcfield-method-fieldref.md",
      "redirect_url": "/dynamics365/business-central/dev-itpro/developer/methods-auto/library",
      "redirect_document_id": false
    },
    {
      "source_path": "dev-itpro/developer/methods/devenv-calcfields-calcsums-fielderror-fieldname-init-testfield-and-validate-methods.md",
      "redirect_url": "/dynamics365/business-central/dev-itpro/developer/methods-auto/library",
      "redirect_document_id": false
    },
    {
      "source_path": "dev-itpro/developer/methods/devenv-calcfields-method-record.md",
      "redirect_url": "/dynamics365/business-central/dev-itpro/developer/methods-auto/library",
      "redirect_document_id": false
    },
    {
      "source_path": "dev-itpro/developer/methods/devenv-calcsum-method-fieldref.md",
      "redirect_url": "/dynamics365/business-central/dev-itpro/developer/methods-auto/library",
      "redirect_document_id": false
    },
    {
      "source_path": "dev-itpro/developer/methods/devenv-calcsums-method-record.md",
      "redirect_url": "/dynamics365/business-central/dev-itpro/developer/methods-auto/library",
      "redirect_document_id": false
    },
    {
      "source_path": "dev-itpro/developer/methods/devenv-canceltask-method.md",
      "redirect_url": "/dynamics365/business-central/dev-itpro/developer/methods-auto/library",
      "redirect_document_id": false
    },
    {
      "source_path": "dev-itpro/developer/methods/devenv-canloadtype-method.md",
      "redirect_url": "/dynamics365/business-central/dev-itpro/developer/methods-auto/library",
      "redirect_document_id": false
    },
    {
      "source_path": "dev-itpro/developer/methods/devenv-caption-method-fieldref-testpage-field.md",
      "redirect_url": "/dynamics365/business-central/dev-itpro/developer/methods-auto/library",
      "redirect_document_id": false
    },
    {
      "source_path": "dev-itpro/developer/methods/devenv-caption-method-recordref.md",
      "redirect_url": "/dynamics365/business-central/dev-itpro/developer/methods-auto/library",
      "redirect_document_id": false
    },
    {
      "source_path": "dev-itpro/developer/methods/devenv-caption-method-testpage.md",
      "redirect_url": "/dynamics365/business-central/dev-itpro/developer/methods-auto/library",
      "redirect_document_id": false
    },
    {
      "source_path": "dev-itpro/developer/methods/devenv-captionclasstranslate-method.md",
      "redirect_url": "/dynamics365/business-central/dev-itpro/developer/methods-auto/library",
      "redirect_document_id": false
    },
    {
      "source_path": "dev-itpro/developer/methods/devenv-changecompany-method-record.md",
      "redirect_url": "/dynamics365/business-central/dev-itpro/developer/methods-auto/library",
      "redirect_document_id": false
    },
    {
      "source_path": "dev-itpro/developer/methods/devenv-changecompany-method-recordref.md",
      "redirect_url": "/dynamics365/business-central/dev-itpro/developer/methods-auto/library",
      "redirect_document_id": false
    },
    {
      "source_path": "dev-itpro/developer/methods/devenv-checklicensefile-method-database.md",
      "redirect_url": "/dynamics365/business-central/dev-itpro/developer/methods-auto/library",
      "redirect_document_id": false
    },
    {
      "source_path": "dev-itpro/developer/methods/devenv-class-method-fieldref.md",
      "redirect_url": "/dynamics365/business-central/dev-itpro/developer/methods-auto/library",
      "redirect_document_id": false
    },
    {
      "source_path": "dev-itpro/developer/methods/devenv-clear-method.md",
      "redirect_url": "/dynamics365/business-central/dev-itpro/developer/methods-auto/library",
      "redirect_document_id": false
    },
    {
      "source_path": "dev-itpro/developer/methods/devenv-clearall-method.md",
      "redirect_url": "/dynamics365/business-central/dev-itpro/developer/methods-auto/library",
      "redirect_document_id": false
    },
    {
      "source_path": "dev-itpro/developer/methods/devenv-clearlasterror-method.md",
      "redirect_url": "/dynamics365/business-central/dev-itpro/developer/methods-auto/library",
      "redirect_document_id": false
    },
    {
      "source_path": "dev-itpro/developer/methods/devenv-clearmarks-method-record.md",
      "redirect_url": "/dynamics365/business-central/dev-itpro/developer/methods-auto/library",
      "redirect_document_id": false
    },
    {
      "source_path": "dev-itpro/developer/methods/devenv-close-method-dialog.md",
      "redirect_url": "/dynamics365/business-central/dev-itpro/developer/methods-auto/library",
      "redirect_document_id": false
    },
    {
      "source_path": "dev-itpro/developer/methods/devenv-close-method-file.md",
      "redirect_url": "/dynamics365/business-central/dev-itpro/developer/methods-auto/library",
      "redirect_document_id": false
    },
    {
      "source_path": "dev-itpro/developer/methods/devenv-close-method-query.md",
      "redirect_url": "/dynamics365/business-central/dev-itpro/developer/methods-auto/library",
      "redirect_document_id": false
    },
    {
      "source_path": "dev-itpro/developer/methods/devenv-close-method-recordref.md",
      "redirect_url": "/dynamics365/business-central/dev-itpro/developer/methods-auto/library",
      "redirect_document_id": false
    },
    {
      "source_path": "dev-itpro/developer/methods/devenv-close-method-testpage.md",
      "redirect_url": "/dynamics365/business-central/dev-itpro/developer/methods-auto/library",
      "redirect_document_id": false
    },
    {
      "source_path": "dev-itpro/developer/methods/devenv-closingdate-method-date.md",
      "redirect_url": "/dynamics365/business-central/dev-itpro/developer/methods-auto/library",
      "redirect_document_id": false
    },
    {
      "source_path": "dev-itpro/developer/methods/devenv-codeunit.run-method-codeunit.md",
      "redirect_url": "/dynamics365/business-central/dev-itpro/developer/methods-auto/library",
      "redirect_document_id": false
    },
    {
      "source_path": "dev-itpro/developer/methods/devenv-columncaption-method.md",
      "redirect_url": "/dynamics365/business-central/dev-itpro/developer/methods-auto/library",
      "redirect_document_id": false
    },
    {
      "source_path": "dev-itpro/developer/methods/devenv-columnname-method.md",
      "redirect_url": "/dynamics365/business-central/dev-itpro/developer/methods-auto/library",
      "redirect_document_id": false
    },
    {
      "source_path": "dev-itpro/developer/methods/devenv-columnno-method.md",
      "redirect_url": "/dynamics365/business-central/dev-itpro/developer/methods-auto/library",
      "redirect_document_id": false
    },
    {
      "source_path": "dev-itpro/developer/methods/devenv-commit-method-database.md",
      "redirect_url": "/dynamics365/business-central/dev-itpro/developer/methods-auto/library",
      "redirect_document_id": false
    },
    {
      "source_path": "dev-itpro/developer/methods/devenv-company-method-record.md",
      "redirect_url": "/dynamics365/business-central/dev-itpro/developer/methods-auto/library",
      "redirect_document_id": false
    },
    {
      "source_path": "dev-itpro/developer/methods/devenv-company-method-sessionsettings.md",
      "redirect_url": "/dynamics365/business-central/dev-itpro/developer/methods-auto/library",
      "redirect_document_id": false
    },
    {
      "source_path": "dev-itpro/developer/methods/devenv-companyname-method-database.md",
      "redirect_url": "/dynamics365/business-central/dev-itpro/developer/methods-auto/library",
      "redirect_document_id": false
    },
    {
      "source_path": "dev-itpro/developer/methods/devenv-compressarray-method.md",
      "redirect_url": "/dynamics365/business-central/dev-itpro/developer/methods-auto/library",
      "redirect_document_id": false
    },
    {
      "source_path": "dev-itpro/developer/methods/devenv-confirm-method-dialog.md",
      "redirect_url": "/dynamics365/business-central/dev-itpro/developer/methods-auto/library",
      "redirect_document_id": false
    },
    {
      "source_path": "dev-itpro/developer/methods/devenv-consistent-method-record.md",
      "redirect_url": "/dynamics365/business-central/dev-itpro/developer/methods-auto/library",
      "redirect_document_id": false
    },
    {
      "source_path": "dev-itpro/developer/methods/devenv-contains-method-text.md",
      "redirect_url": "/dynamics365/business-central/dev-itpro/developer/methods-auto/library",
      "redirect_document_id": false
    },
    {
      "source_path": "dev-itpro/developer/methods/devenv-continue-method-debugger.md",
      "redirect_url": "/dynamics365/business-central/dev-itpro/developer/methods-auto/library",
      "redirect_document_id": false
    },
    {
      "source_path": "dev-itpro/developer/methods/devenv-convertstr-method-code-text.md",
      "redirect_url": "/dynamics365/business-central/dev-itpro/developer/methods-auto/library",
      "redirect_document_id": false
    },
    {
      "source_path": "dev-itpro/developer/methods/devenv-copy-method-file.md",
      "redirect_url": "/dynamics365/business-central/dev-itpro/developer/methods-auto/library",
      "redirect_document_id": false
    },
    {
      "source_path": "dev-itpro/developer/methods/devenv-copy-method-record.md",
      "redirect_url": "/dynamics365/business-central/dev-itpro/developer/methods-auto/library",
      "redirect_document_id": false
    },
    {
      "source_path": "dev-itpro/developer/methods/devenv-copyarray-method.md",
      "redirect_url": "/dynamics365/business-central/dev-itpro/developer/methods-auto/library",
      "redirect_document_id": false
    },
    {
      "source_path": "dev-itpro/developer/methods/devenv-copycompany-method-database.md",
      "redirect_url": "/dynamics365/business-central/dev-itpro/developer/methods-auto/library",
      "redirect_document_id": false
    },
    {
      "source_path": "dev-itpro/developer/methods/devenv-copyfilter-method-record.md",
      "redirect_url": "/dynamics365/business-central/dev-itpro/developer/methods-auto/library",
      "redirect_document_id": false
    },
    {
      "source_path": "dev-itpro/developer/methods/devenv-copyfilters-method-record.md",
      "redirect_url": "/dynamics365/business-central/dev-itpro/developer/methods-auto/library",
      "redirect_document_id": false
    },
    {
      "source_path": "dev-itpro/developer/methods/devenv-copylinks-method-record.md",
      "redirect_url": "/dynamics365/business-central/dev-itpro/developer/methods-auto/library",
      "redirect_document_id": false
    },
    {
      "source_path": "dev-itpro/developer/methods/devenv-copylinks-method-recordref.md",
      "redirect_url": "/dynamics365/business-central/dev-itpro/developer/methods-auto/library",
      "redirect_document_id": false
    },
    {
      "source_path": "dev-itpro/developer/methods/devenv-copystr-method-code-text.md",
      "redirect_url": "/dynamics365/business-central/dev-itpro/developer/methods-auto/library",
      "redirect_document_id": false
    },
    {
      "source_path": "dev-itpro/developer/methods/devenv-copystream-method.md",
      "redirect_url": "/dynamics365/business-central/dev-itpro/developer/methods-auto/library",
      "redirect_document_id": false
    },
    {
      "source_path": "dev-itpro/developer/methods/devenv-count-method-filterpagebuilder.md",
      "redirect_url": "/dynamics365/business-central/dev-itpro/developer/methods-auto/library",
      "redirect_document_id": false
    },
    {
      "source_path": "dev-itpro/developer/methods/devenv-count-method-mediaset.md",
      "redirect_url": "/dynamics365/business-central/dev-itpro/developer/methods-auto/library",
      "redirect_document_id": false
    },
    {
      "source_path": "dev-itpro/developer/methods/devenv-count-method-record.md",
      "redirect_url": "/dynamics365/business-central/dev-itpro/developer/methods-auto/library",
      "redirect_document_id": false
    },
    {
      "source_path": "dev-itpro/developer/methods/devenv-count-method-recordref.md",
      "redirect_url": "/dynamics365/business-central/dev-itpro/developer/methods-auto/library",
      "redirect_document_id": false
    },
    {
      "source_path": "dev-itpro/developer/methods/devenv-create-method-file.md",
      "redirect_url": "/dynamics365/business-central/dev-itpro/developer/methods-auto/library",
      "redirect_document_id": false
    },
    {
      "source_path": "dev-itpro/developer/methods/devenv-createdatetime-method-datetime.md",
      "redirect_url": "/dynamics365/business-central/dev-itpro/developer/methods-auto/library",
      "redirect_document_id": false
    },
    {
      "source_path": "dev-itpro/developer/methods/devenv-createencryptionkey-method.md",
      "redirect_url": "/dynamics365/business-central/dev-itpro/developer/methods-auto/library",
      "redirect_document_id": false
    },
    {
      "source_path": "dev-itpro/developer/methods/devenv-createguid-method-guid.md",
      "redirect_url": "/dynamics365/business-central/dev-itpro/developer/methods-auto/library",
      "redirect_document_id": false
    },
    {
      "source_path": "dev-itpro/developer/methods/devenv-createinstream-method-blob.md",
      "redirect_url": "/dynamics365/business-central/dev-itpro/developer/methods-auto/library",
      "redirect_document_id": false
    },
    {
      "source_path": "dev-itpro/developer/methods/devenv-createinstream-method-file.md",
      "redirect_url": "/dynamics365/business-central/dev-itpro/developer/methods-auto/library",
      "redirect_document_id": false
    },
    {
      "source_path": "dev-itpro/developer/methods/devenv-createoutstream-method-blob.md",
      "redirect_url": "/dynamics365/business-central/dev-itpro/developer/methods-auto/library",
      "redirect_document_id": false
    },
    {
      "source_path": "dev-itpro/developer/methods/devenv-createoutstream-method-file.md",
      "redirect_url": "/dynamics365/business-central/dev-itpro/developer/methods-auto/library",
      "redirect_document_id": false
    },
    {
      "source_path": "dev-itpro/developer/methods/devenv-createtask-method.md",
      "redirect_url": "/dynamics365/business-central/dev-itpro/developer/methods-auto/library",
      "redirect_document_id": false
    },
    {
      "source_path": "dev-itpro/developer/methods/devenv-createtempfile-method-file.md",
      "redirect_url": "/dynamics365/business-central/dev-itpro/developer/methods-auto/library",
      "redirect_document_id": false
    },
    {
      "source_path": "dev-itpro/developer/methods/devenv-createtotals-method-report.md",
      "redirect_url": "/dynamics365/business-central/dev-itpro/developer/methods-auto/library",
      "redirect_document_id": false
    },
    {
      "source_path": "dev-itpro/developer/methods/devenv-currentclienttype-method.md",
      "redirect_url": "/dynamics365/business-central/dev-itpro/developer/methods-auto/library",
      "redirect_document_id": false
    },
    {
      "source_path": "dev-itpro/developer/methods/devenv-currentcompany-method-record.md",
      "redirect_url": "/dynamics365/business-central/dev-itpro/developer/methods-auto/library",
      "redirect_document_id": false
    },
    {
      "source_path": "dev-itpro/developer/methods/devenv-currentcompany-method-recordref.md",
      "redirect_url": "/dynamics365/business-central/dev-itpro/developer/methods-auto/library",
      "redirect_document_id": false
    },
    {
      "source_path": "dev-itpro/developer/methods/devenv-currentdatetime-method-datetime.md",
      "redirect_url": "/dynamics365/business-central/dev-itpro/developer/methods-auto/library",
      "redirect_document_id": false
    },
    {
      "source_path": "dev-itpro/developer/methods/devenv-currentexecutionmode-method-sessions.md",
      "redirect_url": "/dynamics365/business-central/dev-itpro/developer/methods-auto/library",
      "redirect_document_id": false
    },
    {
      "source_path": "dev-itpro/developer/methods/devenv-currentkey-method-record.md",
      "redirect_url": "/dynamics365/business-central/dev-itpro/developer/methods-auto/library",
      "redirect_document_id": false
    },
    {
      "source_path": "dev-itpro/developer/methods/devenv-currentkey-method-recordref.md",
      "redirect_url": "/dynamics365/business-central/dev-itpro/developer/methods-auto/library",
      "redirect_document_id": false
    },
    {
      "source_path": "dev-itpro/developer/methods/devenv-currentkey-method-testpage-filter.md",
      "redirect_url": "/dynamics365/business-central/dev-itpro/developer/methods-auto/library",
      "redirect_document_id": false
    },
    {
      "source_path": "dev-itpro/developer/methods/devenv-currentkeyindex-method-recordref.md",
      "redirect_url": "/dynamics365/business-central/dev-itpro/developer/methods-auto/library",
      "redirect_document_id": false
    },
    {
      "source_path": "dev-itpro/developer/methods/devenv-currenttransactiontype-method-database.md",
      "redirect_url": "/dynamics365/business-central/dev-itpro/developer/methods-auto/library",
      "redirect_document_id": false
    },
    {
      "source_path": "dev-itpro/developer/methods/devenv-database-methods.md",
      "redirect_url": "/dynamics365/business-central/dev-itpro/developer/methods-auto/library",
      "redirect_document_id": false
    },
    {
      "source_path": "dev-itpro/developer/methods/devenv-datafileinformation-method-database.md",
      "redirect_url": "/dynamics365/business-central/dev-itpro/developer/methods-auto/library",
      "redirect_document_id": false
    },
    {
      "source_path": "dev-itpro/developer/methods/devenv-date-and-time-methods.md",
      "redirect_url": "/dynamics365/business-central/dev-itpro/developer/methods-auto/library",
      "redirect_document_id": false
    },
    {
      "source_path": "dev-itpro/developer/methods/devenv-date2dmy-method-date.md",
      "redirect_url": "/dynamics365/business-central/dev-itpro/developer/methods-auto/library",
      "redirect_document_id": false
    },
    {
      "source_path": "dev-itpro/developer/methods/devenv-date2dwy-method-date.md",
      "redirect_url": "/dynamics365/business-central/dev-itpro/developer/methods-auto/library",
      "redirect_document_id": false
    },
    {
      "source_path": "dev-itpro/developer/methods/devenv-datetime-methods.md",
      "redirect_url": "/dynamics365/business-central/dev-itpro/developer/methods-auto/library",
      "redirect_document_id": false
    },
    {
      "source_path": "dev-itpro/developer/methods/devenv-deactivate-method-debugger.md",
      "redirect_url": "/dynamics365/business-central/dev-itpro/developer/methods-auto/library",
      "redirect_document_id": false
    },
    {
      "source_path": "dev-itpro/developer/methods/devenv-debuggedsessionid-method-debugger.md",
      "redirect_url": "/dynamics365/business-central/dev-itpro/developer/methods-auto/library",
      "redirect_document_id": false
    },
    {
      "source_path": "dev-itpro/developer/methods/devenv-debugger-methods.md",
      "redirect_url": "/dynamics365/business-central/dev-itpro/developer/methods-auto/library",
      "redirect_document_id": false
    },
    {
      "source_path": "dev-itpro/developer/methods/devenv-debuggingsessionid-method-debugger.md",
      "redirect_url": "/dynamics365/business-central/dev-itpro/developer/methods-auto/library",
      "redirect_document_id": false
    },
    {
      "source_path": "dev-itpro/developer/methods/devenv-decrypt-method.md",
      "redirect_url": "/dynamics365/business-central/dev-itpro/developer/methods-auto/library",
      "redirect_document_id": false
    },
    {
      "source_path": "dev-itpro/developer/methods/devenv-defaultclienttype-method.md",
      "redirect_url": "/dynamics365/business-central/dev-itpro/developer/methods-auto/library",
      "redirect_document_id": false
    },
    {
      "source_path": "dev-itpro/developer/methods/devenv-defaultlayout-method.md",
      "redirect_url": "/dynamics365/business-central/dev-itpro/developer/methods-auto/library",
      "redirect_document_id": false
    },
    {
      "source_path": "dev-itpro/developer/methods/devenv-delchr-method-code-text.md",
      "redirect_url": "/dynamics365/business-central/dev-itpro/developer/methods-auto/library",
      "redirect_document_id": false
    },
    {
      "source_path": "dev-itpro/developer/methods/devenv-delete-method-record.md",
      "redirect_url": "/dynamics365/business-central/dev-itpro/developer/methods-auto/library",
      "redirect_document_id": false
    },
    {
      "source_path": "dev-itpro/developer/methods/devenv-delete-method-recordref.md",
      "redirect_url": "/dynamics365/business-central/dev-itpro/developer/methods-auto/library",
      "redirect_document_id": false
    },
    {
      "source_path": "dev-itpro/developer/methods/devenv-deleteall-method-record.md",
      "redirect_url": "/dynamics365/business-central/dev-itpro/developer/methods-auto/library",
      "redirect_document_id": false
    },
    {
      "source_path": "dev-itpro/developer/methods/devenv-deleteall-method-recordref.md",
      "redirect_url": "/dynamics365/business-central/dev-itpro/developer/methods-auto/library",
      "redirect_document_id": false
    },
    {
      "source_path": "dev-itpro/developer/methods/devenv-deletearchivedata-method.md",
      "redirect_url": "/dynamics365/business-central/dev-itpro/developer/methods-auto/library",
      "redirect_document_id": false
    },
    {
      "source_path": "dev-itpro/developer/methods/devenv-deleteencryptionkey-method.md",
      "redirect_url": "/dynamics365/business-central/dev-itpro/developer/methods-auto/library",
      "redirect_document_id": false
    },
    {
      "source_path": "dev-itpro/developer/methods/devenv-deletelink-method-record.md",
      "redirect_url": "/dynamics365/business-central/dev-itpro/developer/methods-auto/library",
      "redirect_document_id": false
    },
    {
      "source_path": "dev-itpro/developer/methods/devenv-deletelink-method-recordref.md",
      "redirect_url": "/dynamics365/business-central/dev-itpro/developer/methods-auto/library",
      "redirect_document_id": false
    },
    {
      "source_path": "dev-itpro/developer/methods/devenv-deletelinks-method-record.md",
      "redirect_url": "/dynamics365/business-central/dev-itpro/developer/methods-auto/library",
      "redirect_document_id": false
    },
    {
      "source_path": "dev-itpro/developer/methods/devenv-deletelinks-method-recordref.md",
      "redirect_url": "/dynamics365/business-central/dev-itpro/developer/methods-auto/library",
      "redirect_document_id": false
    },
    {
      "source_path": "dev-itpro/developer/methods/devenv-delstr-method-code-text.md",
      "redirect_url": "/dynamics365/business-central/dev-itpro/developer/methods-auto/library",
      "redirect_document_id": false
    },
    {
      "source_path": "dev-itpro/developer/methods/devenv-dmy2date-method-date.md",
      "redirect_url": "/dynamics365/business-central/dev-itpro/developer/methods-auto/library",
      "redirect_document_id": false
    },
    {
      "source_path": "dev-itpro/developer/methods/devenv-download-method-file.md",
      "redirect_url": "/dynamics365/business-central/dev-itpro/developer/methods-auto/library",
      "redirect_document_id": false
    },
    {
      "source_path": "dev-itpro/developer/methods/devenv-downloadfromstream-method-file.md",
      "redirect_url": "/dynamics365/business-central/dev-itpro/developer/methods-auto/library",
      "redirect_document_id": false
    },
    {
      "source_path": "dev-itpro/developer/methods/devenv-drilldown-method-testpage-field.md",
      "redirect_url": "/dynamics365/business-central/dev-itpro/developer/methods-auto/library",
      "redirect_document_id": false
    },
    {
      "source_path": "dev-itpro/developer/methods/devenv-dt2date-method-datetime.md",
      "redirect_url": "/dynamics365/business-central/dev-itpro/developer/methods-auto/library",
      "redirect_document_id": false
    },
    {
      "source_path": "dev-itpro/developer/methods/devenv-dt2time-method-datetime.md",
      "redirect_url": "/dynamics365/business-central/dev-itpro/developer/methods-auto/library",
      "redirect_document_id": false
    },
    {
      "source_path": "dev-itpro/developer/methods/devenv-duplicate-method-recordref.md",
      "redirect_url": "/dynamics365/business-central/dev-itpro/developer/methods-auto/library",
      "redirect_document_id": false
    },
    {
      "source_path": "dev-itpro/developer/methods/devenv-dwy2date-method-date.md",
      "redirect_url": "/dynamics365/business-central/dev-itpro/developer/methods-auto/library",
      "redirect_document_id": false
    },
    {
      "source_path": "dev-itpro/developer/methods/devenv-enablesqltrace-method-debugger.md",
      "redirect_url": "/dynamics365/business-central/dev-itpro/developer/methods-auto/library",
      "redirect_document_id": false
    },
    {
      "source_path": "dev-itpro/developer/methods/devenv-encrypt-method.md",
      "redirect_url": "/dynamics365/business-central/dev-itpro/developer/methods-auto/library",
      "redirect_document_id": false
    },
    {
      "source_path": "dev-itpro/developer/methods/devenv-encryption-methods.md",
      "redirect_url": "/dynamics365/business-central/dev-itpro/developer/methods-auto/library",
      "redirect_document_id": false
    },
    {
      "source_path": "dev-itpro/developer/methods/devenv-encryptionenabled-method.md",
      "redirect_url": "/dynamics365/business-central/dev-itpro/developer/methods-auto/library",
      "redirect_document_id": false
    },
    {
      "source_path": "dev-itpro/developer/methods/devenv-encryptionkeyexists-method.md",
      "redirect_url": "/dynamics365/business-central/dev-itpro/developer/methods-auto/library",
      "redirect_document_id": false
    },
    {
      "source_path": "dev-itpro/developer/methods/devenv-endswith-method-text.md",
      "redirect_url": "/dynamics365/business-central/dev-itpro/developer/methods-auto/library",
      "redirect_document_id": false
    },
    {
      "source_path": "dev-itpro/developer/methods/devenv-erase-method-file.md",
      "redirect_url": "/dynamics365/business-central/dev-itpro/developer/methods-auto/library",
      "redirect_document_id": false
    },
    {
      "source_path": "dev-itpro/developer/methods/devenv-error-handling-methods.md",
      "redirect_url": "/dynamics365/business-central/dev-itpro/developer/methods-auto/library",
      "redirect_document_id": false
    },
    {
      "source_path": "dev-itpro/developer/methods/devenv-error-method-dialog.md",
      "redirect_url": "/dynamics365/business-central/dev-itpro/developer/methods-auto/library",
      "redirect_document_id": false
    },
    {
      "source_path": "dev-itpro/developer/methods/devenv-evaluate-method.md",
      "redirect_url": "/dynamics365/business-central/dev-itpro/developer/methods-auto/library",
      "redirect_document_id": false
    },
    {
      "source_path": "dev-itpro/developer/methods/devenv-execute-method.md",
      "redirect_url": "/dynamics365/business-central/dev-itpro/developer/methods-auto/library",
      "redirect_document_id": false
    },
    {
      "source_path": "dev-itpro/developer/methods/devenv-exists-method-file.md",
      "redirect_url": "/dynamics365/business-central/dev-itpro/developer/methods-auto/library",
      "redirect_document_id": false
    },
    {
      "source_path": "dev-itpro/developer/methods/devenv-expand-method-testpage.md",
      "redirect_url": "/dynamics365/business-central/dev-itpro/developer/methods-auto/library",
      "redirect_document_id": false
    },
    {
      "source_path": "dev-itpro/developer/methods/devenv-export-method-blob.md",
      "redirect_url": "/dynamics365/business-central/dev-itpro/developer/methods-auto/library",
      "redirect_document_id": false
    },
    {
      "source_path": "dev-itpro/developer/methods/devenv-export-method-xmlport.md",
      "redirect_url": "/dynamics365/business-central/dev-itpro/developer/methods-auto/library",
      "redirect_document_id": false
    },
    {
      "source_path": "dev-itpro/developer/methods/devenv-exportdata-method-database.md",
      "redirect_url": "/dynamics365/business-central/dev-itpro/developer/methods-auto/library",
      "redirect_document_id": false
    },
    {
      "source_path": "dev-itpro/developer/methods/devenv-exportencryptionkey-method.md",
      "redirect_url": "/dynamics365/business-central/dev-itpro/developer/methods-auto/library",
      "redirect_document_id": false
    },
    {
      "source_path": "dev-itpro/developer/methods/devenv-exportfile-method-media.md",
      "redirect_url": "/dynamics365/business-central/dev-itpro/developer/methods-auto/library",
      "redirect_document_id": false
    },
    {
      "source_path": "dev-itpro/developer/methods/devenv-exportfile-method-mediaset.md",
      "redirect_url": "/dynamics365/business-central/dev-itpro/developer/methods-auto/library",
      "redirect_document_id": false
    },
    {
      "source_path": "dev-itpro/developer/methods/devenv-exportstream-method-media.md",
      "redirect_url": "/dynamics365/business-central/dev-itpro/developer/methods-auto/library",
      "redirect_document_id": false
    },
    {
      "source_path": "dev-itpro/developer/methods/devenv-field-method-recordref.md",
      "redirect_url": "/dynamics365/business-central/dev-itpro/developer/methods-auto/library",
      "redirect_document_id": false
    },
    {
      "source_path": "dev-itpro/developer/methods/devenv-fieldactive-method-record.md",
      "redirect_url": "/dynamics365/business-central/dev-itpro/developer/methods-auto/library",
      "redirect_document_id": false
    },
    {
      "source_path": "dev-itpro/developer/methods/devenv-fieldcaption-method-record.md",
      "redirect_url": "/dynamics365/business-central/dev-itpro/developer/methods-auto/library",
      "redirect_document_id": false
    },
    {
      "source_path": "dev-itpro/developer/methods/devenv-fieldcount-method-keyref.md",
      "redirect_url": "/dynamics365/business-central/dev-itpro/developer/methods-auto/library",
      "redirect_document_id": false
    },
    {
      "source_path": "dev-itpro/developer/methods/devenv-fieldcount-method-recordref.md",
      "redirect_url": "/dynamics365/business-central/dev-itpro/developer/methods-auto/library",
      "redirect_document_id": false
    },
    {
      "source_path": "dev-itpro/developer/methods/devenv-fielderror-method-fieldref.md",
      "redirect_url": "/dynamics365/business-central/dev-itpro/developer/methods-auto/library",
      "redirect_document_id": false
    },
    {
      "source_path": "dev-itpro/developer/methods/devenv-fielderror-method-record.md",
      "redirect_url": "/dynamics365/business-central/dev-itpro/developer/methods-auto/library",
      "redirect_document_id": false
    },
    {
      "source_path": "dev-itpro/developer/methods/devenv-fieldexist-method-recordref.md",
      "redirect_url": "/dynamics365/business-central/dev-itpro/developer/methods-auto/library",
      "redirect_document_id": false
    },
    {
      "source_path": "dev-itpro/developer/methods/devenv-fieldindex-method-keyref.md",
      "redirect_url": "/dynamics365/business-central/dev-itpro/developer/methods-auto/library",
      "redirect_document_id": false
    },
    {
      "source_path": "dev-itpro/developer/methods/devenv-fieldindex-method-recordref.md",
      "redirect_url": "/dynamics365/business-central/dev-itpro/developer/methods-auto/library",
      "redirect_document_id": false
    },
    {
      "source_path": "dev-itpro/developer/methods/devenv-fieldname-method-record.md",
      "redirect_url": "/dynamics365/business-central/dev-itpro/developer/methods-auto/library",
      "redirect_document_id": false
    },
    {
      "source_path": "dev-itpro/developer/methods/devenv-fieldno-method-record.md",
      "redirect_url": "/dynamics365/business-central/dev-itpro/developer/methods-auto/library",
      "redirect_document_id": false
    },
    {
      "source_path": "dev-itpro/developer/methods/devenv-filename-method-xmlport.md",
      "redirect_url": "/dynamics365/business-central/dev-itpro/developer/methods-auto/library",
      "redirect_document_id": false
    },
    {
      "source_path": "dev-itpro/developer/methods/devenv-filtergroup-method-record.md",
      "redirect_url": "/dynamics365/business-central/dev-itpro/developer/methods-auto/library",
      "redirect_document_id": false
    },
    {
      "source_path": "dev-itpro/developer/methods/devenv-filtergroup-method-recordref.md",
      "redirect_url": "/dynamics365/business-central/dev-itpro/developer/methods-auto/library",
      "redirect_document_id": false
    },
    {
      "source_path": "dev-itpro/developer/methods/devenv-find-method-record.md",
      "redirect_url": "/dynamics365/business-central/dev-itpro/developer/methods-auto/library",
      "redirect_document_id": false
    },
    {
      "source_path": "dev-itpro/developer/methods/devenv-find-method-recordref.md",
      "redirect_url": "/dynamics365/business-central/dev-itpro/developer/methods-auto/library",
      "redirect_document_id": false
    },
    {
      "source_path": "dev-itpro/developer/methods/devenv-findfirst-method-record.md",
      "redirect_url": "/dynamics365/business-central/dev-itpro/developer/methods-auto/library",
      "redirect_document_id": false
    },
    {
      "source_path": "dev-itpro/developer/methods/devenv-findfirst-method-recordref.md",
      "redirect_url": "/dynamics365/business-central/dev-itpro/developer/methods-auto/library",
      "redirect_document_id": false
    },
    {
      "source_path": "dev-itpro/developer/methods/devenv-findfirstfield-method-testpage.md",
      "redirect_url": "/dynamics365/business-central/dev-itpro/developer/methods-auto/library",
      "redirect_document_id": false
    },
    {
      "source_path": "dev-itpro/developer/methods/devenv-findlast-method-record.md",
      "redirect_url": "/dynamics365/business-central/dev-itpro/developer/methods-auto/library",
      "redirect_document_id": false
    },
    {
      "source_path": "dev-itpro/developer/methods/devenv-findlast-method-recordref.md",
      "redirect_url": "/dynamics365/business-central/dev-itpro/developer/methods-auto/library",
      "redirect_document_id": false
    },
    {
      "source_path": "dev-itpro/developer/methods/devenv-findnextfield-method-testpage.md",
      "redirect_url": "/dynamics365/business-central/dev-itpro/developer/methods-auto/library",
      "redirect_document_id": false
    },
    {
      "source_path": "dev-itpro/developer/methods/devenv-findpreviousfield-method-testpage.md",
      "redirect_url": "/dynamics365/business-central/dev-itpro/developer/methods-auto/library",
      "redirect_document_id": false
    },
    {
      "source_path": "dev-itpro/developer/methods/devenv-findset-method-record.md",
      "redirect_url": "/dynamics365/business-central/dev-itpro/developer/methods-auto/library",
      "redirect_document_id": false
    },
    {
      "source_path": "dev-itpro/developer/methods/devenv-findset-method-recordref.md",
      "redirect_url": "/dynamics365/business-central/dev-itpro/developer/methods-auto/library",
      "redirect_document_id": false
    },
    {
      "source_path": "dev-itpro/developer/methods/devenv-first-method-testpage.md",
      "redirect_url": "/dynamics365/business-central/dev-itpro/developer/methods-auto/library",
      "redirect_document_id": false
    },
    {
      "source_path": "dev-itpro/developer/methods/devenv-format-method-code-text.md",
      "redirect_url": "/dynamics365/business-central/dev-itpro/developer/methods-auto/library",
      "redirect_document_id": false
    },
    {
      "source_path": "dev-itpro/developer/methods/devenv-get-find-and-next-methods.md",
      "redirect_url": "/dynamics365/business-central/dev-itpro/developer/methods-auto/library",
      "redirect_document_id": false
    },
    {
      "source_path": "dev-itpro/developer/methods/devenv-get-method-record.md",
      "redirect_url": "/dynamics365/business-central/dev-itpro/developer/methods-auto/library",
      "redirect_document_id": false
    },
    {
      "source_path": "dev-itpro/developer/methods/devenv-get-method-recordref.md",
      "redirect_url": "/dynamics365/business-central/dev-itpro/developer/methods-auto/library",
      "redirect_document_id": false
    },
    {
      "source_path": "dev-itpro/developer/methods/devenv-getaction-method-testpage.md",
      "redirect_url": "/dynamics365/business-central/dev-itpro/developer/methods-auto/library",
      "redirect_document_id": false
    },
    {
      "source_path": "dev-itpro/developer/methods/devenv-getarchiverecordref-method.md",
      "redirect_url": "/dynamics365/business-central/dev-itpro/developer/methods-auto/library",
      "redirect_document_id": false
    },
    {
      "source_path": "dev-itpro/developer/methods/devenv-getarchiveversion-method.md",
      "redirect_url": "/dynamics365/business-central/dev-itpro/developer/methods-auto/library",
      "redirect_document_id": false
    },
    {
      "source_path": "dev-itpro/developer/methods/devenv-getascending-method-record.md",
      "redirect_url": "/dynamics365/business-central/dev-itpro/developer/methods-auto/library",
      "redirect_document_id": false
    },
    {
      "source_path": "dev-itpro/developer/methods/devenv-getdata-method-notification.md",
      "redirect_url": "/dynamics365/business-central/dev-itpro/developer/methods-auto/library",
      "redirect_document_id": false
    },
    {
      "source_path": "dev-itpro/developer/methods/devenv-getdefaulttableconnection-method-database.md",
      "redirect_url": "/dynamics365/business-central/dev-itpro/developer/methods-auto/library",
      "redirect_document_id": false
    },
    {
      "source_path": "dev-itpro/developer/methods/devenv-getfield-method-testpage.md",
      "redirect_url": "/dynamics365/business-central/dev-itpro/developer/methods-auto/library",
      "redirect_document_id": false
    },
    {
      "source_path": "dev-itpro/developer/methods/devenv-getfilter-method-fieldref.md",
      "redirect_url": "/dynamics365/business-central/dev-itpro/developer/methods-auto/library",
      "redirect_document_id": false
    },
    {
      "source_path": "dev-itpro/developer/methods/devenv-getfilter-method-query.md",
      "redirect_url": "/dynamics365/business-central/dev-itpro/developer/methods-auto/library",
      "redirect_document_id": false
    },
    {
      "source_path": "dev-itpro/developer/methods/devenv-getfilter-method-record.md",
      "redirect_url": "/dynamics365/business-central/dev-itpro/developer/methods-auto/library",
      "redirect_document_id": false
    },
    {
      "source_path": "dev-itpro/developer/methods/devenv-getfilter-method-testpage-filter.md",
      "redirect_url": "/dynamics365/business-central/dev-itpro/developer/methods-auto/library",
      "redirect_document_id": false
    },
    {
      "source_path": "dev-itpro/developer/methods/devenv-getfilters-method-query.md",
      "redirect_url": "/dynamics365/business-central/dev-itpro/developer/methods-auto/library",
      "redirect_document_id": false
    },
    {
      "source_path": "dev-itpro/developer/methods/devenv-getfilters-method-record.md",
      "redirect_url": "/dynamics365/business-central/dev-itpro/developer/methods-auto/library",
      "redirect_document_id": false
    },
    {
      "source_path": "dev-itpro/developer/methods/devenv-getfilters-method-recordref.md",
      "redirect_url": "/dynamics365/business-central/dev-itpro/developer/methods-auto/library",
      "redirect_document_id": false
    },
    {
      "source_path": "dev-itpro/developer/methods/devenv-getlasterrorcallstack-method.md",
      "redirect_url": "/dynamics365/business-central/dev-itpro/developer/methods-auto/library",
      "redirect_document_id": false
    },
    {
      "source_path": "dev-itpro/developer/methods/devenv-getlasterrorcode-method.md",
      "redirect_url": "/dynamics365/business-central/dev-itpro/developer/methods-auto/library",
      "redirect_document_id": false
    },
    {
      "source_path": "dev-itpro/developer/methods/devenv-getlasterrorobject-method.md",
      "redirect_url": "/dynamics365/business-central/dev-itpro/developer/methods-auto/library",
      "redirect_document_id": false
    },
    {
      "source_path": "dev-itpro/developer/methods/devenv-getlasterrortext-method-debugger.md",
      "redirect_url": "/dynamics365/business-central/dev-itpro/developer/methods-auto/library",
      "redirect_document_id": false
    },
    {
      "source_path": "dev-itpro/developer/methods/devenv-getlasterrortext-method.md",
      "redirect_url": "/dynamics365/business-central/dev-itpro/developer/methods-auto/library",
      "redirect_document_id": false
    },
    {
      "source_path": "dev-itpro/developer/methods/devenv-getoption-method-testpage-field.md",
      "redirect_url": "/dynamics365/business-central/dev-itpro/developer/methods-auto/library",
      "redirect_document_id": false
    },
    {
      "source_path": "dev-itpro/developer/methods/devenv-getposition-method-record.md",
      "redirect_url": "/dynamics365/business-central/dev-itpro/developer/methods-auto/library",
      "redirect_document_id": false
    },
    {
      "source_path": "dev-itpro/developer/methods/devenv-getposition-method-recordref.md",
      "redirect_url": "/dynamics365/business-central/dev-itpro/developer/methods-auto/library",
      "redirect_document_id": false
    },
    {
      "source_path": "dev-itpro/developer/methods/devenv-getrangemax-method-fieldref.md",
      "redirect_url": "/dynamics365/business-central/dev-itpro/developer/methods-auto/library",
      "redirect_document_id": false
    },
    {
      "source_path": "dev-itpro/developer/methods/devenv-getrangemax-method-record.md",
      "redirect_url": "/dynamics365/business-central/dev-itpro/developer/methods-auto/library",
      "redirect_document_id": false
    },
    {
      "source_path": "dev-itpro/developer/methods/devenv-getrangemin-method-fieldref.md",
      "redirect_url": "/dynamics365/business-central/dev-itpro/developer/methods-auto/library",
      "redirect_document_id": false
    },
    {
      "source_path": "dev-itpro/developer/methods/devenv-getrangemin-method-record.md",
      "redirect_url": "/dynamics365/business-central/dev-itpro/developer/methods-auto/library",
      "redirect_document_id": false
    },
    {
      "source_path": "dev-itpro/developer/methods/devenv-getrecord-method-recordid.md",
      "redirect_url": "/dynamics365/business-central/dev-itpro/developer/methods-auto/library",
      "redirect_document_id": false
    },
    {
      "source_path": "dev-itpro/developer/methods/devenv-getstamp-method-file.md",
      "redirect_url": "/dynamics365/business-central/dev-itpro/developer/methods-auto/library",
      "redirect_document_id": false
    },
    {
      "source_path": "dev-itpro/developer/methods/devenv-getsubtext-method-bigtext.md",
      "redirect_url": "/dynamics365/business-central/dev-itpro/developer/methods-auto/library",
      "redirect_document_id": false
    },
    {
      "source_path": "dev-itpro/developer/methods/devenv-gettable-method-recordref.md",
      "redirect_url": "/dynamics365/business-central/dev-itpro/developer/methods-auto/library",
      "redirect_document_id": false
    },
    {
      "source_path": "dev-itpro/developer/methods/devenv-geturl-method.md",
      "redirect_url": "/dynamics365/business-central/dev-itpro/developer/methods-auto/library",
      "redirect_document_id": false
    },
    {
      "source_path": "dev-itpro/developer/methods/devenv-getvalidationerror-method-testpage-testpage-field.md",
      "redirect_url": "/dynamics365/business-central/dev-itpro/developer/methods-auto/library",
      "redirect_document_id": false
    },
    {
      "source_path": "dev-itpro/developer/methods/devenv-getview-method-filterpagebuilder.md",
      "redirect_url": "/dynamics365/business-central/dev-itpro/developer/methods-auto/library",
      "redirect_document_id": false
    },
    {
      "source_path": "dev-itpro/developer/methods/devenv-getview-method-record.md",
      "redirect_url": "/dynamics365/business-central/dev-itpro/developer/methods-auto/library",
      "redirect_document_id": false
    },
    {
      "source_path": "dev-itpro/developer/methods/devenv-getview-method-recordref.md",
      "redirect_url": "/dynamics365/business-central/dev-itpro/developer/methods-auto/library",
      "redirect_document_id": false
    },
    {
      "source_path": "dev-itpro/developer/methods/devenv-globallanguage-method.md",
      "redirect_url": "/dynamics365/business-central/dev-itpro/developer/methods-auto/library",
      "redirect_document_id": false
    },
    {
      "source_path": "dev-itpro/developer/methods/devenv-gotokey-method-testpage.md",
      "redirect_url": "/dynamics365/business-central/dev-itpro/developer/methods-auto/library",
      "redirect_document_id": false
    },
    {
      "source_path": "dev-itpro/developer/methods/devenv-gotorecord-method-testpage.md",
      "redirect_url": "/dynamics365/business-central/dev-itpro/developer/methods-auto/library",
      "redirect_document_id": false
    },
    {
      "source_path": "dev-itpro/developer/methods/devenv-guiallowed-method.md",
      "redirect_url": "/dynamics365/business-central/dev-itpro/developer/methods-auto/library",
      "redirect_document_id": false
    },
    {
      "source_path": "dev-itpro/developer/methods/devenv-hascustomlayout-method.md",
      "redirect_url": "/dynamics365/business-central/dev-itpro/developer/methods-auto/library",
      "redirect_document_id": false
    },
    {
      "source_path": "dev-itpro/developer/methods/devenv-hasfilter-method-record.md",
      "redirect_url": "/dynamics365/business-central/dev-itpro/developer/methods-auto/library",
      "redirect_document_id": false
    },
    {
      "source_path": "dev-itpro/developer/methods/devenv-hasfilter-method-recordref.md",
      "redirect_url": "/dynamics365/business-central/dev-itpro/developer/methods-auto/library",
      "redirect_document_id": false
    },
    {
      "source_path": "dev-itpro/developer/methods/devenv-haslinks-method-record.md",
      "redirect_url": "/dynamics365/business-central/dev-itpro/developer/methods-auto/library",
      "redirect_document_id": false
    },
    {
      "source_path": "dev-itpro/developer/methods/devenv-haslinks-method-recordref.md",
      "redirect_url": "/dynamics365/business-central/dev-itpro/developer/methods-auto/library",
      "redirect_document_id": false
    },
    {
      "source_path": "dev-itpro/developer/methods/devenv-hastableconnection-method-database.md",
      "redirect_url": "/dynamics365/business-central/dev-itpro/developer/methods-auto/library",
      "redirect_document_id": false
    },
    {
      "source_path": "dev-itpro/developer/methods/devenv-hasvalue-method-blob.md",
      "redirect_url": "/dynamics365/business-central/dev-itpro/developer/methods-auto/library",
      "redirect_document_id": false
    },
    {
      "source_path": "dev-itpro/developer/methods/devenv-hasvalue-method-media.md",
      "redirect_url": "/dynamics365/business-central/dev-itpro/developer/methods-auto/library",
      "redirect_document_id": false
    },
    {
      "source_path": "dev-itpro/developer/methods/devenv-hidesubsequentdialogs-method-dialog.md",
      "redirect_url": "/dynamics365/business-central/dev-itpro/developer/methods-auto/library",
      "redirect_document_id": false
    },
    {
      "source_path": "dev-itpro/developer/methods/devenv-hyperlink-method.md",
      "redirect_url": "/dynamics365/business-central/dev-itpro/developer/methods-auto/library",
      "redirect_document_id": false
    },
    {
      "source_path": "dev-itpro/developer/methods/devenv-id-method-notification.md",
      "redirect_url": "/dynamics365/business-central/dev-itpro/developer/methods-auto/library",
      "redirect_document_id": false
    },
    {
      "source_path": "dev-itpro/developer/methods/devenv-import-method-blob.md",
      "redirect_url": "/dynamics365/business-central/dev-itpro/developer/methods-auto/library",
      "redirect_document_id": false
    },
    {
      "source_path": "dev-itpro/developer/methods/devenv-import-method-xmlport.md",
      "redirect_url": "/dynamics365/business-central/dev-itpro/developer/methods-auto/library",
      "redirect_document_id": false
    },
    {
      "source_path": "dev-itpro/developer/methods/devenv-importdata-method-database.md",
      "redirect_url": "/dynamics365/business-central/dev-itpro/developer/methods-auto/library",
      "redirect_document_id": false
    },
    {
      "source_path": "dev-itpro/developer/methods/devenv-importencryptionkey-method.md",
      "redirect_url": "/dynamics365/business-central/dev-itpro/developer/methods-auto/library",
      "redirect_document_id": false
    },
    {
      "source_path": "dev-itpro/developer/methods/devenv-importfile-method-media.md",
      "redirect_url": "/dynamics365/business-central/dev-itpro/developer/methods-auto/library",
      "redirect_document_id": false
    },
    {
      "source_path": "dev-itpro/developer/methods/devenv-importfile-method-mediaset.md",
      "redirect_url": "/dynamics365/business-central/dev-itpro/developer/methods-auto/library",
      "redirect_document_id": false
    },
    {
      "source_path": "dev-itpro/developer/methods/devenv-importstream-method-media.md",
      "redirect_url": "/dynamics365/business-central/dev-itpro/developer/methods-auto/library",
      "redirect_document_id": false
    },
    {
      "source_path": "dev-itpro/developer/methods/devenv-importstream-method-mediaset.md",
      "redirect_url": "/dynamics365/business-central/dev-itpro/developer/methods-auto/library",
      "redirect_document_id": false
    },
    {
      "source_path": "dev-itpro/developer/methods/devenv-incstr-method-code-text.md",
      "redirect_url": "/dynamics365/business-central/dev-itpro/developer/methods-auto/library",
      "redirect_document_id": false
    },
    {
      "source_path": "dev-itpro/developer/methods/devenv-indexof-method-text.md",
      "redirect_url": "/dynamics365/business-central/dev-itpro/developer/methods-auto/library",
      "redirect_document_id": false
    },
    {
      "source_path": "dev-itpro/developer/methods/devenv-indexofany-method-text.md",
      "redirect_url": "/dynamics365/business-central/dev-itpro/developer/methods-auto/library",
      "redirect_document_id": false
    },
    {
      "source_path": "dev-itpro/developer/methods/devenv-init-method-record.md",
      "redirect_url": "/dynamics365/business-central/dev-itpro/developer/methods-auto/library",
      "redirect_document_id": false
    },
    {
      "source_path": "dev-itpro/developer/methods/devenv-init-method-recordref.md",
      "redirect_url": "/dynamics365/business-central/dev-itpro/developer/methods-auto/library",
      "redirect_document_id": false
    },
    {
      "source_path": "dev-itpro/developer/methods/devenv-init-method-sessionsettings.md",
      "redirect_url": "/dynamics365/business-central/dev-itpro/developer/methods-auto/library",
      "redirect_document_id": false
    },
    {
      "source_path": "dev-itpro/developer/methods/devenv-init-method.md",
      "redirect_url": "/dynamics365/business-central/dev-itpro/developer/methods-auto/library",
      "redirect_document_id": false
    },
    {
      "source_path": "dev-itpro/developer/methods/devenv-insert-method-mediaset.md",
      "redirect_url": "/dynamics365/business-central/dev-itpro/developer/methods-auto/library",
      "redirect_document_id": false
    },
    {
      "source_path": "dev-itpro/developer/methods/devenv-insert-method-record.md",
      "redirect_url": "/dynamics365/business-central/dev-itpro/developer/methods-auto/library",
      "redirect_document_id": false
    },
    {
      "source_path": "dev-itpro/developer/methods/devenv-insert-method-recordref.md",
      "redirect_url": "/dynamics365/business-central/dev-itpro/developer/methods-auto/library",
      "redirect_document_id": false
    },
    {
      "source_path": "dev-itpro/developer/methods/devenv-insert-modify-modifyall-delete-and-deleteall-methods.md",
      "redirect_url": "/dynamics365/business-central/dev-itpro/developer/methods-auto/library",
      "redirect_document_id": false
    },
    {
      "source_path": "dev-itpro/developer/methods/devenv-insstr-method-code-text.md",
      "redirect_url": "/dynamics365/business-central/dev-itpro/developer/methods-auto/library",
      "redirect_document_id": false
    },
    {
      "source_path": "dev-itpro/developer/methods/devenv-instream.eos-method.md",
      "redirect_url": "/dynamics365/business-central/dev-itpro/developer/methods-auto/library",
      "redirect_document_id": false
    },
    {
      "source_path": "dev-itpro/developer/methods/devenv-instream.read-method.md",
      "redirect_url": "/dynamics365/business-central/dev-itpro/developer/methods-auto/library",
      "redirect_document_id": false
    },
    {
      "source_path": "dev-itpro/developer/methods/devenv-instream.readtext-method.md",
      "redirect_url": "/dynamics365/business-central/dev-itpro/developer/methods-auto/library",
      "redirect_document_id": false
    },
    {
      "source_path": "dev-itpro/developer/methods/devenv-invoke-method-testpage-action.md",
      "redirect_url": "/dynamics365/business-central/dev-itpro/developer/methods-auto/library",
      "redirect_document_id": false
    },
    {
      "source_path": "dev-itpro/developer/methods/devenv-isaction-method-variant.md",
      "redirect_url": "/dynamics365/business-central/dev-itpro/developer/methods-auto/library",
      "redirect_document_id": false
    },
    {
      "source_path": "dev-itpro/developer/methods/devenv-isactive-method-debugger.md",
      "redirect_url": "/dynamics365/business-central/dev-itpro/developer/methods-auto/library",
      "redirect_document_id": false
    },
    {
      "source_path": "dev-itpro/developer/methods/devenv-isattached-method-debugger.md",
      "redirect_url": "/dynamics365/business-central/dev-itpro/developer/methods-auto/library",
      "redirect_document_id": false
    },
    {
      "source_path": "dev-itpro/developer/methods/devenv-isautomation-method-variant.md",
      "redirect_url": "/dynamics365/business-central/dev-itpro/developer/methods-auto/library",
      "redirect_document_id": false
    },
    {
      "source_path": "dev-itpro/developer/methods/devenv-isbinary-method-variant.md",
      "redirect_url": "/dynamics365/business-central/dev-itpro/developer/methods-auto/library",
      "redirect_document_id": false
    },
    {
      "source_path": "dev-itpro/developer/methods/devenv-isboolean-method-variant.md",
      "redirect_url": "/dynamics365/business-central/dev-itpro/developer/methods-auto/library",
      "redirect_document_id": false
    },
    {
      "source_path": "dev-itpro/developer/methods/devenv-isbreakpointhit-method-debugger.md",
      "redirect_url": "/dynamics365/business-central/dev-itpro/developer/methods-auto/library",
      "redirect_document_id": false
    },
    {
      "source_path": "dev-itpro/developer/methods/devenv-isbyte-method-variant.md",
      "redirect_url": "/dynamics365/business-central/dev-itpro/developer/methods-auto/library",
      "redirect_document_id": false
    },
    {
      "source_path": "dev-itpro/developer/methods/devenv-ischar-method-variant.md",
      "redirect_url": "/dynamics365/business-central/dev-itpro/developer/methods-auto/library",
      "redirect_document_id": false
    },
    {
      "source_path": "dev-itpro/developer/methods/devenv-iscode-method-variant.md",
      "redirect_url": "/dynamics365/business-central/dev-itpro/developer/methods-auto/library",
      "redirect_document_id": false
    },
    {
      "source_path": "dev-itpro/developer/methods/devenv-iscodeunit-method-variant.md",
      "redirect_url": "/dynamics365/business-central/dev-itpro/developer/methods-auto/library",
      "redirect_document_id": false
    },
    {
      "source_path": "dev-itpro/developer/methods/devenv-isdate-method-variant.md",
      "redirect_url": "/dynamics365/business-central/dev-itpro/developer/methods-auto/library",
      "redirect_document_id": false
    },
    {
      "source_path": "dev-itpro/developer/methods/devenv-isdateformula-method-variant.md",
      "redirect_url": "/dynamics365/business-central/dev-itpro/developer/methods-auto/library",
      "redirect_document_id": false
    },
    {
      "source_path": "dev-itpro/developer/methods/devenv-isdecimal-method-variant.md",
      "redirect_url": "/dynamics365/business-central/dev-itpro/developer/methods-auto/library",
      "redirect_document_id": false
    },
    {
      "source_path": "dev-itpro/developer/methods/devenv-isempty-method-record.md",
      "redirect_url": "/dynamics365/business-central/dev-itpro/developer/methods-auto/library",
      "redirect_document_id": false
    },
    {
      "source_path": "dev-itpro/developer/methods/devenv-isempty-method-recordref.md",
      "redirect_url": "/dynamics365/business-central/dev-itpro/developer/methods-auto/library",
      "redirect_document_id": false
    },
    {
      "source_path": "dev-itpro/developer/methods/devenv-isexpanded-method-testpage.md",
      "redirect_url": "/dynamics365/business-central/dev-itpro/developer/methods-auto/library",
      "redirect_document_id": false
    },
    {
      "source_path": "dev-itpro/developer/methods/devenv-isfile-method-variant.md",
      "redirect_url": "/dynamics365/business-central/dev-itpro/developer/methods-auto/library",
      "redirect_document_id": false
    },
    {
      "source_path": "dev-itpro/developer/methods/devenv-isfilterpagebuilder-method-variant.md",
      "redirect_url": "/dynamics365/business-central/dev-itpro/developer/methods-auto/library",
      "redirect_document_id": false
    },
    {
      "source_path": "dev-itpro/developer/methods/devenv-isinstream-method-variant.md",
      "redirect_url": "/dynamics365/business-central/dev-itpro/developer/methods-auto/library",
      "redirect_document_id": false
    },
    {
      "source_path": "dev-itpro/developer/methods/devenv-isinteger-method-variant.md",
      "redirect_url": "/dynamics365/business-central/dev-itpro/developer/methods-auto/library",
      "redirect_document_id": false
    },
    {
      "source_path": "dev-itpro/developer/methods/devenv-isnullguid-method-guid.md",
      "redirect_url": "/dynamics365/business-central/dev-itpro/developer/methods-auto/library",
      "redirect_document_id": false
    },
    {
      "source_path": "dev-itpro/developer/methods/devenv-isolated-storage-contains.md",
      "redirect_url": "/dynamics365/business-central/dev-itpro/developer/methods-auto/library",
      "redirect_document_id": false
    },
    {
      "source_path": "dev-itpro/developer/methods/devenv-isolated-storage-delete.md",
      "redirect_url": "/dynamics365/business-central/dev-itpro/developer/methods-auto/library",
      "redirect_document_id": false
    },
    {
      "source_path": "dev-itpro/developer/methods/devenv-isolated-storage-get.md",
      "redirect_url": "/dynamics365/business-central/dev-itpro/developer/methods-auto/library",
      "redirect_document_id": false
    },
    {
      "source_path": "dev-itpro/developer/methods/devenv-isolated-storage-set.md",
      "redirect_url": "/dynamics365/business-central/dev-itpro/developer/methods-auto/library",
      "redirect_document_id": false
    },
    {
      "source_path": "dev-itpro/developer/methods/devenv-isoption-method-variant.md",
      "redirect_url": "/dynamics365/business-central/dev-itpro/developer/methods-auto/library",
      "redirect_document_id": false
    },
    {
      "source_path": "dev-itpro/developer/methods/devenv-isoutstream-method-variant.md",
      "redirect_url": "/dynamics365/business-central/dev-itpro/developer/methods-auto/library",
      "redirect_document_id": false
    },
    {
      "source_path": "dev-itpro/developer/methods/devenv-ispathtemporary-method-file.md",
      "redirect_url": "/dynamics365/business-central/dev-itpro/developer/methods-auto/library",
      "redirect_document_id": false
    },
    {
      "source_path": "dev-itpro/developer/methods/devenv-isrecord-method-variant.md",
      "redirect_url": "/dynamics365/business-central/dev-itpro/developer/methods-auto/library",
      "redirect_document_id": false
    },
    {
      "source_path": "dev-itpro/developer/methods/devenv-issessionactive-method.md",
      "redirect_url": "/dynamics365/business-central/dev-itpro/developer/methods-auto/library",
      "redirect_document_id": false
    },
    {
      "source_path": "dev-itpro/developer/methods/devenv-istemporary-method-record.md",
      "redirect_url": "/dynamics365/business-central/dev-itpro/developer/methods-auto/library",
      "redirect_document_id": false
    },
    {
      "source_path": "dev-itpro/developer/methods/devenv-istemporary-method-recordref.md",
      "redirect_url": "/dynamics365/business-central/dev-itpro/developer/methods-auto/library",
      "redirect_document_id": false
    },
    {
      "source_path": "dev-itpro/developer/methods/devenv-istext-method-variant.md",
      "redirect_url": "/dynamics365/business-central/dev-itpro/developer/methods-auto/library",
      "redirect_document_id": false
    },
    {
      "source_path": "dev-itpro/developer/methods/devenv-istextconstant-method-variant.md",
      "redirect_url": "/dynamics365/business-central/dev-itpro/developer/methods-auto/library",
      "redirect_document_id": false
    },
    {
      "source_path": "dev-itpro/developer/methods/devenv-istime-method-variant.md",
      "redirect_url": "/dynamics365/business-central/dev-itpro/developer/methods-auto/library",
      "redirect_document_id": false
    },
    {
      "source_path": "dev-itpro/developer/methods/devenv-istransactiontype-method-variant.md",
      "redirect_url": "/dynamics365/business-central/dev-itpro/developer/methods-auto/library",
      "redirect_document_id": false
    },
    {
      "source_path": "dev-itpro/developer/methods/devenv-item-method-mediaset.md",
      "redirect_url": "/dynamics365/business-central/dev-itpro/developer/methods-auto/library",
      "redirect_document_id": false
    },
    {
      "source_path": "dev-itpro/developer/methods/devenv-keycount-method-recordref.md",
      "redirect_url": "/dynamics365/business-central/dev-itpro/developer/methods-auto/library",
      "redirect_document_id": false
    },
    {
      "source_path": "dev-itpro/developer/methods/devenv-keyindex-method-recordref.md",
      "redirect_url": "/dynamics365/business-central/dev-itpro/developer/methods-auto/library",
      "redirect_document_id": false
    },
    {
      "source_path": "dev-itpro/developer/methods/devenv-language-methods.md",
      "redirect_url": "/dynamics365/business-central/dev-itpro/developer/methods-auto/library",
      "redirect_document_id": false
    },
    {
      "source_path": "dev-itpro/developer/methods/devenv-languageid-method-sessionsettings.md",
      "redirect_url": "/dynamics365/business-central/dev-itpro/developer/methods-auto/library",
      "redirect_document_id": false
    },
    {
      "source_path": "dev-itpro/developer/methods/devenv-last-method-testpage.md",
      "redirect_url": "/dynamics365/business-central/dev-itpro/developer/methods-auto/library",
      "redirect_document_id": false
    },
    {
      "source_path": "dev-itpro/developer/methods/devenv-lastindexof-method-text.md",
      "redirect_url": "/dynamics365/business-central/dev-itpro/developer/methods-auto/library",
      "redirect_document_id": false
    },
    {
      "source_path": "dev-itpro/developer/methods/devenv-len-method-file.md",
      "redirect_url": "/dynamics365/business-central/dev-itpro/developer/methods-auto/library",
      "redirect_document_id": false
    },
    {
      "source_path": "dev-itpro/developer/methods/devenv-length-method-bigtext.md",
      "redirect_url": "/dynamics365/business-central/dev-itpro/developer/methods-auto/library",
      "redirect_document_id": false
    },
    {
      "source_path": "dev-itpro/developer/methods/devenv-length-method-fieldref.md",
      "redirect_url": "/dynamics365/business-central/dev-itpro/developer/methods-auto/library",
      "redirect_document_id": false
    },
    {
      "source_path": "dev-itpro/developer/methods/devenv-loadpackagedata-method.md",
      "redirect_url": "/dynamics365/business-central/dev-itpro/developer/methods-auto/library",
      "redirect_document_id": false
    },
    {
      "source_path": "dev-itpro/developer/methods/devenv-localeid-method-sessionsettings.md",
      "redirect_url": "/dynamics365/business-central/dev-itpro/developer/methods-auto/library",
      "redirect_document_id": false
    },
    {
      "source_path": "dev-itpro/developer/methods/devenv-locktable-method-record.md",
      "redirect_url": "/dynamics365/business-central/dev-itpro/developer/methods-auto/library",
      "redirect_document_id": false
    },
    {
      "source_path": "dev-itpro/developer/methods/devenv-locktable-method-recordref.md",
      "redirect_url": "/dynamics365/business-central/dev-itpro/developer/methods-auto/library",
      "redirect_document_id": false
    },
    {
      "source_path": "dev-itpro/developer/methods/devenv-locktable-method.md",
      "redirect_url": "/dynamics365/business-central/dev-itpro/developer/methods-auto/library",
      "redirect_document_id": false
    },
    {
      "source_path": "dev-itpro/developer/methods/devenv-locktimeout-method-database.md",
      "redirect_url": "/dynamics365/business-central/dev-itpro/developer/methods-auto/library",
      "redirect_document_id": false
    },
    {
      "source_path": "dev-itpro/developer/methods/devenv-lookup-method-testpage-field.md",
      "redirect_url": "/dynamics365/business-central/dev-itpro/developer/methods-auto/library",
      "redirect_document_id": false
    },
    {
      "source_path": "dev-itpro/developer/methods/devenv-lowercase-method-code-text.md",
      "redirect_url": "/dynamics365/business-central/dev-itpro/developer/methods-auto/library",
      "redirect_document_id": false
    },
    {
      "source_path": "dev-itpro/developer/methods/devenv-mark-method-record.md",
      "redirect_url": "/dynamics365/business-central/dev-itpro/developer/methods-auto/library",
      "redirect_document_id": false
    },
    {
      "source_path": "dev-itpro/developer/methods/devenv-markedonly-method-record.md",
      "redirect_url": "/dynamics365/business-central/dev-itpro/developer/methods-auto/library",
      "redirect_document_id": false
    },
    {
      "source_path": "dev-itpro/developer/methods/devenv-maxstrlen-method-code-text.md",
      "redirect_url": "/dynamics365/business-central/dev-itpro/developer/methods-auto/library",
      "redirect_document_id": false
    },
    {
      "source_path": "dev-itpro/developer/methods/devenv-mediaid-method-media.md",
      "redirect_url": "/dynamics365/business-central/dev-itpro/developer/methods-auto/library",
      "redirect_document_id": false
    },
    {
      "source_path": "dev-itpro/developer/methods/devenv-mediaid-method-mediaset.md",
      "redirect_url": "/dynamics365/business-central/dev-itpro/developer/methods-auto/library",
      "redirect_document_id": false
    },
    {
      "source_path": "dev-itpro/developer/methods/devenv-mergedocument-method.md",
      "redirect_url": "/dynamics365/business-central/dev-itpro/developer/methods-auto/library",
      "redirect_document_id": false
    },
    {
      "source_path": "dev-itpro/developer/methods/devenv-message-method-dialog.md",
      "redirect_url": "/dynamics365/business-central/dev-itpro/developer/methods-auto/library",
      "redirect_document_id": false
    },
    {
      "source_path": "dev-itpro/developer/methods/devenv-message-method-notification.md",
      "redirect_url": "/dynamics365/business-central/dev-itpro/developer/methods-auto/library",
      "redirect_document_id": false
    },
    {
      "source_path": "dev-itpro/developer/methods/devenv-modify-method-record.md",
      "redirect_url": "/dynamics365/business-central/dev-itpro/developer/methods-auto/library",
      "redirect_document_id": false
    },
    {
      "source_path": "dev-itpro/developer/methods/devenv-modify-method-recordref.md",
      "redirect_url": "/dynamics365/business-central/dev-itpro/developer/methods-auto/library",
      "redirect_document_id": false
    },
    {
      "source_path": "dev-itpro/developer/methods/devenv-modifyall-method-record.md",
      "redirect_url": "/dynamics365/business-central/dev-itpro/developer/methods-auto/library",
      "redirect_document_id": false
    },
    {
      "source_path": "dev-itpro/developer/methods/devenv-name-method-fieldref.md",
      "redirect_url": "/dynamics365/business-central/dev-itpro/developer/methods-auto/library",
      "redirect_document_id": false
    },
    {
      "source_path": "dev-itpro/developer/methods/devenv-name-method-file.md",
      "redirect_url": "/dynamics365/business-central/dev-itpro/developer/methods-auto/library",
      "redirect_document_id": false
    },
    {
      "source_path": "dev-itpro/developer/methods/devenv-name-method-filterpagebuilder.md",
      "redirect_url": "/dynamics365/business-central/dev-itpro/developer/methods-auto/library",
      "redirect_document_id": false
    },
    {
      "source_path": "dev-itpro/developer/methods/devenv-name-method-recordref.md",
      "redirect_url": "/dynamics365/business-central/dev-itpro/developer/methods-auto/library",
      "redirect_document_id": false
    },
    {
      "source_path": "dev-itpro/developer/methods/devenv-new-method-testpage.md",
      "redirect_url": "/dynamics365/business-central/dev-itpro/developer/methods-auto/library",
      "redirect_document_id": false
    },
    {
      "source_path": "dev-itpro/developer/methods/devenv-next-method-record.md",
      "redirect_url": "/dynamics365/business-central/dev-itpro/developer/methods-auto/library",
      "redirect_document_id": false
    },
    {
      "source_path": "dev-itpro/developer/methods/devenv-next-method-recordref.md",
      "redirect_url": "/dynamics365/business-central/dev-itpro/developer/methods-auto/library",
      "redirect_document_id": false
    },
    {
      "source_path": "dev-itpro/developer/methods/devenv-next-method-testpage.md",
      "redirect_url": "/dynamics365/business-central/dev-itpro/developer/methods-auto/library",
      "redirect_document_id": false
    },
    {
      "source_path": "dev-itpro/developer/methods/devenv-normaldate-method-date.md",
      "redirect_url": "/dynamics365/business-central/dev-itpro/developer/methods-auto/library",
      "redirect_document_id": false
    },
    {
      "source_path": "dev-itpro/developer/methods/devenv-number-method-fieldref.md",
      "redirect_url": "/dynamics365/business-central/dev-itpro/developer/methods-auto/library",
      "redirect_document_id": false
    },
    {
      "source_path": "dev-itpro/developer/methods/devenv-number-method-recordref.md",
      "redirect_url": "/dynamics365/business-central/dev-itpro/developer/methods-auto/library",
      "redirect_document_id": false
    },
    {
      "source_path": "dev-itpro/developer/methods/devenv-numeric-methods.md",
      "redirect_url": "/dynamics365/business-central/dev-itpro/developer/methods-auto/library",
      "redirect_document_id": false
    },
    {
      "source_path": "dev-itpro/developer/methods/devenv-objectid-method-page.md",
      "redirect_url": "/dynamics365/business-central/dev-itpro/developer/methods-auto/library",
      "redirect_document_id": false
    },
    {
      "source_path": "dev-itpro/developer/methods/devenv-open-method-dialog.md",
      "redirect_url": "/dynamics365/business-central/dev-itpro/developer/methods-auto/library",
      "redirect_document_id": false
    },
    {
      "source_path": "dev-itpro/developer/methods/devenv-open-method-file.md",
      "redirect_url": "/dynamics365/business-central/dev-itpro/developer/methods-auto/library",
      "redirect_document_id": false
    },
    {
      "source_path": "dev-itpro/developer/methods/devenv-open-method-query.md",
      "redirect_url": "/dynamics365/business-central/dev-itpro/developer/methods-auto/library",
      "redirect_document_id": false
    },
    {
      "source_path": "dev-itpro/developer/methods/devenv-open-method-recordref.md",
      "redirect_url": "/dynamics365/business-central/dev-itpro/developer/methods-auto/library",
      "redirect_document_id": false
    },
    {
      "source_path": "dev-itpro/developer/methods/devenv-openedit-method-testpage.md",
      "redirect_url": "/dynamics365/business-central/dev-itpro/developer/methods-auto/library",
      "redirect_document_id": false
    },
    {
      "source_path": "dev-itpro/developer/methods/devenv-opennew-method-testpage.md",
      "redirect_url": "/dynamics365/business-central/dev-itpro/developer/methods-auto/library",
      "redirect_document_id": false
    },
    {
      "source_path": "dev-itpro/developer/methods/devenv-openview-method-testpage.md",
      "redirect_url": "/dynamics365/business-central/dev-itpro/developer/methods-auto/library",
      "redirect_document_id": false
    },
    {
      "source_path": "dev-itpro/developer/methods/devenv-operating-system-methods.md",
      "redirect_url": "/dynamics365/business-central/dev-itpro/developer/methods-auto/library",
      "redirect_document_id": false
    },
    {
      "source_path": "dev-itpro/developer/methods/devenv-optioncaption-method-fieldref.md",
      "redirect_url": "/dynamics365/business-central/dev-itpro/developer/methods-auto/library",
      "redirect_document_id": false
    },
    {
      "source_path": "dev-itpro/developer/methods/devenv-optioncount-method-testpage-field.md",
      "redirect_url": "/dynamics365/business-central/dev-itpro/developer/methods-auto/library",
      "redirect_document_id": false
    },
    {
      "source_path": "dev-itpro/developer/methods/devenv-optionstring-method-fieldref.md",
      "redirect_url": "/dynamics365/business-central/dev-itpro/developer/methods-auto/library",
      "redirect_document_id": false
    },
    {
      "source_path": "dev-itpro/developer/methods/devenv-outstream-write-method.md",
      "redirect_url": "/dynamics365/business-central/dev-itpro/developer/methods-auto/library",
      "redirect_document_id": false
    },
    {
      "source_path": "dev-itpro/developer/methods/devenv-outstream-writetext-method.md",
      "redirect_url": "/dynamics365/business-central/dev-itpro/developer/methods-auto/library",
      "redirect_document_id": false
    },
    {
      "source_path": "dev-itpro/developer/methods/devenv-padleft-method-text.md",
      "redirect_url": "/dynamics365/business-central/dev-itpro/developer/methods-auto/library",
      "redirect_document_id": false
    },
    {
      "source_path": "dev-itpro/developer/methods/devenv-padright-method-text.md",
      "redirect_url": "/dynamics365/business-central/dev-itpro/developer/methods-auto/library",
      "redirect_document_id": false
    },
    {
      "source_path": "dev-itpro/developer/methods/devenv-padstr-method-code-text.md",
      "redirect_url": "/dynamics365/business-central/dev-itpro/developer/methods-auto/library",
      "redirect_document_id": false
    },
    {
      "source_path": "dev-itpro/developer/methods/devenv-page-run-method.md",
      "redirect_url": "/dynamics365/business-central/dev-itpro/developer/methods-auto/library",
      "redirect_document_id": false
    },
    {
      "source_path": "dev-itpro/developer/methods/devenv-page-runmodal-method.md",
      "redirect_url": "/dynamics365/business-central/dev-itpro/developer/methods-auto/library",
      "redirect_document_id": false
    },
    {
      "source_path": "dev-itpro/developer/methods/devenv-pos-method-file.md",
      "redirect_url": "/dynamics365/business-central/dev-itpro/developer/methods-auto/library",
      "redirect_document_id": false
    },
    {
      "source_path": "dev-itpro/developer/methods/devenv-power-method-decimal-integer-biginteger.md",
      "redirect_url": "/dynamics365/business-central/dev-itpro/developer/methods-auto/library",
      "redirect_document_id": false
    },
    {
      "source_path": "dev-itpro/developer/methods/devenv-preview-method-report.md",
      "redirect_url": "/dynamics365/business-central/dev-itpro/developer/methods-auto/library",
      "redirect_document_id": false
    },
    {
      "source_path": "dev-itpro/developer/methods/devenv-previous-method-testpage.md",
      "redirect_url": "/dynamics365/business-central/dev-itpro/developer/methods-auto/library",
      "redirect_document_id": false
    },
    {
      "source_path": "dev-itpro/developer/methods/devenv-print-method.md",
      "redirect_url": "/dynamics365/business-central/dev-itpro/developer/methods-auto/library",
      "redirect_document_id": false
    },
    {
      "source_path": "dev-itpro/developer/methods/devenv-printonlyifdetail-method-report.md",
      "redirect_url": "/dynamics365/business-central/dev-itpro/developer/methods-auto/library",
      "redirect_document_id": false
    },
    {
      "source_path": "dev-itpro/developer/methods/devenv-productname-method.md",
      "redirect_url": "/dynamics365/business-central/dev-itpro/developer/methods-auto/library",
      "redirect_document_id": false
    },
    {
      "source_path": "dev-itpro/developer/methods/devenv-profileappid-method-sessionsettings.md",
      "redirect_url": "/dynamics365/business-central/dev-itpro/developer/methods-auto/library",
      "redirect_document_id": false
    },
    {
      "source_path": "dev-itpro/developer/methods/devenv-profileid-method-sessionsettings.md",
      "redirect_url": "/dynamics365/business-central/dev-itpro/developer/methods-auto/library",
      "redirect_document_id": false
    },
    {
      "source_path": "dev-itpro/developer/methods/devenv-profilesystemscope-method-sessionsettings.md",
      "redirect_url": "/dynamics365/business-central/dev-itpro/developer/methods-auto/library",
      "redirect_document_id": false
    },
    {
      "source_path": "dev-itpro/developer/methods/devenv-quit-method-report-xmlport.md",
      "redirect_url": "/dynamics365/business-central/dev-itpro/developer/methods-auto/library",
      "redirect_document_id": false
    },
    {
      "source_path": "dev-itpro/developer/methods/devenv-random-method-integer.md",
      "redirect_url": "/dynamics365/business-central/dev-itpro/developer/methods-auto/library",
      "redirect_document_id": false
    },
    {
      "source_path": "dev-itpro/developer/methods/devenv-randomize-method-integer.md",
      "redirect_url": "/dynamics365/business-central/dev-itpro/developer/methods-auto/library",
      "redirect_document_id": false
    },
    {
      "source_path": "dev-itpro/developer/methods/devenv-rdlclayout-method.md",
      "redirect_url": "/dynamics365/business-central/dev-itpro/developer/methods-auto/library",
      "redirect_document_id": false
    },
    {
      "source_path": "dev-itpro/developer/methods/devenv-read-method-bigtext.md",
      "redirect_url": "/dynamics365/business-central/dev-itpro/developer/methods-auto/library",
      "redirect_document_id": false
    },
    {
      "source_path": "dev-itpro/developer/methods/devenv-read-method-file.md",
      "redirect_url": "/dynamics365/business-central/dev-itpro/developer/methods-auto/library",
      "redirect_document_id": false
    },
    {
      "source_path": "dev-itpro/developer/methods/devenv-read-method-query.md",
      "redirect_url": "/dynamics365/business-central/dev-itpro/developer/methods-auto/library",
      "redirect_document_id": false
    },
    {
      "source_path": "dev-itpro/developer/methods/devenv-readpermission-method-record.md",
      "redirect_url": "/dynamics365/business-central/dev-itpro/developer/methods-auto/library",
      "redirect_document_id": false
    },
    {
      "source_path": "dev-itpro/developer/methods/devenv-readpermission-method-recordref.md",
      "redirect_url": "/dynamics365/business-central/dev-itpro/developer/methods-auto/library",
      "redirect_document_id": false
    },
    {
      "source_path": "dev-itpro/developer/methods/devenv-recall-method-notification.md",
      "redirect_url": "/dynamics365/business-central/dev-itpro/developer/methods-auto/library",
      "redirect_document_id": false
    },
    {
      "source_path": "dev-itpro/developer/methods/devenv-record-method-fieldref.md",
      "redirect_url": "/dynamics365/business-central/dev-itpro/developer/methods-auto/library",
      "redirect_document_id": false
    },
    {
      "source_path": "dev-itpro/developer/methods/devenv-record-method-keyref.md",
      "redirect_url": "/dynamics365/business-central/dev-itpro/developer/methods-auto/library",
      "redirect_document_id": false
    },
    {
      "source_path": "dev-itpro/developer/methods/devenv-recordid-method-recordref.md",
      "redirect_url": "/dynamics365/business-central/dev-itpro/developer/methods-auto/library",
      "redirect_document_id": false
    },
    {
      "source_path": "dev-itpro/developer/methods/devenv-registertableconnection-method-database.md",
      "redirect_url": "/dynamics365/business-central/dev-itpro/developer/methods-auto/library",
      "redirect_document_id": false
    },
    {
      "source_path": "dev-itpro/developer/methods/devenv-relation-method-fieldref.md",
      "redirect_url": "/dynamics365/business-central/dev-itpro/developer/methods-auto/library",
      "redirect_document_id": false
    },
    {
      "source_path": "dev-itpro/developer/methods/devenv-relation-method-record.md",
      "redirect_url": "/dynamics365/business-central/dev-itpro/developer/methods-auto/library",
      "redirect_document_id": false
    },
    {
      "source_path": "dev-itpro/developer/methods/devenv-remove-method-mediaset.md",
      "redirect_url": "/dynamics365/business-central/dev-itpro/developer/methods-auto/library",
      "redirect_document_id": false
    },
    {
      "source_path": "dev-itpro/developer/methods/devenv-remove-method-text.md",
      "redirect_url": "/dynamics365/business-central/dev-itpro/developer/methods-auto/library",
      "redirect_document_id": false
    },
    {
      "source_path": "dev-itpro/developer/methods/devenv-rename-method-file.md",
      "redirect_url": "/dynamics365/business-central/dev-itpro/developer/methods-auto/library",
      "redirect_document_id": false
    },
    {
      "source_path": "dev-itpro/developer/methods/devenv-rename-method-record.md",
      "redirect_url": "/dynamics365/business-central/dev-itpro/developer/methods-auto/library",
      "redirect_document_id": false
    },
    {
      "source_path": "dev-itpro/developer/methods/devenv-rename-method-recordref.md",
      "redirect_url": "/dynamics365/business-central/dev-itpro/developer/methods-auto/library",
      "redirect_document_id": false
    },
    {
      "source_path": "dev-itpro/developer/methods/devenv-replace-method-text.md",
      "redirect_url": "/dynamics365/business-central/dev-itpro/developer/methods-auto/library",
      "redirect_document_id": false
    },
    {
      "source_path": "dev-itpro/developer/methods/devenv-report-run-method.md",
      "redirect_url": "/dynamics365/business-central/dev-itpro/developer/methods-auto/library",
      "redirect_document_id": false
    },
    {
      "source_path": "dev-itpro/developer/methods/devenv-report-runmodal-method.md",
      "redirect_url": "/dynamics365/business-central/dev-itpro/developer/methods-auto/library",
      "redirect_document_id": false
    },
    {
      "source_path": "dev-itpro/developer/methods/devenv-reportgetcustomrdlc-method.md",
      "redirect_url": "/dynamics365/business-central/dev-itpro/developer/methods-auto/library",
      "redirect_document_id": false
    },
    {
      "source_path": "dev-itpro/developer/methods/devenv-requestsessionupdate-method.md",
      "redirect_url": "/dynamics365/business-central/dev-itpro/developer/methods-auto/library",
      "redirect_document_id": false
    },
    {
      "source_path": "dev-itpro/developer/methods/devenv-reset-method-record.md",
      "redirect_url": "/dynamics365/business-central/dev-itpro/developer/methods-auto/library",
      "redirect_document_id": false
    },
    {
      "source_path": "dev-itpro/developer/methods/devenv-reset-method-recordref.md",
      "redirect_url": "/dynamics365/business-central/dev-itpro/developer/methods-auto/library",
      "redirect_document_id": false
    },
    {
      "source_path": "dev-itpro/developer/methods/devenv-restorearchivedata-method.md",
      "redirect_url": "/dynamics365/business-central/dev-itpro/developer/methods-auto/library",
      "redirect_document_id": false
    },
    {
      "source_path": "dev-itpro/developer/methods/devenv-round-method-decimal.md",
      "redirect_url": "/dynamics365/business-central/dev-itpro/developer/methods-auto/library",
      "redirect_document_id": false
    },
    {
      "source_path": "dev-itpro/developer/methods/devenv-rounddatetime-method-datetime.md",
      "redirect_url": "/dynamics365/business-central/dev-itpro/developer/methods-auto/library",
      "redirect_document_id": false
    },
    {
      "source_path": "dev-itpro/developer/methods/devenv-run-method-codeunit.md",
      "redirect_url": "/dynamics365/business-central/dev-itpro/developer/methods-auto/library",
      "redirect_document_id": false
    },
    {
      "source_path": "dev-itpro/developer/methods/devenv-run-method-page.md",
      "redirect_url": "/dynamics365/business-central/dev-itpro/developer/methods-auto/library",
      "redirect_document_id": false
    },
    {
      "source_path": "dev-itpro/developer/methods/devenv-run-method-report.md",
      "redirect_url": "/dynamics365/business-central/dev-itpro/developer/methods-auto/library",
      "redirect_document_id": false
    },
    {
      "source_path": "dev-itpro/developer/methods/devenv-run-method-xmlport.md",
      "redirect_url": "/dynamics365/business-central/dev-itpro/developer/methods-auto/library",
      "redirect_document_id": false
    },
    {
      "source_path": "dev-itpro/developer/methods/devenv-runmodal-method-filterpagebuilder.md",
      "redirect_url": "/dynamics365/business-central/dev-itpro/developer/methods-auto/library",
      "redirect_document_id": false
    },
    {
      "source_path": "dev-itpro/developer/methods/devenv-runmodal-method-page.md",
      "redirect_url": "/dynamics365/business-central/dev-itpro/developer/methods-auto/library",
      "redirect_document_id": false
    },
    {
      "source_path": "dev-itpro/developer/methods/devenv-runmodal-method-report.md",
      "redirect_url": "/dynamics365/business-central/dev-itpro/developer/methods-auto/library",
      "redirect_document_id": false
    },
    {
      "source_path": "dev-itpro/developer/methods/devenv-runrequestpage-method.md",
      "redirect_url": "/dynamics365/business-central/dev-itpro/developer/methods-auto/library",
      "redirect_document_id": false
    },
    {
      "source_path": "dev-itpro/developer/methods/devenv-saveas-method.md",
      "redirect_url": "/dynamics365/business-central/dev-itpro/developer/methods-auto/library",
      "redirect_document_id": false
    },
    {
      "source_path": "dev-itpro/developer/methods/devenv-saveascsv-method.md",
      "redirect_url": "/dynamics365/business-central/dev-itpro/developer/methods-auto/library",
      "redirect_document_id": false
    },
    {
      "source_path": "dev-itpro/developer/methods/devenv-saveasexcel-method-report.md",
      "redirect_url": "/dynamics365/business-central/dev-itpro/developer/methods-auto/library",
      "redirect_document_id": false
    },
    {
      "source_path": "dev-itpro/developer/methods/devenv-saveasexcel-method-testrequestpage.md",
      "redirect_url": "/dynamics365/business-central/dev-itpro/developer/methods-auto/library",
      "redirect_document_id": false
    },
    {
      "source_path": "dev-itpro/developer/methods/devenv-saveashtml-method-report.md",
      "redirect_url": "/dynamics365/business-central/dev-itpro/developer/methods-auto/library",
      "redirect_document_id": false
    },
    {
      "source_path": "dev-itpro/developer/methods/devenv-saveaspdf-method-report.md",
      "redirect_url": "/dynamics365/business-central/dev-itpro/developer/methods-auto/library",
      "redirect_document_id": false
    },
    {
      "source_path": "dev-itpro/developer/methods/devenv-saveaspdf-method-testrequestpage.md",
      "redirect_url": "/dynamics365/business-central/dev-itpro/developer/methods-auto/library",
      "redirect_document_id": false
    },
    {
      "source_path": "dev-itpro/developer/methods/devenv-saveasword-method-report.md",
      "redirect_url": "/dynamics365/business-central/dev-itpro/developer/methods-auto/library",
      "redirect_document_id": false
    },
    {
      "source_path": "dev-itpro/developer/methods/devenv-saveasword-method-testrequestpage.md",
      "redirect_url": "/dynamics365/business-central/dev-itpro/developer/methods-auto/library",
      "redirect_document_id": false
    },
    {
      "source_path": "dev-itpro/developer/methods/devenv-saveasxml-method-reports.md",
      "redirect_url": "/dynamics365/business-central/dev-itpro/developer/methods-auto/library",
      "redirect_document_id": false
    },
    {
      "source_path": "dev-itpro/developer/methods/devenv-saveasxml-method-testrequestpage.md",
      "redirect_url": "/dynamics365/business-central/dev-itpro/developer/methods-auto/library",
      "redirect_document_id": false
    },
    {
      "source_path": "dev-itpro/developer/methods/devenv-saveasxml-method.md",
      "redirect_url": "/dynamics365/business-central/dev-itpro/developer/methods-auto/library",
      "redirect_document_id": false
    },
    {
      "source_path": "dev-itpro/developer/methods/devenv-scope-method-notification.md",
      "redirect_url": "/dynamics365/business-central/dev-itpro/developer/methods-auto/library",
      "redirect_document_id": false
    },
    {
      "source_path": "dev-itpro/developer/methods/devenv-seek-method-file.md",
      "redirect_url": "/dynamics365/business-central/dev-itpro/developer/methods-auto/library",
      "redirect_document_id": false
    },
    {
      "source_path": "dev-itpro/developer/methods/devenv-selectlatestversion-method-database.md",
      "redirect_url": "/dynamics365/business-central/dev-itpro/developer/methods-auto/library",
      "redirect_document_id": false
    },
    {
      "source_path": "dev-itpro/developer/methods/devenv-selectstr-method-code-text.md",
      "redirect_url": "/dynamics365/business-central/dev-itpro/developer/methods-auto/library",
      "redirect_document_id": false
    },
    {
      "source_path": "dev-itpro/developer/methods/devenv-send-method-notification.md",
      "redirect_url": "/dynamics365/business-central/dev-itpro/developer/methods-auto/library",
      "redirect_document_id": false
    },
    {
      "source_path": "dev-itpro/developer/methods/devenv-sendtracetag-method.md",
      "redirect_url": "/dynamics365/business-central/dev-itpro/developer/methods-auto/library",
      "redirect_document_id": false
    },
    {
      "source_path": "dev-itpro/developer/methods/devenv-serialnumber-method-database.md",
      "redirect_url": "/dynamics365/business-central/dev-itpro/developer/methods-auto/library",
      "redirect_document_id": false
    },
    {
      "source_path": "dev-itpro/developer/methods/devenv-session-methods.md",
      "redirect_url": "/dynamics365/business-central/dev-itpro/developer/methods-auto/library",
      "redirect_document_id": false
    },
    {
      "source_path": "dev-itpro/developer/methods/devenv-setascending-method-record.md",
      "redirect_url": "/dynamics365/business-central/dev-itpro/developer/methods-auto/library",
      "redirect_document_id": false
    },
    {
      "source_path": "dev-itpro/developer/methods/devenv-setautocalcfields-method-record.md",
      "redirect_url": "/dynamics365/business-central/dev-itpro/developer/methods-auto/library",
      "redirect_document_id": false
    },
    {
      "source_path": "dev-itpro/developer/methods/devenv-setcurrentkey-method-record.md",
      "redirect_url": "/dynamics365/business-central/dev-itpro/developer/methods-auto/library",
      "redirect_document_id": false
    },
    {
      "source_path": "dev-itpro/developer/methods/devenv-setcurrentkey-method-testpage-filter.md",
      "redirect_url": "/dynamics365/business-central/dev-itpro/developer/methods-auto/library",
      "redirect_document_id": false
    },
    {
      "source_path": "dev-itpro/developer/methods/devenv-setcurrentkey-setrange-setfilter-getrangemin-and-getrangemax-methods.md",
      "redirect_url": "/dynamics365/business-central/dev-itpro/developer/methods-auto/library",
      "redirect_document_id": false
    },
    {
      "source_path": "dev-itpro/developer/methods/devenv-setdata-method-notification.md",
      "redirect_url": "/dynamics365/business-central/dev-itpro/developer/methods-auto/library",
      "redirect_document_id": false
    },
    {
      "source_path": "dev-itpro/developer/methods/devenv-setdefaulttableconnection-method-database.md",
      "redirect_url": "/dynamics365/business-central/dev-itpro/developer/methods-auto/library",
      "redirect_document_id": false
    },
    {
      "source_path": "dev-itpro/developer/methods/devenv-setfilter-method-fieldref.md",
      "redirect_url": "/dynamics365/business-central/dev-itpro/developer/methods-auto/library",
      "redirect_document_id": false
    },
    {
      "source_path": "dev-itpro/developer/methods/devenv-setfilter-method-query.md",
      "redirect_url": "/dynamics365/business-central/dev-itpro/developer/methods-auto/library",
      "redirect_document_id": false
    },
    {
      "source_path": "dev-itpro/developer/methods/devenv-setfilter-method-record.md",
      "redirect_url": "/dynamics365/business-central/dev-itpro/developer/methods-auto/library",
      "redirect_document_id": false
    },
    {
      "source_path": "dev-itpro/developer/methods/devenv-setfilter-method-testpage-filter.md",
      "redirect_url": "/dynamics365/business-central/dev-itpro/developer/methods-auto/library",
      "redirect_document_id": false
    },
    {
      "source_path": "dev-itpro/developer/methods/devenv-setposition-method-record.md",
      "redirect_url": "/dynamics365/business-central/dev-itpro/developer/methods-auto/library",
      "redirect_document_id": false
    },
    {
      "source_path": "dev-itpro/developer/methods/devenv-setposition-method-recordref.md",
      "redirect_url": "/dynamics365/business-central/dev-itpro/developer/methods-auto/library",
      "redirect_document_id": false
    },
    {
      "source_path": "dev-itpro/developer/methods/devenv-setrange-method-fieldref.md",
      "redirect_url": "/dynamics365/business-central/dev-itpro/developer/methods-auto/library",
      "redirect_document_id": false
    },
    {
      "source_path": "dev-itpro/developer/methods/devenv-setrange-method-query.md",
      "redirect_url": "/dynamics365/business-central/dev-itpro/developer/methods-auto/library",
      "redirect_document_id": false
    },
    {
      "source_path": "dev-itpro/developer/methods/devenv-setrange-method-record.md",
      "redirect_url": "/dynamics365/business-central/dev-itpro/developer/methods-auto/library",
      "redirect_document_id": false
    },
    {
      "source_path": "dev-itpro/developer/methods/devenv-setrecfilter-method-record.md",
      "redirect_url": "/dynamics365/business-central/dev-itpro/developer/methods-auto/library",
      "redirect_document_id": false
    },
    {
      "source_path": "dev-itpro/developer/methods/devenv-setrecfilter-method-recordref.md",
      "redirect_url": "/dynamics365/business-central/dev-itpro/developer/methods-auto/library",
      "redirect_document_id": false
    },
    {
      "source_path": "dev-itpro/developer/methods/devenv-setrecord-method-page.md",
      "redirect_url": "/dynamics365/business-central/dev-itpro/developer/methods-auto/library",
      "redirect_document_id": false
    },
    {
      "source_path": "dev-itpro/developer/methods/devenv-setselectionfilter-method.md",
      "redirect_url": "/dynamics365/business-central/dev-itpro/developer/methods-auto/library",
      "redirect_document_id": false
    },
    {
      "source_path": "dev-itpro/developer/methods/devenv-setstamp-method-file.md",
      "redirect_url": "/dynamics365/business-central/dev-itpro/developer/methods-auto/library",
      "redirect_document_id": false
    },
    {
      "source_path": "dev-itpro/developer/methods/devenv-settable-method-recordref.md",
      "redirect_url": "/dynamics365/business-central/dev-itpro/developer/methods-auto/library",
      "redirect_document_id": false
    },
    {
      "source_path": "dev-itpro/developer/methods/devenv-settableview-method-page-report-xmlport.md",
      "redirect_url": "/dynamics365/business-central/dev-itpro/developer/methods-auto/library",
      "redirect_document_id": false
    },
    {
      "source_path": "dev-itpro/developer/methods/devenv-settaskready-method.md",
      "redirect_url": "/dynamics365/business-central/dev-itpro/developer/methods-auto/library",
      "redirect_document_id": false
    },
    {
      "source_path": "dev-itpro/developer/methods/devenv-setvalue-method-testpage-field.md",
      "redirect_url": "/dynamics365/business-central/dev-itpro/developer/methods-auto/library",
      "redirect_document_id": false
    },
    {
      "source_path": "dev-itpro/developer/methods/devenv-setview-method-record.md",
      "redirect_url": "/dynamics365/business-central/dev-itpro/developer/methods-auto/library",
      "redirect_document_id": false
    },
    {
      "source_path": "dev-itpro/developer/methods/devenv-setview-method-recordref.md",
      "redirect_url": "/dynamics365/business-central/dev-itpro/developer/methods-auto/library",
      "redirect_document_id": false
    },
    {
      "source_path": "dev-itpro/developer/methods/devenv-setview-method.md",
      "redirect_url": "/dynamics365/business-central/dev-itpro/developer/methods-auto/library",
      "redirect_document_id": false
    },
    {
      "source_path": "dev-itpro/developer/methods/devenv-sid-method-database.md",
      "redirect_url": "/dynamics365/business-central/dev-itpro/developer/methods-auto/library",
      "redirect_document_id": false
    },
    {
      "source_path": "dev-itpro/developer/methods/devenv-skip-method-report-xmlport.md",
      "redirect_url": "/dynamics365/business-central/dev-itpro/developer/methods-auto/library",
      "redirect_document_id": false
    },
    {
      "source_path": "dev-itpro/developer/methods/devenv-skipsystemtriggers-method-debugger.md",
      "redirect_url": "/dynamics365/business-central/dev-itpro/developer/methods-auto/library",
      "redirect_document_id": false
    },
    {
      "source_path": "dev-itpro/developer/methods/devenv-sleep-method.md",
      "redirect_url": "/dynamics365/business-central/dev-itpro/developer/methods-auto/library",
      "redirect_document_id": false
    },
    {
      "source_path": "dev-itpro/developer/methods/devenv-split-method-text.md",
      "redirect_url": "/dynamics365/business-central/dev-itpro/developer/methods-auto/library",
      "redirect_document_id": false
    },
    {
      "source_path": "dev-itpro/developer/methods/devenv-standard-and-user-defined-methods.md",
      "redirect_url": "/dynamics365/business-central/dev-itpro/developer/methods-auto/library",
      "redirect_document_id": false
    },
    {
      "source_path": "dev-itpro/developer/methods/devenv-startsession-method-sessions.md",
      "redirect_url": "/dynamics365/business-central/dev-itpro/developer/methods-auto/library",
      "redirect_document_id": false
    },
    {
      "source_path": "dev-itpro/developer/methods/devenv-startswith-method-text.md",
      "redirect_url": "/dynamics365/business-central/dev-itpro/developer/methods-auto/library",
      "redirect_document_id": false
    },
    {
      "source_path": "dev-itpro/developer/methods/devenv-stepinto-method-debugger.md",
      "redirect_url": "/dynamics365/business-central/dev-itpro/developer/methods-auto/library",
      "redirect_document_id": false
    },
    {
      "source_path": "dev-itpro/developer/methods/devenv-stepout-method-debugger.md",
      "redirect_url": "/dynamics365/business-central/dev-itpro/developer/methods-auto/library",
      "redirect_document_id": false
    },
    {
      "source_path": "dev-itpro/developer/methods/devenv-stepover-method-debugger.md",
      "redirect_url": "/dynamics365/business-central/dev-itpro/developer/methods-auto/library",
      "redirect_document_id": false
    },
    {
      "source_path": "dev-itpro/developer/methods/devenv-stop-method-debugger.md",
      "redirect_url": "/dynamics365/business-central/dev-itpro/developer/methods-auto/library",
      "redirect_document_id": false
    },
    {
      "source_path": "dev-itpro/developer/methods/devenv-stopsession-method-sessions.md",
      "redirect_url": "/dynamics365/business-central/dev-itpro/developer/methods-auto/library",
      "redirect_document_id": false
    },
    {
      "source_path": "dev-itpro/developer/methods/devenv-strchecksum-method-code-text.md",
      "redirect_url": "/dynamics365/business-central/dev-itpro/developer/methods-auto/library",
      "redirect_document_id": false
    },
    {
      "source_path": "dev-itpro/developer/methods/devenv-string-methods.md",
      "redirect_url": "/dynamics365/business-central/dev-itpro/developer/methods-auto/library",
      "redirect_document_id": false
    },
    {
      "source_path": "dev-itpro/developer/methods/devenv-strlen-method-code-text.md",
      "redirect_url": "/dynamics365/business-central/dev-itpro/developer/methods-auto/library",
      "redirect_document_id": false
    },
    {
      "source_path": "dev-itpro/developer/methods/devenv-strmenu-method-dialog.md",
      "redirect_url": "/dynamics365/business-central/dev-itpro/developer/methods-auto/library",
      "redirect_document_id": false
    },
    {
      "source_path": "dev-itpro/developer/methods/devenv-strmenu-method.md",
      "redirect_url": "/dynamics365/business-central/dev-itpro/developer/methods-auto/library",
      "redirect_document_id": false
    },
    {
      "source_path": "dev-itpro/developer/methods/devenv-strpos-method-code-text.md",
      "redirect_url": "/dynamics365/business-central/dev-itpro/developer/methods-auto/library",
      "redirect_document_id": false
    },
    {
      "source_path": "dev-itpro/developer/methods/devenv-strsubstno-method-code-text.md",
      "redirect_url": "/dynamics365/business-central/dev-itpro/developer/methods-auto/library",
      "redirect_document_id": false
    },
    {
      "source_path": "dev-itpro/developer/methods/devenv-substring-method-text.md",
      "redirect_url": "/dynamics365/business-central/dev-itpro/developer/methods-auto/library",
      "redirect_document_id": false
    },
    {
      "source_path": "dev-itpro/developer/methods/devenv-system-methods.md",
      "redirect_url": "/dynamics365/business-central/dev-itpro/developer/methods-auto/library",
      "redirect_document_id": false
    },
    {
      "source_path": "dev-itpro/developer/methods/devenv-tablecaption-method-record.md",
      "redirect_url": "/dynamics365/business-central/dev-itpro/developer/methods-auto/library",
      "redirect_document_id": false
    },
    {
      "source_path": "dev-itpro/developer/methods/devenv-tablename-method-record.md",
      "redirect_url": "/dynamics365/business-central/dev-itpro/developer/methods-auto/library",
      "redirect_document_id": false
    },
    {
      "source_path": "dev-itpro/developer/methods/devenv-tableno-method-recordid.md",
      "redirect_url": "/dynamics365/business-central/dev-itpro/developer/methods-auto/library",
      "redirect_document_id": false
    },
    {
      "source_path": "dev-itpro/developer/methods/devenv-taskexists-method.md",
      "redirect_url": "/dynamics365/business-central/dev-itpro/developer/methods-auto/library",
      "redirect_document_id": false
    },
    {
      "source_path": "dev-itpro/developer/methods/devenv-temporarypath-method.md",
      "redirect_url": "/dynamics365/business-central/dev-itpro/developer/methods-auto/library",
      "redirect_document_id": false
    },
    {
      "source_path": "dev-itpro/developer/methods/devenv-tenantid-method-database.md",
      "redirect_url": "/dynamics365/business-central/dev-itpro/developer/methods-auto/library",
      "redirect_document_id": false
    },
    {
      "source_path": "dev-itpro/developer/methods/devenv-testfield-method-fieldref.md",
      "redirect_url": "/dynamics365/business-central/dev-itpro/developer/methods-auto/library",
      "redirect_document_id": false
    },
    {
      "source_path": "dev-itpro/developer/methods/devenv-testfield-method-record.md",
      "redirect_url": "/dynamics365/business-central/dev-itpro/developer/methods-auto/library",
      "redirect_document_id": false
    },
    {
      "source_path": "dev-itpro/developer/methods/devenv-testpage-action-methods.md",
      "redirect_url": "/dynamics365/business-central/dev-itpro/developer/methods-auto/library",
      "redirect_document_id": false
    },
    {
      "source_path": "dev-itpro/developer/methods/devenv-testpage-field-methods.md",
      "redirect_url": "/dynamics365/business-central/dev-itpro/developer/methods-auto/library",
      "redirect_document_id": false
    },
    {
      "source_path": "dev-itpro/developer/methods/devenv-testpage-filter-methods.md",
      "redirect_url": "/dynamics365/business-central/dev-itpro/developer/methods-auto/library",
      "redirect_document_id": false
    },
    {
      "source_path": "dev-itpro/developer/methods/devenv-testpage-methods.md",
      "redirect_url": "/dynamics365/business-central/dev-itpro/developer/methods-auto/library",
      "redirect_document_id": false
    },
    {
      "source_path": "dev-itpro/developer/methods/devenv-textmode-method-file.md",
      "redirect_url": "/dynamics365/business-central/dev-itpro/developer/methods-auto/library",
      "redirect_document_id": false
    },
    {
      "source_path": "dev-itpro/developer/methods/devenv-textpos-method-bigtext.md",
      "redirect_url": "/dynamics365/business-central/dev-itpro/developer/methods-auto/library",
      "redirect_document_id": false
    },
    {
      "source_path": "dev-itpro/developer/methods/devenv-time-method-time.md",
      "redirect_url": "/dynamics365/business-central/dev-itpro/developer/methods-auto/library",
      "redirect_document_id": false
    },
    {
      "source_path": "dev-itpro/developer/methods/devenv-timezone-method-sessionsettings.md",
      "redirect_url": "/dynamics365/business-central/dev-itpro/developer/methods-auto/library",
      "redirect_document_id": false
    },
    {
      "source_path": "dev-itpro/developer/methods/devenv-today-method-date.md",
      "redirect_url": "/dynamics365/business-central/dev-itpro/developer/methods-auto/library",
      "redirect_document_id": false
    },
    {
      "source_path": "dev-itpro/developer/methods/devenv-tolower-method-text.md",
      "redirect_url": "/dynamics365/business-central/dev-itpro/developer/methods-auto/library",
      "redirect_document_id": false
    },
    {
      "source_path": "dev-itpro/developer/methods/devenv-topnumberofrows-method.md",
      "redirect_url": "/dynamics365/business-central/dev-itpro/developer/methods-auto/library",
      "redirect_document_id": false
    },
    {
      "source_path": "dev-itpro/developer/methods/devenv-toupper-method-text.md",
      "redirect_url": "/dynamics365/business-central/dev-itpro/developer/methods-auto/library",
      "redirect_document_id": false
    },
    {
      "source_path": "dev-itpro/developer/methods/devenv-transferfields-method-record.md",
      "redirect_url": "/dynamics365/business-central/dev-itpro/developer/methods-auto/library",
      "redirect_document_id": false
    },
    {
      "source_path": "dev-itpro/developer/methods/devenv-trap-method-testpage.md",
      "redirect_url": "/dynamics365/business-central/dev-itpro/developer/methods-auto/library",
      "redirect_document_id": false
    },
    {
      "source_path": "dev-itpro/developer/methods/devenv-trim-method-text.md",
      "redirect_url": "/dynamics365/business-central/dev-itpro/developer/methods-auto/library",
      "redirect_document_id": false
    },
    {
      "source_path": "dev-itpro/developer/methods/devenv-trimend-method-text.md",
      "redirect_url": "/dynamics365/business-central/dev-itpro/developer/methods-auto/library",
      "redirect_document_id": false
    },
    {
      "source_path": "dev-itpro/developer/methods/devenv-trimstart-method-text.md",
      "redirect_url": "/dynamics365/business-central/dev-itpro/developer/methods-auto/library",
      "redirect_document_id": false
    },
    {
      "source_path": "dev-itpro/developer/methods/devenv-trunc-method-file.md",
      "redirect_url": "/dynamics365/business-central/dev-itpro/developer/methods-auto/library",
      "redirect_document_id": false
    },
    {
      "source_path": "dev-itpro/developer/methods/devenv-type-method-fieldref.md",
      "redirect_url": "/dynamics365/business-central/dev-itpro/developer/methods-auto/library",
      "redirect_document_id": false
    },
    {
      "source_path": "dev-itpro/developer/methods/devenv-unbindsubscription-method.md",
      "redirect_url": "/dynamics365/business-central/dev-itpro/developer/methods-auto/library",
      "redirect_document_id": false
    },
    {
      "source_path": "dev-itpro/developer/methods/devenv-unregistertableconnection-method-database.md",
      "redirect_url": "/dynamics365/business-central/dev-itpro/developer/methods-auto/library",
      "redirect_document_id": false
    },
    {
      "source_path": "dev-itpro/developer/methods/devenv-upload-method-file.md",
      "redirect_url": "/dynamics365/business-central/dev-itpro/developer/methods-auto/library",
      "redirect_document_id": false
    },
    {
      "source_path": "dev-itpro/developer/methods/devenv-uploadintostream-method-file.md",
      "redirect_url": "/dynamics365/business-central/dev-itpro/developer/methods-auto/library",
      "redirect_document_id": false
    },
    {
      "source_path": "dev-itpro/developer/methods/devenv-uppercase-method-code-text.md",
      "redirect_url": "/dynamics365/business-central/dev-itpro/developer/methods-auto/library",
      "redirect_document_id": false
    },
    {
      "source_path": "dev-itpro/developer/methods/devenv-userid-method-sessions.md",
      "redirect_url": "/dynamics365/business-central/dev-itpro/developer/methods-auto/library",
      "redirect_document_id": false
    },
    {
      "source_path": "dev-itpro/developer/methods/devenv-usersecurityid-method.md",
      "redirect_url": "/dynamics365/business-central/dev-itpro/developer/methods-auto/library",
      "redirect_document_id": false
    },
    {
      "source_path": "dev-itpro/developer/methods/devenv-validate-method-fieldref.md",
      "redirect_url": "/dynamics365/business-central/dev-itpro/developer/methods-auto/library",
      "redirect_document_id": false
    },
    {
      "source_path": "dev-itpro/developer/methods/devenv-validate-method-record.md",
      "redirect_url": "/dynamics365/business-central/dev-itpro/developer/methods-auto/library",
      "redirect_document_id": false
    },
    {
      "source_path": "dev-itpro/developer/methods/devenv-validationerrorcount-method-testpage-testpage-field.md",
      "redirect_url": "/dynamics365/business-central/dev-itpro/developer/methods-auto/library",
      "redirect_document_id": false
    },
    {
      "source_path": "dev-itpro/developer/methods/devenv-value-method-fieldref-testpage-field.md",
      "redirect_url": "/dynamics365/business-central/dev-itpro/developer/methods-auto/library",
      "redirect_document_id": false
    },
    {
      "source_path": "dev-itpro/developer/methods/devenv-variable-methods.md",
      "redirect_url": "/dynamics365/business-central/dev-itpro/developer/methods-auto/library",
      "redirect_document_id": false
    },
    {
      "source_path": "dev-itpro/developer/methods/devenv-variant2date-method.md",
      "redirect_url": "/dynamics365/business-central/dev-itpro/developer/methods-auto/library",
      "redirect_document_id": false
    },
    {
      "source_path": "dev-itpro/developer/methods/devenv-variant2time-method.md",
      "redirect_url": "/dynamics365/business-central/dev-itpro/developer/methods-auto/library",
      "redirect_document_id": false
    },
    {
      "source_path": "dev-itpro/developer/methods/devenv-windowslanguage-method.md",
      "redirect_url": "/dynamics365/business-central/dev-itpro/developer/methods-auto/library",
      "redirect_document_id": false
    },
    {
      "source_path": "dev-itpro/developer/methods/devenv-wordlayout-method.md",
      "redirect_url": "/dynamics365/business-central/dev-itpro/developer/methods-auto/library",
      "redirect_document_id": false
    },
    {
      "source_path": "dev-itpro/developer/methods/devenv-wordxmlpart-method.md",
      "redirect_url": "/dynamics365/business-central/dev-itpro/developer/methods-auto/library",
      "redirect_document_id": false
    },
    {
      "source_path": "dev-itpro/developer/methods/devenv-workdate-method-date.md",
      "redirect_url": "/dynamics365/business-central/dev-itpro/developer/methods-auto/library",
      "redirect_document_id": false
    },
    {
      "source_path": "dev-itpro/developer/methods/devenv-write-method-bigtext.md",
      "redirect_url": "/dynamics365/business-central/dev-itpro/developer/methods-auto/library",
      "redirect_document_id": false
    },
    {
      "source_path": "dev-itpro/developer/methods/devenv-write-method-file.md",
      "redirect_url": "/dynamics365/business-central/dev-itpro/developer/methods-auto/library",
      "redirect_document_id": false
    },
    {
      "source_path": "dev-itpro/developer/methods/devenv-writemode-method-file.md",
      "redirect_url": "/dynamics365/business-central/dev-itpro/developer/methods-auto/library",
      "redirect_document_id": false
    },
    {
      "source_path": "dev-itpro/developer/methods/devenv-writepermission-method-record.md",
      "redirect_url": "/dynamics365/business-central/dev-itpro/developer/methods-auto/library",
      "redirect_document_id": false
    },
    {
      "source_path": "dev-itpro/developer/methods/devenv-writepermission-method-recordref.md",
      "redirect_url": "/dynamics365/business-central/dev-itpro/developer/methods-auto/library",
      "redirect_document_id": false
    },
    {
      "source_path": "dev-itpro/developer/properties/devenv-autoformatexpr-property.md",
      "redirect_url": "devenv-autoformatexpression-property",
      "redirect_document_id": false
    },
    {
      "source_path": "dev-itpro/developer/properties/devenv-datacaptionexpr-property.md",
      "redirect_url": "devenv-datacaptionexpression-property",
      "redirect_document_id": false
    },
    {
      "source_path": "dev-itpro/developer/properties/devenv-dataitemlink-reference-property.md",
      "redirect_url": "devenv-dataitemlinkreference-property",
      "redirect_document_id": false
    },
    {
      "source_path": "dev-itpro/developer/properties/devenv-dataitemlink-type-property.md",
      "redirect_url": "devenv-sqljointype-property",
      "redirect_document_id": false
    },
    {
      "source_path": "dev-itpro/developer/properties/devenv-dataitemtable-filter-property.md",
      "redirect_url": "devenv-dataitemtablefilter-property",
      "redirect_document_id": false
    },
    {
      "source_path": "dev-itpro/developer/properties/devenv-format-evaluate-property.md",
      "redirect_url": "devenv-formatevaluate-property",
      "redirect_document_id": false
    },
    {
      "source_path": "dev-itpro/developer/properties/devenv-indentationcolumnname-property.md",
      "redirect_url": "devenv-indentationcolumn-property",
      "redirect_document_id": false
    },
    {
      "source_path": "dev-itpro/developer/properties/devenv-maintainsift-index-property.md",
      "redirect_url": "devenv-maintainsiftindex-property",
      "redirect_document_id": false
    },
    {
      "source_path": "dev-itpro/developer/properties/devenv-maintainsql-index-property.md",
      "redirect_url": "devenv-maintainsqlindex-property",
      "redirect_document_id": false
    },
    {
      "source_path": "dev-itpro/developer/properties/devenv-menusuite-properties.md",
      "redirect_url": "devenv-properties.md",
      "redirect_document_id": false
    },
    {
      "source_path": "dev-itpro/developer/properties/devenv-PDF-fontembedding-property.md",
      "redirect_url": "devenv-pdffontembedding-property",
      "redirect_document_id": false
    },
    {
      "source_path": "dev-itpro/developer/properties/devenv-providerid-property.md",
      "redirect_url": "devenv-provider-property",
      "redirect_document_id": false
    },
    {
      "source_path": "dev-itpro/developer/properties/devenv-reqfilterfields-property.md",
      "redirect_url": "devenv-requestfilterfields-property",
      "redirect_document_id": false
    },
    {
      "source_path": "dev-itpro/developer/properties/devenv-reqfilterheading-property.md",
      "redirect_url": "devenv-requestfilterheading-property",
      "redirect_document_id": false
    },
    {
      "source_path": "dev-itpro/developer/properties/devenv-reqfilterheadingml-property.md",
      "redirect_url": "devenv-requestfilterheadingml-property",
      "redirect_document_id": false
    },
    {
      "source_path": "dev-itpro/developer/properties/devenv-sql-data-type-property.md",
      "redirect_url": "devenv-sqldatatype-property",
      "redirect_document_id": false
    },
    {
      "source_path": "dev-itpro/developer/properties/devenv-sql-index-property.md",
      "redirect_url": "devenv-sqlindex-property",
      "redirect_document_id": false
    },
    {
      "source_path": "dev-itpro/developer/properties/devenv-sql-join-type-property.md",
      "redirect_url": "devenv-sqljointype-property",
      "redirect_document_id": false
    },
    {
      "source_path": "dev-itpro/developer/properties/devenv-sql-timestamp-property.md",
      "redirect_url": "devenv-sqltimestamp-property",
      "redirect_document_id": false
    },
    {
      "source_path": "dev-itpro/developer/properties/devenv-subtype-property-codeunit.md",
      "redirect_url": "devenv-subtype-codeunit-property",
      "redirect_document_id": false
    },
    {
      "source_path": "dev-itpro/developer/properties/devenv-textencoding-xmlports-property.md",
      "redirect_url": "devenv-textencoding-property",
      "redirect_document_id": false
    },
    {
      "source_path": "dev-itpro/developer/properties/devenv-globalvaraccess-property.md",
      "redirect_url": "/dynamics365/business-central/dev-itpro/developer/methods/devenv-integration-attribute",
      "redirect_document_id": false
    },
    {
      "source_path": "dev-itpro/developer/readiness/readiness-learning-app-consultants.md",
      "redirect_url": "/dynamics365/business-central/readiness/readiness-learning-catalog",
      "redirect_document_id": false
   },
   {
      "source_path": "dev-itpro/developer/readiness/readiness-learning-dev-archs-engineers.md",
      "redirect_url": "/dynamics365/business-central/readiness/readiness-learning-catalog",
      "redirect_document_id": false
   },
   {
      "source_path": "dev-itpro/developer/readiness/readiness-learning-marketeers.md",
      "redirect_url": "/dynamics365/business-central/readiness/readiness-learning-catalog",
      "redirect_document_id": false
   },
   {
      "source_path": "dev-itpro/developer/readiness/readiness-learning-bus-decision-makers.md",
      "redirect_url": "/dynamics365/business-central/readiness/readiness-learning-bus-decision-makers",
      "redirect_document_id": false
   },
   {
      "source_path": "dev-itpro/developer/readiness/readiness-learning-bus-users.md",
      "redirect_url": "/dynamics365/business-central/readiness/readiness-learning-bus-users",
      "redirect_document_id": false
   },
   {
      "source_path": "dev-itpro/developer/readiness/readiness-learning-catalog.md",
      "redirect_url": "/dynamics365/business-central/readiness/readiness-learning-catalog",
      "redirect_document_id": false
   },
   {
      "source_path": "dev-itpro/developer/readiness/readiness-learning-developers.md",
      "redirect_url": "/dynamics365/business-central/readiness/readiness-learning-developers",
      "redirect_document_id": false
   },
   {
      "source_path": "dev-itpro/developer/readiness/readiness-learning-functional-consultants.md",
      "redirect_url": "/dynamics365/business-central/readiness/readiness-learning-functional-consultants",
      "redirect_document_id": false
   },
   {
      "source_path": "dev-itpro/developer/readiness/readiness-learning-presales.md",
      "redirect_url": "/dynamics365/business-central/readiness/readiness-learning-presales",
      "redirect_document_id": false
   },
   {
      "source_path": "dev-itpro/developer/readiness/readiness-learning-sales.md",
      "redirect_url": "/dynamics365/business-central/readiness/readiness-learning-sales",
      "redirect_document_id": false
   },
   {
    "source_path": "dev-itpro/developer/properties/devenv-indataset-property.md",
    "redirect_url": "/dynamics365/business-central/dev-itpro/developer/methods/devenv-indataset-attribute",
    "redirect_document_id": false
   },
   {
    "source_path": "dev-itpro/developer/properties/devenv-handlermethods-property.md",
    "redirect_url": "/dynamics365/business-central/dev-itpro/developer/methods/devenv-handlerfunctions-attribute",
    "redirect_document_id": false
   },
   {
    "source_path": "dev-itpro/developer/properties/devenv-methodtype-property-test-codeunits.md",
    "redirect_url": "/dynamics365/business-central/dev-itpro/developer/methods/devenv-handlerfunctions-attribute",
    "redirect_document_id": false
   },
   {
    "source_path": "dev-itpro/deployment/embed-app-customer-signup.md",
    "redirect_url": "/dynamics365/business-central/dev-itpro/developer/methods/devenv-handlerfunctions-attribute",
    "redirect_document_id": false
   },
   {
    "source_path": "dev-itpro/deployment/embed-app-components.md",
    "redirect_url": "/dynamics365/business-central/dev-itpro/deployment/app-components",
    "redirect_document_id": false
   },
   {
    "source_path": "dev-itpro/deployment/embed-app-platform.md",
    "redirect_url": "/dynamics365/business-central/dev-itpro/deployment/app-components#platform",
    "redirect_document_id": false
   },
   {
    "source_path": "dev-itpro/deployment/embed-app-microsoft-responsibilities.md",
    "redirect_url": "/dynamics365/business-central/dev-itpro/deployment/microsoft-responsibilities",
    "redirect_document_id": false
   },
   {
    "source_path": "dev-itpro/deployment/embed-app-licensing.md",
    "redirect_url": "/dynamics365/business-central/dev-itpro/deployment/licensing",
    "redirect_document_id": false
   },
   {
    "source_path": "dev-itpro/deployment/embed-app-appsource.md",
    "redirect_url": "/dynamics365/business-central/dev-itpro/administration/appsource",
    "redirect_document_id": false
   },
   {
    "source_path": "dev-itpro/deployment/embed-app-sandbox.md",
    "redirect_url": "/dynamics365/business-central/dev-itpro/developer/devenv-sandbox-overview",
    "redirect_document_id": false
   },
   {
    "source_path": "dev-itpro/deployment/embed-app-ecosystem.md",
    "redirect_url": "/dynamics365/business-central/dev-itpro/deployment/app-components",
    "redirect_document_id": false
   },
   {
    "source_path": "dev-itpro/administration/data-replication-intelligent-cloud.md",
    "redirect_url": "/dynamics365/business-central/dev-itpro/administration/migrate-data",
    "redirect_document_id": false
   },
   {
    "source_path": "dev-itpro/administration/manage-intelligent-edge.md",
    "redirect_url": "/dynamics365/business-central/dev-itpro/administration/migration-management",
    "redirect_document_id": false
   },
   {
    "source_path": "dev-itpro/administration/about-intelligent-edge.md",
    "redirect_url": "/dynamics365/business-central/dev-itpro/administration/migration-tool",
    "redirect_document_id": false
   },
   {
    "source_path": "dev-itpro/webservices/How-to--Enable-Web-Services-for-ADCS.md",
    "redirect_url": "/dynamics365/business-central/warehouse-use-automated-data-capture-systems-adcs",
    "redirect_document_id": false
   },
   {
    "source_path": "dev-itpro/webservices/how-to--set-up-a-local-language-for-the-adcs-web-service.md",
    "redirect_url": "/dynamics365/business-central/warehouse-use-automated-data-capture-systems-adcs",
    "redirect_document_id": false
   },
   {
    "source_path": "dev-itpro/developer/methods-auto/string/string-data-type.md",
    "redirect_url": "/dynamics365/business-central//dev-itpro/developer/methods-auto/text/text-data-type",
    "redirect_document_id": false
   },
   {
    "source_path": "dev-itpro/developer/analyzers/appsourcecop-as0045-permissionsmustbeassigned.md",
    "redirect_url": "/dynamics365/business-central/dev-itpro/developer/analyzers/appsourcecop",
    "redirect_document_id": false
   },
   {
    "source_path": "dev-itpro/developer/analyzers/appsourcecop-as0046-correctpermissionsmustbeassigned.md",
    "redirect_url": "/dynamics365/business-central//dev-itpro/developer/analyzers/appsourcecop",
    "redirect_document_id": false
   },
   {
    "source_path": "dev-itpro/developer/properties/devenv-trymethod-property.md",
    "redirect_url": "/dynamics365/business-central/dev-itpro/developer/methods/devenv-tryfunction-attribute",
    "redirect_document_id": false
   },
   {
    "source_path": "dev-itpro/developer/readiness/readiness-develop-your-app.md.md",
    "redirect_url": "/dynamics365/business-central/dev-itpro/developer/devenv-checklist-submission",
    "redirect_document_id": false
   },
   {
    "source_path": "dev-itpro/developer/properties/devenv-temporary-xmlports-property.md",
    "redirect_url": "/dynamics365/business-central/dev-itpro/developer/devenv-usetemporary-xmlports-property",
    "redirect_document_id": false
   },
   {
    "source_path": "dev-itpro/developer/properties/devenv-temporary-reports-property.md",
    "redirect_url": "/dynamics365/business-central/dev-itpro/developer/devenv-usetemporary-reports-property",
    "redirect_document_id": false
   },
   {
    "source_path": "dev-itpro/developer/properties/devenv-parttype-property.md",
    "redirect_url": "/dynamics365/business-central/dev-itpro/developer/properties/devenv-page-property-overview",
    "redirect_document_id": false
   },
   {
    "source_path": "dev-itpro/developer/readiness/readiness-develop-your-app.md",
    "redirect_url": "/dynamics365/business-central/dev-itpro/developer/devenv-checklist-submission",
    "redirect_document_id": false
   },
   {
    "source_path": "dev-itpro/developer/analyzers/uicop-aw0010-repeatersingroupsnotsupportedinlistpages.md",
    "redirect_url": "/dynamics365/business-central/dev-itpro/developer/analyzers/uicop",
    "redirect_document_id": false
   },
   {
    "source_path": "dev-itpro/developer/properties/devenv-optionstring-property.md",
    "redirect_url": "/dynamics365/business-central/dev-itpro/developer/properties/devenv-optionmembers-field-property",
    "redirect_document_id": false
   },
   {
    "source_path": "dev-itpro/developer/deployment/demo-license.md",
    "redirect_url": "/dynamics365/business-central/dev-itpro/developer/properties/devenv-demolicense-properties",
    "redirect_document_id": false
   },
   {
    "source_path": "dev-itpro/help/custom-help-toolkit-NavFieldsTooltips.md",
    "redirect_url": "/dynamics365/business-central/dev-itpro/help/custom-help-toolkit",
    "redirect_document_id": false
   },
   {
    "source_path": "dev-itpro/developer/properties/devenv-enablesqlinformationdebugger-property.md",
    "redirect_url": "/dynamics365/business-central/dev-itpro/developer/properties/devenv-properties",
    "redirect_document_id": false
   },
   {
    "source_path": "dev-itpro/developer/readiness/readiness-get-started-appsource.md",
    "redirect_url": "/dynamics365/business-central/dev-itpro/developer/readiness/readiness-get-started",
    "redirect_document_id": false
   },
   {
    "source_path": "dev-itpro/developer/devenv-link-to-universal-app.md",
    "redirect_url": "/dynamics365/business-central/dev-itpro/developer/devenv-link-to-mobile-app",
    "redirect_document_id": false
   },
   {
    "source_path": "dev-itpro/developer/readiness/readiness-add-on-apps-getting-you-started.md",
    "redirect_url": "/dynamics365/business-central/dev-itpro/developer/readiness/readiness-get-started",
    "redirect_document_id": false
   },
   {
<<<<<<< HEAD
    "source_path": "dev-itpro/developer/readiness/readiness-checklist-j-leadmanagement-specialty.md",
    "redirect_url": "/dynamics365/business-central/dev-itpro/developer/readiness/readiness-checklist-marketing",
=======
    "source_path": "dev-itpro/developer/readiness/readiness-reseller.md",
    "redirect_url": "/dynamics365/business-central/dev-itpro/administration/get-started-online",
>>>>>>> 944b46a3
    "redirect_document_id": false
   }
  ]
}<|MERGE_RESOLUTION|>--- conflicted
+++ resolved
@@ -5256,13 +5256,13 @@
     "redirect_document_id": false
    },
    {
-<<<<<<< HEAD
     "source_path": "dev-itpro/developer/readiness/readiness-checklist-j-leadmanagement-specialty.md",
     "redirect_url": "/dynamics365/business-central/dev-itpro/developer/readiness/readiness-checklist-marketing",
-=======
+    "redirect_document_id": false
+   }, 
+   { 
     "source_path": "dev-itpro/developer/readiness/readiness-reseller.md",
     "redirect_url": "/dynamics365/business-central/dev-itpro/administration/get-started-online",
->>>>>>> 944b46a3
     "redirect_document_id": false
    }
   ]
